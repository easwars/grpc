--- conflicted
+++ resolved
@@ -65,51 +65,6 @@
 namespace testing {
 namespace {
 
-<<<<<<< HEAD
-const char* kServerCancelAfterReads = "cancel_after_reads";
-const char* kServerTryCancelRequest = "server_try_cancel";
-typedef enum {
-  DO_NOT_CANCEL = 0,
-  CANCEL_BEFORE_PROCESSING,
-  CANCEL_DURING_PROCESSING,
-  CANCEL_AFTER_PROCESSING
-} ServerTryCancelRequestPhase;
-const int kNumResponseStreamsMsgs = 3;
-
-// When echo_deadline is requested, deadline seen in the ServerContext is set in
-// the response in seconds.
-void MaybeEchoDeadline(ServerContext* context, const EchoRequest* request,
-                       EchoResponse* response) {
-  if (request->has_param() && request->param().echo_deadline()) {
-    gpr_timespec deadline = gpr_inf_future(GPR_CLOCK_REALTIME);
-    if (context->deadline() != system_clock::time_point::max()) {
-      Timepoint2Timespec(context->deadline(), &deadline);
-    }
-    response->mutable_param()->set_request_deadline(deadline.tv_sec);
-  }
-}
-
-void CheckServerAuthContext(const ServerContext* context,
-                            const grpc::string& expected_client_identity) {
-  std::shared_ptr<const AuthContext> auth_ctx = context->auth_context();
-  std::vector<grpc::string_ref> ssl =
-      auth_ctx->FindPropertyValues("transport_security_type");
-  EXPECT_EQ(1u, ssl.size());
-  EXPECT_EQ("ssl", ToString(ssl[0]));
-  if (expected_client_identity.length() == 0) {
-    EXPECT_TRUE(auth_ctx->GetPeerIdentityPropertyName().empty());
-    EXPECT_TRUE(auth_ctx->GetPeerIdentity().empty());
-    EXPECT_FALSE(auth_ctx->IsPeerAuthenticated());
-  } else {
-    auto identity = auth_ctx->GetPeerIdentity();
-    EXPECT_TRUE(auth_ctx->IsPeerAuthenticated());
-    EXPECT_EQ(1u, identity.size());
-    EXPECT_EQ(expected_client_identity, identity[0]);
-  }
-}
-
-=======
->>>>>>> 6b4ec07e
 bool CheckIsLocalhost(const grpc::string& addr) {
   const grpc::string kIpv6("ipv6:[::1]:");
   const grpc::string kIpv4MappedIpv6("ipv6:[::ffff:127.0.0.1]:");
@@ -224,273 +179,6 @@
   std::unique_ptr< ::grpc::testing::EchoTestService::Stub> stub_;
 };
 
-<<<<<<< HEAD
-class TestServiceImpl : public ::grpc::testing::EchoTestService::Service {
- public:
-  TestServiceImpl() : signal_client_(false), host_() {}
-  explicit TestServiceImpl(const grpc::string& host)
-      : signal_client_(false), host_(new grpc::string(host)) {}
-
-  int GetIntValueFromMetadata(
-      const char* key,
-      const std::multimap<grpc::string_ref, grpc::string_ref>& metadata,
-      int default_value) {
-    if (metadata.find(key) != metadata.end()) {
-      std::istringstream iss(ToString(metadata.find(key)->second));
-      iss >> default_value;
-      gpr_log(GPR_INFO, "%s : %d", key, default_value);
-    }
-
-    return default_value;
-  }
-
-  void ServerTryCancel(ServerContext* context) {
-    EXPECT_FALSE(context->IsCancelled());
-    context->TryCancel();
-    gpr_log(GPR_INFO, "Server called TryCancel() to cancel the request");
-    EXPECT_TRUE(context->IsCancelled());
-  }
-
-  Status Echo(ServerContext* context, const EchoRequest* request,
-              EchoResponse* response) GRPC_OVERRIDE {
-    int server_try_cancel = GetIntValueFromMetadata(
-        kServerTryCancelRequest, context->client_metadata(), DO_NOT_CANCEL);
-    if (server_try_cancel > DO_NOT_CANCEL) {
-      // Since this is a unary RPC, by the time this server handler is called,
-      // the 'request' message is already read from the client. So the scenarios
-      // in server_try_cancel don't make much sense. Just cancel the RPC as long
-      // as server_try_cancel is not DO_NOT_CANCEL
-      ServerTryCancel(context);
-      return Status::CANCELLED;
-    }
-
-    response->set_message(request->message());
-    MaybeEchoDeadline(context, request, response);
-    if (host_) {
-      response->mutable_param()->set_host(*host_);
-    }
-    if (request->has_param() && request->param().client_cancel_after_us()) {
-      {
-        std::unique_lock<std::mutex> lock(mu_);
-        signal_client_ = true;
-      }
-      while (!context->IsCancelled()) {
-        gpr_sleep_until(gpr_time_add(
-            gpr_now(GPR_CLOCK_REALTIME),
-            gpr_time_from_micros(request->param().client_cancel_after_us(),
-                                 GPR_TIMESPAN)));
-      }
-      return Status::CANCELLED;
-    } else if (request->has_param() &&
-               request->param().server_cancel_after_us()) {
-      gpr_sleep_until(gpr_time_add(
-          gpr_now(GPR_CLOCK_REALTIME),
-          gpr_time_from_micros(request->param().server_cancel_after_us(),
-                               GPR_TIMESPAN)));
-      return Status::CANCELLED;
-    } else if (!request->has_param() ||
-               !request->param().skip_cancelled_check()) {
-      EXPECT_FALSE(context->IsCancelled());
-    }
-
-    if (request->has_param() && request->param().echo_metadata()) {
-      const std::multimap<grpc::string_ref, grpc::string_ref>& client_metadata =
-          context->client_metadata();
-      for (std::multimap<grpc::string_ref, grpc::string_ref>::const_iterator
-               iter = client_metadata.begin();
-           iter != client_metadata.end(); ++iter) {
-        context->AddTrailingMetadata(ToString(iter->first),
-                                     ToString(iter->second));
-      }
-    }
-    if (request->has_param() &&
-        (request->param().expected_client_identity().length() > 0 ||
-         request->param().check_auth_context())) {
-      CheckServerAuthContext(context,
-                             request->param().expected_client_identity());
-    }
-    if (request->has_param() &&
-        request->param().response_message_length() > 0) {
-      response->set_message(
-          grpc::string(request->param().response_message_length(), '\0'));
-    }
-    if (request->has_param() && request->param().echo_peer()) {
-      response->mutable_param()->set_peer(context->peer());
-    }
-    return Status::OK;
-  }
-
-  // Unimplemented is left unimplemented to test the returned error.
-
-  Status RequestStream(ServerContext* context,
-                       ServerReader<EchoRequest>* reader,
-                       EchoResponse* response) GRPC_OVERRIDE {
-    // If 'server_try_cancel' is set in the metadata, the RPC is cancelled by
-    // the server by calling ServerContext::TryCancel() depending on the value:
-    //   CANCEL_BEFORE_PROCESSING: The RPC is cancelled before the server reads
-    //   any message from the client
-    //   CANCEL_DURING_PROCESSING: The RPC is cancelled while the server is
-    //   reading messages from the client
-    //   CANCEL_AFTER_PROCESSING: The RPC is cancelled after the server reads
-    //   all the messages from the client
-    int server_try_cancel = GetIntValueFromMetadata(
-        kServerTryCancelRequest, context->client_metadata(), DO_NOT_CANCEL);
-
-    // If 'cancel_after_reads' is set in the metadata AND non-zero, the server
-    // will cancel the RPC (by just returning Status::CANCELLED - doesn't call
-    // ServerContext::TryCancel()) after reading the number of records specified
-    // by the 'cancel_after_reads' value set in the metadata.
-    int cancel_after_reads = GetIntValueFromMetadata(
-        kServerCancelAfterReads, context->client_metadata(), 0);
-
-    EchoRequest request;
-    response->set_message("");
-
-    if (server_try_cancel == CANCEL_BEFORE_PROCESSING) {
-      ServerTryCancel(context);
-      return Status::CANCELLED;
-    }
-
-    std::thread* server_try_cancel_thd = NULL;
-    if (server_try_cancel == CANCEL_DURING_PROCESSING) {
-      server_try_cancel_thd =
-          new std::thread(&TestServiceImpl::ServerTryCancel, this, context);
-    }
-
-    int num_msgs_read = 0;
-    while (reader->Read(&request)) {
-      num_msgs_read++;
-      if (cancel_after_reads == 1) {
-        gpr_log(GPR_INFO, "return cancel status");
-        return Status::CANCELLED;
-      } else if (cancel_after_reads > 0) {
-        cancel_after_reads--;
-      }
-      response->mutable_message()->append(request.message());
-    }
-    gpr_log(GPR_INFO, "Read: %d messages", num_msgs_read);
-
-    if (server_try_cancel_thd != NULL) {
-      server_try_cancel_thd->join();
-      delete server_try_cancel_thd;
-      return Status::CANCELLED;
-    }
-
-    if (server_try_cancel == CANCEL_AFTER_PROCESSING) {
-      ServerTryCancel(context);
-      return Status::CANCELLED;
-    }
-
-    return Status::OK;
-  }
-
-  // Return 'kNumResponseStreamMsgs' messages.
-  // TODO(yangg) make it generic by adding a parameter into EchoRequest
-  Status ResponseStream(ServerContext* context, const EchoRequest* request,
-                        ServerWriter<EchoResponse>* writer) GRPC_OVERRIDE {
-    // If server_try_cancel is set in the metadata, the RPC is cancelled by the
-    // server by calling ServerContext::TryCancel() depending on the value:
-    //   CANCEL_BEFORE_PROCESSING: The RPC is cancelled before the server writes
-    //   any messages to the client
-    //   CANCEL_DURING_PROCESSING: The RPC is cancelled while the server is
-    //   writing messages to the client
-    //   CANCEL_AFTER_PROCESSING: The RPC is cancelled after the server writes
-    //   all the messages to the client
-    int server_try_cancel = GetIntValueFromMetadata(
-        kServerTryCancelRequest, context->client_metadata(), DO_NOT_CANCEL);
-
-    if (server_try_cancel == CANCEL_BEFORE_PROCESSING) {
-      ServerTryCancel(context);
-      return Status::CANCELLED;
-    }
-
-    EchoResponse response;
-    std::thread* server_try_cancel_thd = NULL;
-    if (server_try_cancel == CANCEL_DURING_PROCESSING) {
-      server_try_cancel_thd =
-          new std::thread(&TestServiceImpl::ServerTryCancel, this, context);
-    }
-
-    for (int i = 0; i < kNumResponseStreamsMsgs; i++) {
-      response.set_message(request->message() + std::to_string(i));
-      writer->Write(response);
-    }
-
-    if (server_try_cancel_thd != NULL) {
-      server_try_cancel_thd->join();
-      delete server_try_cancel_thd;
-      return Status::CANCELLED;
-    }
-
-    if (server_try_cancel == CANCEL_AFTER_PROCESSING) {
-      ServerTryCancel(context);
-      return Status::CANCELLED;
-    }
-
-    return Status::OK;
-  }
-
-  Status BidiStream(ServerContext* context,
-                    ServerReaderWriter<EchoResponse, EchoRequest>* stream)
-      GRPC_OVERRIDE {
-    // If server_try_cancel is set in the metadata, the RPC is cancelled by the
-    // server by calling ServerContext::TryCancel() depending on the value:
-    //   CANCEL_BEFORE_PROCESSING: The RPC is cancelled before the server reads/
-    //   writes any messages from/to the client
-    //   CANCEL_DURING_PROCESSING: The RPC is cancelled while the server is
-    //   reading/writing messages from/to the client
-    //   CANCEL_AFTER_PROCESSING: The RPC is cancelled after the server
-    //   reads/writes all messages from/to the client
-    int server_try_cancel = GetIntValueFromMetadata(
-        kServerTryCancelRequest, context->client_metadata(), DO_NOT_CANCEL);
-
-    EchoRequest request;
-    EchoResponse response;
-
-    if (server_try_cancel == CANCEL_BEFORE_PROCESSING) {
-      ServerTryCancel(context);
-      return Status::CANCELLED;
-    }
-
-    std::thread* server_try_cancel_thd = NULL;
-    if (server_try_cancel == CANCEL_DURING_PROCESSING) {
-      server_try_cancel_thd =
-          new std::thread(&TestServiceImpl::ServerTryCancel, this, context);
-    }
-
-    while (stream->Read(&request)) {
-      gpr_log(GPR_INFO, "recv msg %s", request.message().c_str());
-      response.set_message(request.message());
-      stream->Write(response);
-    }
-
-    if (server_try_cancel_thd != NULL) {
-      server_try_cancel_thd->join();
-      delete server_try_cancel_thd;
-      return Status::CANCELLED;
-    }
-
-    if (server_try_cancel == CANCEL_AFTER_PROCESSING) {
-      ServerTryCancel(context);
-      return Status::CANCELLED;
-    }
-
-    return Status::OK;
-  }
-
-  bool signal_client() {
-    std::unique_lock<std::mutex> lock(mu_);
-    return signal_client_;
-  }
-
- private:
-  bool signal_client_;
-  std::mutex mu_;
-  std::unique_ptr<grpc::string> host_;
-};
-
-=======
->>>>>>> 6b4ec07e
 class TestServiceImplDupPkg
     : public ::grpc::testing::duplicate::EchoTestService::Service {
  public:
