--- conflicted
+++ resolved
@@ -140,15 +140,9 @@
 class AsyncClient : public Client {
  public:
   explicit AsyncClient(const ClientConfig& config,
-<<<<<<< HEAD
 		       std::function<ClientRpcContext*(CompletionQueue*, TestService::Stub*,
 					  const SimpleRequest&)> setup_ctx) :
       Client(config) {
-=======
-                       std::function<void(CompletionQueue*, TestService::Stub*,
-                                          const SimpleRequest&)> setup_ctx)
-      : Client(config) {
->>>>>>> 5e9757bf
     for (int i = 0; i < config.async_client_threads(); i++) {
       cli_cqs_.emplace_back(new CompletionQueue);
       if (!closed_loop_) {
@@ -172,7 +166,6 @@
     int t = 0;
     for (int i = 0; i < config.outstanding_rpcs_per_channel(); i++) {
       for (auto channel = channels_.begin(); channel != channels_.end();
-<<<<<<< HEAD
 	   channel++) {
 	auto* cq = cli_cqs_[t].get();
 	t = (t + 1) % cli_cqs_.size();
@@ -182,12 +175,6 @@
 	  // closed_loop streaming
 	  ctx->Start();
 	}
-=======
-           channel++) {
-        auto* cq = cli_cqs_[t].get();
-        t = (t + 1) % cli_cqs_.size();
-        setup_ctx(cq, channel->get_stub(), request_);
->>>>>>> 5e9757bf
       }
     }
   }
@@ -206,7 +193,6 @@
                   size_t thread_idx) GRPC_OVERRIDE GRPC_FINAL {
     void* got_tag;
     bool ok;
-<<<<<<< HEAD
     grpc_time deadline, short_deadline;
     if (closed_loop_) {
       deadline = grpc_time_source::now() + std::chrono::seconds(1);
@@ -215,17 +201,6 @@
       deadline = *(rpc_deadlines_[thread_idx].begin());
       short_deadline = issue_allowed_[thread_idx] ?
 	next_issue_[thread_idx] : deadline;
-=======
-    switch (cli_cqs_[thread_idx]->AsyncNext(
-        &got_tag, &ok,
-        std::chrono::system_clock::now() + std::chrono::seconds(1))) {
-      case CompletionQueue::SHUTDOWN:
-        return false;
-      case CompletionQueue::TIMEOUT:
-        return true;
-      case CompletionQueue::GOT_EVENT:
-        break;
->>>>>>> 5e9757bf
     }
     switch (cli_cqs_[thread_idx]->AsyncNext(&got_tag, &ok, short_deadline)) {
       case CompletionQueue::SHUTDOWN: return false;
@@ -291,14 +266,8 @@
     StartThreads(config.async_client_threads());
   }
   ~AsyncUnaryClient() GRPC_OVERRIDE { EndThreads(); }
-<<<<<<< HEAD
 private:
   static ClientRpcContext *SetupCtx(CompletionQueue* cq, TestService::Stub* stub,
-=======
-
- private:
-  static void SetupCtx(CompletionQueue* cq, TestService::Stub* stub,
->>>>>>> 5e9757bf
                        const SimpleRequest& req) {
     auto check_done = [](grpc::Status s, SimpleResponse* response) {};
     auto start_req = [cq](TestService::Stub* stub, grpc::ClientContext* ctx,
@@ -383,16 +352,9 @@
   }
 
   ~AsyncStreamingClient() GRPC_OVERRIDE { EndThreads(); }
-<<<<<<< HEAD
 private:
   static ClientRpcContext *SetupCtx(CompletionQueue* cq, TestService::Stub* stub,
                        const SimpleRequest& req)  {
-=======
-
- private:
-  static void SetupCtx(CompletionQueue* cq, TestService::Stub* stub,
-                       const SimpleRequest& req) {
->>>>>>> 5e9757bf
     auto check_done = [](grpc::Status s, SimpleResponse* response) {};
     auto start_req = [cq](TestService::Stub* stub, grpc::ClientContext* ctx,
                           void* tag) {
