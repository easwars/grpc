--- conflicted
+++ resolved
@@ -63,13 +63,8 @@
   }
 }
 
-<<<<<<< HEAD
-static grpc_resolver *create_resolver(const char *name) {
-  grpc_exec_ctx exec_ctx = GRPC_EXEC_CTX_INIT;
-=======
 static grpc_resolver *create_resolver(grpc_exec_ctx *exec_ctx,
                                       const char *name) {
->>>>>>> 22b28264
   grpc_resolver_factory *factory = grpc_resolver_factory_lookup("dns");
   grpc_uri *uri = grpc_uri_parse(name, 0);
   GPR_ASSERT(uri);
@@ -77,14 +72,9 @@
   memset(&args, 0, sizeof(args));
   args.uri = uri;
   grpc_resolver *resolver =
-<<<<<<< HEAD
-      grpc_resolver_factory_create_resolver(&exec_ctx, factory, &args);
-=======
       grpc_resolver_factory_create_resolver(exec_ctx, factory, &args);
->>>>>>> 22b28264
   grpc_resolver_factory_unref(factory);
   grpc_uri_destroy(uri);
-  grpc_exec_ctx_finish(&exec_ctx);
   return resolver;
 }
 
@@ -132,7 +122,7 @@
   GPR_ASSERT(wait_loop(30, &ev2));
   GPR_ASSERT(result != NULL);
 
-  grpc_channel_args_destroy(&exec_ctx, result);
+  grpc_channel_args_destroy(result);
   GRPC_RESOLVER_UNREF(&exec_ctx, resolver, "test");
   grpc_exec_ctx_finish(&exec_ctx);
 
