<<<<<<< HEAD
﻿<%def name="gen_solution(solution_projects, use_dlls = False)">\
=======
﻿<%def name="gen_solution(solution_projects, use_dlls = 'no')">\
>>>>>>> 90991795
## Template for Visual Studio solution
## based on http://msdn.microsoft.com/en-us/library/bb165951(v=vs.90).aspx
## NOTE: tabs in this file are needed by Visual Studio to correctly interpret
## the file.

Microsoft Visual Studio Solution File, Format Version 12.00
# Visual Studio 2013
VisualStudioVersion = 12.0.21005.1
MinimumVisualStudioVersion = 10.0.40219.1
<%
## Visual Studio uses GUIDs for project types
## http://msdn.microsoft.com/en-us/library/hb23x61k%28v=vs.80%29.aspx
cpp_proj_type = "{8BC9CEB8-8B4A-11D0-8D11-00A0C91BC942}"
%>\
% for project in solution_projects:
Project("${cpp_proj_type}") = "${project.name}", "${project.name}\${project.name}.vcxproj", "${project.vs_project_guid}"
	ProjectSection(myProperties) = preProject
  % if project.is_library:
        	lib = "True"
  % else:
        	lib = "False"
  % endif
	EndProjectSection
  % if project.get('deps', None):
	ProjectSection(ProjectDependencies) = postProject
    % for dep in project.get('deps', []):
		${vsproject_dict[dep].vs_project_guid} = ${vsproject_dict[dep].vs_project_guid}
    % endfor
	EndProjectSection
  % endif
EndProject
% endfor
Global
	GlobalSection(SolutionConfigurationPlatforms) = preSolution
		Debug|Win32 = Debug|Win32
		Debug|x64 = Debug|x64
<<<<<<< HEAD
% if use_dlls:
=======
% if use_dlls == 'yes':
>>>>>>> 90991795
		Debug-DLL|Win32 = Debug-DLL|Win32
		Debug-DLL|x64 = Debug-DLL|x64
% endif
		Release|Win32 = Release|Win32
		Release|x64 = Release|x64
<<<<<<< HEAD
% if use_dlls:
=======
% if use_dlls == 'yes':
>>>>>>> 90991795
		Release-DLL|Win32 = Release-DLL|Win32
		Release-DLL|x64 = Release-DLL|x64
% endif
	EndGlobalSection
	GlobalSection(ProjectConfigurationPlatforms) = postSolution
% for project in solution_projects:
<<<<<<< HEAD
  % if project.get('dll', 'no') == 'only':
=======
  % if use_dlls != 'only':
		${project.vs_project_guid}.Debug|Win32.ActiveCfg = Debug|Win32
		${project.vs_project_guid}.Debug|x64.ActiveCfg = Debug|x64
		${project.vs_project_guid}.Release|Win32.ActiveCfg = Release|Win32
		${project.vs_project_guid}.Release|x64.ActiveCfg = Release|x64
    % if project.get('dll', 'no') != 'only':
		${project.vs_project_guid}.Debug|Win32.Build.0 = Debug|Win32
		${project.vs_project_guid}.Debug|x64.Build.0 = Debug|x64
		${project.vs_project_guid}.Release|Win32.Build.0 = Release|Win32
		${project.vs_project_guid}.Release|x64.Build.0 = Release|x64
    % endif
  % endif
  % if use_dlls == 'yes':
    % if project.get('dll', 'no') == 'no':
		${project.vs_project_guid}.Debug-DLL|Win32.ActiveCfg = Debug|Win32
		${project.vs_project_guid}.Debug-DLL|Win32.Build.0 = Debug|Win32
		${project.vs_project_guid}.Debug-DLL|x64.ActiveCfg = Debug|x64
		${project.vs_project_guid}.Debug-DLL|x64.Build.0 = Debug|x64
		${project.vs_project_guid}.Release-DLL|Win32.ActiveCfg = Release|Win32
		${project.vs_project_guid}.Release-DLL|Win32.Build.0 = Release|Win32
		${project.vs_project_guid}.Release-DLL|x64.ActiveCfg = Release|x64
		${project.vs_project_guid}.Release-DLL|x64.Build.0 = Release|x64
    % else:
		${project.vs_project_guid}.Debug-DLL|Win32.ActiveCfg = Debug-DLL|Win32
		${project.vs_project_guid}.Debug-DLL|Win32.Build.0 = Debug-DLL|Win32
		${project.vs_project_guid}.Debug-DLL|x64.ActiveCfg = Debug-DLL|x64
		${project.vs_project_guid}.Debug-DLL|x64.Build.0 = Debug-DLL|x64
		${project.vs_project_guid}.Release-DLL|Win32.ActiveCfg = Release-DLL|Win32
		${project.vs_project_guid}.Release-DLL|Win32.Build.0 = Release-DLL|Win32
		${project.vs_project_guid}.Release-DLL|x64.ActiveCfg = Release-DLL|x64
		${project.vs_project_guid}.Release-DLL|x64.Build.0 = Release-DLL|x64
    % endif
  % endif
  % if use_dlls == 'only':
    % if project.get('dll', 'no') == 'yes':
>>>>>>> 90991795
		${project.vs_project_guid}.Debug|Win32.ActiveCfg = Debug-DLL|Win32
		${project.vs_project_guid}.Debug|Win32.Build.0 = Debug-DLL|Win32
		${project.vs_project_guid}.Debug|x64.ActiveCfg = Debug-DLL|x64
		${project.vs_project_guid}.Debug|x64.Build.0 = Debug-DLL|x64
		${project.vs_project_guid}.Release|Win32.ActiveCfg = Release-DLL|Win32
		${project.vs_project_guid}.Release|Win32.Build.0 = Release-DLL|Win32
		${project.vs_project_guid}.Release|x64.ActiveCfg = Release-DLL|x64
		${project.vs_project_guid}.Release|x64.Build.0 = Release-DLL|x64
<<<<<<< HEAD
  % else:
=======
    % else:
>>>>>>> 90991795
		${project.vs_project_guid}.Debug|Win32.ActiveCfg = Debug|Win32
		${project.vs_project_guid}.Debug|Win32.Build.0 = Debug|Win32
		${project.vs_project_guid}.Debug|x64.ActiveCfg = Debug|x64
		${project.vs_project_guid}.Debug|x64.Build.0 = Debug|x64
		${project.vs_project_guid}.Release|Win32.ActiveCfg = Release|Win32
		${project.vs_project_guid}.Release|Win32.Build.0 = Release|Win32
		${project.vs_project_guid}.Release|x64.ActiveCfg = Release|x64
		${project.vs_project_guid}.Release|x64.Build.0 = Release|x64
<<<<<<< HEAD
  % endif
  % if use_dlls:
    % if project.get('dll', 'no') == 'no':
		${project.vs_project_guid}.Debug-DLL|Win32.ActiveCfg = Debug|Win32
		${project.vs_project_guid}.Debug-DLL|Win32.Build.0 = Debug|Win32
		${project.vs_project_guid}.Debug-DLL|x64.ActiveCfg = Debug|x64
		${project.vs_project_guid}.Debug-DLL|x64.Build.0 = Debug|x64
		${project.vs_project_guid}.Release-DLL|Win32.ActiveCfg = Release|Win32
		${project.vs_project_guid}.Release-DLL|Win32.Build.0 = Release|Win32
		${project.vs_project_guid}.Release-DLL|x64.ActiveCfg = Release|x64
		${project.vs_project_guid}.Release-DLL|x64.Build.0 = Release|x64
    % else:
		${project.vs_project_guid}.Debug-DLL|Win32.ActiveCfg = Debug-DLL|Win32
		${project.vs_project_guid}.Debug-DLL|Win32.Build.0 = Debug-DLL|Win32
		${project.vs_project_guid}.Debug-DLL|x64.ActiveCfg = Debug-DLL|x64
		${project.vs_project_guid}.Debug-DLL|x64.Build.0 = Debug-DLL|x64
		${project.vs_project_guid}.Release-DLL|Win32.ActiveCfg = Release-DLL|Win32
		${project.vs_project_guid}.Release-DLL|Win32.Build.0 = Release-DLL|Win32
		${project.vs_project_guid}.Release-DLL|x64.ActiveCfg = Release-DLL|x64
		${project.vs_project_guid}.Release-DLL|x64.Build.0 = Release-DLL|x64
=======
>>>>>>> 90991795
    % endif
  % endif
% endfor
	EndGlobalSection
	GlobalSection(SolutionProperties) = preSolution
		HideSolutionNode = FALSE
	EndGlobalSection
EndGlobal
</%def>\<|MERGE_RESOLUTION|>--- conflicted
+++ resolved
@@ -1,8 +1,4 @@
-<<<<<<< HEAD
-﻿<%def name="gen_solution(solution_projects, use_dlls = False)">\
-=======
 ﻿<%def name="gen_solution(solution_projects, use_dlls = 'no')">\
->>>>>>> 90991795
 ## Template for Visual Studio solution
 ## based on http://msdn.microsoft.com/en-us/library/bb165951(v=vs.90).aspx
 ## NOTE: tabs in this file are needed by Visual Studio to correctly interpret
@@ -39,30 +35,19 @@
 	GlobalSection(SolutionConfigurationPlatforms) = preSolution
 		Debug|Win32 = Debug|Win32
 		Debug|x64 = Debug|x64
-<<<<<<< HEAD
-% if use_dlls:
-=======
 % if use_dlls == 'yes':
->>>>>>> 90991795
 		Debug-DLL|Win32 = Debug-DLL|Win32
 		Debug-DLL|x64 = Debug-DLL|x64
 % endif
 		Release|Win32 = Release|Win32
 		Release|x64 = Release|x64
-<<<<<<< HEAD
-% if use_dlls:
-=======
 % if use_dlls == 'yes':
->>>>>>> 90991795
 		Release-DLL|Win32 = Release-DLL|Win32
 		Release-DLL|x64 = Release-DLL|x64
 % endif
 	EndGlobalSection
 	GlobalSection(ProjectConfigurationPlatforms) = postSolution
 % for project in solution_projects:
-<<<<<<< HEAD
-  % if project.get('dll', 'no') == 'only':
-=======
   % if use_dlls != 'only':
 		${project.vs_project_guid}.Debug|Win32.ActiveCfg = Debug|Win32
 		${project.vs_project_guid}.Debug|x64.ActiveCfg = Debug|x64
@@ -98,7 +83,6 @@
   % endif
   % if use_dlls == 'only':
     % if project.get('dll', 'no') == 'yes':
->>>>>>> 90991795
 		${project.vs_project_guid}.Debug|Win32.ActiveCfg = Debug-DLL|Win32
 		${project.vs_project_guid}.Debug|Win32.Build.0 = Debug-DLL|Win32
 		${project.vs_project_guid}.Debug|x64.ActiveCfg = Debug-DLL|x64
@@ -107,11 +91,7 @@
 		${project.vs_project_guid}.Release|Win32.Build.0 = Release-DLL|Win32
 		${project.vs_project_guid}.Release|x64.ActiveCfg = Release-DLL|x64
 		${project.vs_project_guid}.Release|x64.Build.0 = Release-DLL|x64
-<<<<<<< HEAD
-  % else:
-=======
     % else:
->>>>>>> 90991795
 		${project.vs_project_guid}.Debug|Win32.ActiveCfg = Debug|Win32
 		${project.vs_project_guid}.Debug|Win32.Build.0 = Debug|Win32
 		${project.vs_project_guid}.Debug|x64.ActiveCfg = Debug|x64
@@ -120,29 +100,6 @@
 		${project.vs_project_guid}.Release|Win32.Build.0 = Release|Win32
 		${project.vs_project_guid}.Release|x64.ActiveCfg = Release|x64
 		${project.vs_project_guid}.Release|x64.Build.0 = Release|x64
-<<<<<<< HEAD
-  % endif
-  % if use_dlls:
-    % if project.get('dll', 'no') == 'no':
-		${project.vs_project_guid}.Debug-DLL|Win32.ActiveCfg = Debug|Win32
-		${project.vs_project_guid}.Debug-DLL|Win32.Build.0 = Debug|Win32
-		${project.vs_project_guid}.Debug-DLL|x64.ActiveCfg = Debug|x64
-		${project.vs_project_guid}.Debug-DLL|x64.Build.0 = Debug|x64
-		${project.vs_project_guid}.Release-DLL|Win32.ActiveCfg = Release|Win32
-		${project.vs_project_guid}.Release-DLL|Win32.Build.0 = Release|Win32
-		${project.vs_project_guid}.Release-DLL|x64.ActiveCfg = Release|x64
-		${project.vs_project_guid}.Release-DLL|x64.Build.0 = Release|x64
-    % else:
-		${project.vs_project_guid}.Debug-DLL|Win32.ActiveCfg = Debug-DLL|Win32
-		${project.vs_project_guid}.Debug-DLL|Win32.Build.0 = Debug-DLL|Win32
-		${project.vs_project_guid}.Debug-DLL|x64.ActiveCfg = Debug-DLL|x64
-		${project.vs_project_guid}.Debug-DLL|x64.Build.0 = Debug-DLL|x64
-		${project.vs_project_guid}.Release-DLL|Win32.ActiveCfg = Release-DLL|Win32
-		${project.vs_project_guid}.Release-DLL|Win32.Build.0 = Release-DLL|Win32
-		${project.vs_project_guid}.Release-DLL|x64.ActiveCfg = Release-DLL|x64
-		${project.vs_project_guid}.Release-DLL|x64.Build.0 = Release-DLL|x64
-=======
->>>>>>> 90991795
     % endif
   % endif
 % endfor
