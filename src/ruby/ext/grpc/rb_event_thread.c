--- conflicted
+++ resolved
@@ -105,18 +105,12 @@
   grpc_rb_event *event = NULL;
   (void)param;
   gpr_mu_lock(&event_queue.mu);
-<<<<<<< HEAD
-  while ((event = grpc_rb_event_queue_dequeue()) == NULL) {
-    gpr_cv_wait(&event_queue.cv, &event_queue.mu,
-=======
   while (!event_queue.abort) {
     if ((event = grpc_rb_event_queue_dequeue()) != NULL) {
       gpr_mu_unlock(&event_queue.mu);
       return event;
     }
-    gpr_cv_wait(&event_queue.cv,
-                &event_queue.mu,
->>>>>>> 3410c8d7
+    gpr_cv_wait(&event_queue.cv, &event_queue.mu,
                 gpr_inf_future(GPR_CLOCK_REALTIME));
   }
   gpr_mu_unlock(&event_queue.mu);
