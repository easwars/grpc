--- conflicted
+++ resolved
@@ -20,10 +20,6 @@
 #ifndef VERSION_H
 #define VERSION_H
 
-<<<<<<< HEAD
-#define PHP_GRPC_VERSION "1.5.0"
-=======
-#define PHP_GRPC_VERSION "1.4.0RC1"
->>>>>>> 2f850801
+#define PHP_GRPC_VERSION "1.5.0dev"
 
 #endif /* VERSION_H */