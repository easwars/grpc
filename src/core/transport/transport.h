--- conflicted
+++ resolved
@@ -91,13 +91,9 @@
   grpc_connectivity_state *connectivity_state;
   /** should the transport be disconnected */
   int disconnect;
-<<<<<<< HEAD
-  /** should we send a goaway? */
-=======
   /** should we send a goaway?
       after a goaway is sent, once there are no more active calls on
       the transport, the transport should disconnect */
->>>>>>> e822963e
   int send_goaway;
   /** what should the goaway contain? */
   grpc_status_code goaway_status;
