--- conflicted
+++ resolved
@@ -708,10 +708,7 @@
   gpr_uint32 slots;
   gpr_uint32 probes;
   gpr_uint32 max_probes = 0;
-<<<<<<< HEAD
-=======
   grpc_transport_setup_result result;
->>>>>>> 573523f1
 
   for (i = 0; i < s->channel_filter_count; i++) {
     filters[i] = s->channel_filters[i];
@@ -762,12 +759,9 @@
     chand->registered_method_max_probes = max_probes;
   }
 
-<<<<<<< HEAD
-=======
   result = grpc_connected_channel_bind_transport(
       grpc_channel_get_channel_stack(channel), transport);
   
->>>>>>> 573523f1
   gpr_mu_lock(&s->mu);
   chand->next = &s->root_channel_data;
   chand->prev = chand->next->prev;
