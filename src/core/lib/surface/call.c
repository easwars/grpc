--- conflicted
+++ resolved
@@ -1080,10 +1080,6 @@
     grpc_metadata_batch *md =
         &call->metadata_batch[1 /* is_receiving */][0 /* is_trailing */];
     grpc_metadata_batch_filter(md, recv_initial_filter, call);
-<<<<<<< HEAD
-    call->has_initial_md_been_received = true;
-=======
->>>>>>> c48ca716
 
     if (gpr_time_cmp(md->deadline, gpr_inf_future(md->deadline.clock_type)) !=
             0 &&
@@ -1092,17 +1088,6 @@
       set_deadline_alarm(exec_ctx, call, md->deadline);
       GPR_TIMER_END("set_deadline_alarm", 0);
     }
-<<<<<<< HEAD
-
-    if (call->saved_receiving_stream_ready_ctx.bctlp != NULL) {
-      grpc_closure *saved_rsr_closure = grpc_closure_create(
-          receiving_stream_ready, call->saved_receiving_stream_ready_ctx.bctlp);
-      grpc_exec_ctx_enqueue(exec_ctx, saved_rsr_closure,
-                            call->saved_receiving_stream_ready_ctx.success,
-                            NULL);
-      call->saved_receiving_stream_ready_ctx.bctlp = NULL;
-    }
-=======
   }
 
   call->has_initial_md_been_received = true;
@@ -1113,7 +1098,6 @@
         exec_ctx, saved_rsr_closure,
         call->saved_receiving_stream_ready_ctx.success && success, NULL);
     call->saved_receiving_stream_ready_ctx.bctlp = NULL;
->>>>>>> c48ca716
   }
 
   gpr_mu_unlock(&call->mu);
