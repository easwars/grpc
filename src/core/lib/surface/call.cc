--- conflicted
+++ resolved
@@ -1224,18 +1224,8 @@
   if (bctl->completion_data.notify_tag.is_closure) {
     /* unrefs error */
     bctl->call = nullptr;
-<<<<<<< HEAD
-    /* This closure may be meant to be run within some combiner. Since we aren't
-     * running in any combiner here, we need to use GRPC_CLOSURE_SCHED instead
-     * of GRPC_CLOSURE_RUN.
-     */
-    grpc_core::ExecCtx::Run(DEBUG_LOCATION,
-                            (grpc_closure*)bctl->completion_data.notify_tag.tag,
-                            error);
-=======
     GRPC_CLOSURE_RUN((grpc_closure*)bctl->completion_data.notify_tag.tag,
                      error);
->>>>>>> a0f09cb5
     GRPC_CALL_INTERNAL_UNREF(call, "completion");
   } else {
     /* unrefs error */
@@ -1580,12 +1570,7 @@
                      static_cast<grpc_cq_completion*>(
                          gpr_malloc(sizeof(grpc_cq_completion))));
     } else {
-<<<<<<< HEAD
-      grpc_core::ExecCtx::Run(DEBUG_LOCATION, (grpc_closure*)notify_tag,
-                              GRPC_ERROR_NONE);
-=======
       GRPC_CLOSURE_RUN((grpc_closure*)notify_tag, GRPC_ERROR_NONE);
->>>>>>> a0f09cb5
     }
     error = GRPC_CALL_OK;
     goto done;
