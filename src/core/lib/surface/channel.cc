--- conflicted
+++ resolved
@@ -69,18 +69,10 @@
 #define CHANNEL_FROM_TOP_ELEM(top_elem) \
   CHANNEL_FROM_CHANNEL_STACK(grpc_channel_stack_from_top_element(top_elem))
 
-<<<<<<< HEAD
-static void destroy_channel(void *arg, grpc_error *error);
-
-grpc_channel *grpc_channel_create_with_builder(
-    grpc_channel_stack_builder *builder,
-=======
-static void destroy_channel(grpc_exec_ctx* exec_ctx, void* arg,
-                            grpc_error* error);
+static void destroy_channel(void* arg, grpc_error* error);
 
 grpc_channel* grpc_channel_create_with_builder(
-    grpc_exec_ctx* exec_ctx, grpc_channel_stack_builder* builder,
->>>>>>> d9da7387
+    grpc_channel_stack_builder* builder,
     grpc_channel_stack_type channel_stack_type) {
   char* target = gpr_strdup(grpc_channel_stack_builder_get_target(builder));
   grpc_channel_args* args = grpc_channel_args_copy(
@@ -91,15 +83,9 @@
   } else {
     GRPC_STATS_INC_CLIENT_CHANNELS_CREATED();
   }
-<<<<<<< HEAD
-  grpc_error *error = grpc_channel_stack_builder_finish(
+  grpc_error* error = grpc_channel_stack_builder_finish(
       builder, sizeof(grpc_channel), 1, destroy_channel, NULL,
-      (void **)&channel);
-=======
-  grpc_error* error = grpc_channel_stack_builder_finish(
-      exec_ctx, builder, sizeof(grpc_channel), 1, destroy_channel, NULL,
       (void**)&channel);
->>>>>>> d9da7387
   if (error != GRPC_ERROR_NONE) {
     gpr_log(GPR_ERROR, "channel stack builder failed: %s",
             grpc_error_string(error));
@@ -208,22 +194,12 @@
   return channel;
 }
 
-<<<<<<< HEAD
-grpc_channel *grpc_channel_create(const char *target,
-                                  const grpc_channel_args *input_args,
-                                  grpc_channel_stack_type channel_stack_type,
-                                  grpc_transport *optional_transport) {
-  grpc_channel_stack_builder *builder = grpc_channel_stack_builder_create();
-  grpc_channel_stack_builder_set_channel_arguments(builder, input_args);
-=======
-grpc_channel* grpc_channel_create(grpc_exec_ctx* exec_ctx, const char* target,
+grpc_channel* grpc_channel_create(const char* target,
                                   const grpc_channel_args* input_args,
                                   grpc_channel_stack_type channel_stack_type,
                                   grpc_transport* optional_transport) {
   grpc_channel_stack_builder* builder = grpc_channel_stack_builder_create();
-  grpc_channel_stack_builder_set_channel_arguments(exec_ctx, builder,
-                                                   input_args);
->>>>>>> d9da7387
+  grpc_channel_stack_builder_set_channel_arguments(builder, input_args);
   grpc_channel_stack_builder_set_target(builder, target);
   grpc_channel_stack_builder_set_transport(builder, optional_transport);
   if (!grpc_channel_init_create_stack(builder, channel_stack_type)) {
@@ -270,35 +246,20 @@
   return gpr_strdup(channel->target);
 }
 
-<<<<<<< HEAD
-void grpc_channel_get_info(grpc_channel *channel,
-                           const grpc_channel_info *channel_info) {
-  ExecCtx _local_exec_ctx;
-  grpc_channel_element *elem =
-=======
 void grpc_channel_get_info(grpc_channel* channel,
                            const grpc_channel_info* channel_info) {
-  grpc_exec_ctx exec_ctx = GRPC_EXEC_CTX_INIT;
+  ExecCtx _local_exec_ctx;
   grpc_channel_element* elem =
->>>>>>> d9da7387
       grpc_channel_stack_element(CHANNEL_STACK_FROM_CHANNEL(channel), 0);
   elem->filter->get_channel_info(elem, channel_info);
   grpc_exec_ctx_finish();
 }
 
-<<<<<<< HEAD
-static grpc_call *grpc_channel_create_call_internal(
-    grpc_channel *channel, grpc_call *parent_call, uint32_t propagation_mask,
-    grpc_completion_queue *cq, grpc_pollset_set *pollset_set_alternative,
+static grpc_call* grpc_channel_create_call_internal(
+    grpc_channel* channel, grpc_call* parent_call, uint32_t propagation_mask,
+    grpc_completion_queue* cq, grpc_pollset_set* pollset_set_alternative,
     grpc_mdelem path_mdelem, grpc_mdelem authority_mdelem,
     grpc_millis deadline) {
-=======
-static grpc_call* grpc_channel_create_call_internal(
-    grpc_exec_ctx* exec_ctx, grpc_channel* channel, grpc_call* parent_call,
-    uint32_t propagation_mask, grpc_completion_queue* cq,
-    grpc_pollset_set* pollset_set_alternative, grpc_mdelem path_mdelem,
-    grpc_mdelem authority_mdelem, grpc_millis deadline) {
->>>>>>> d9da7387
   grpc_mdelem send_metadata[2];
   size_t num_metadata = 0;
 
@@ -324,13 +285,8 @@
   args.add_initial_metadata_count = num_metadata;
   args.send_deadline = deadline;
 
-<<<<<<< HEAD
-  grpc_call *call;
+  grpc_call* call;
   GRPC_LOG_IF_ERROR("call_create", grpc_call_create(&args, &call));
-=======
-  grpc_call* call;
-  GRPC_LOG_IF_ERROR("call_create", grpc_call_create(exec_ctx, &args, &call));
->>>>>>> d9da7387
   return call;
 }
 
@@ -341,20 +297,11 @@
                                     grpc_slice method, const grpc_slice* host,
                                     gpr_timespec deadline, void* reserved) {
   GPR_ASSERT(!reserved);
-<<<<<<< HEAD
   ExecCtx _local_exec_ctx;
-  grpc_call *call = grpc_channel_create_call_internal(
+  grpc_call* call = grpc_channel_create_call_internal(
       channel, parent_call, propagation_mask, cq, NULL,
       grpc_mdelem_from_slices(GRPC_MDSTR_PATH, grpc_slice_ref_internal(method)),
       host != NULL ? grpc_mdelem_from_slices(GRPC_MDSTR_AUTHORITY,
-=======
-  grpc_exec_ctx exec_ctx = GRPC_EXEC_CTX_INIT;
-  grpc_call* call = grpc_channel_create_call_internal(
-      &exec_ctx, channel, parent_call, propagation_mask, cq, NULL,
-      grpc_mdelem_from_slices(&exec_ctx, GRPC_MDSTR_PATH,
-                              grpc_slice_ref_internal(method)),
-      host != NULL ? grpc_mdelem_from_slices(&exec_ctx, GRPC_MDSTR_AUTHORITY,
->>>>>>> d9da7387
                                              grpc_slice_ref_internal(*host))
                    : GRPC_MDNULL,
       grpc_timespec_to_millis_round_up(deadline));
@@ -362,17 +309,10 @@
   return call;
 }
 
-<<<<<<< HEAD
-grpc_call *grpc_channel_create_pollset_set_call(
-    grpc_channel *channel, grpc_call *parent_call, uint32_t propagation_mask,
-    grpc_pollset_set *pollset_set, grpc_slice method, const grpc_slice *host,
-    grpc_millis deadline, void *reserved) {
-=======
 grpc_call* grpc_channel_create_pollset_set_call(
-    grpc_exec_ctx* exec_ctx, grpc_channel* channel, grpc_call* parent_call,
-    uint32_t propagation_mask, grpc_pollset_set* pollset_set, grpc_slice method,
-    const grpc_slice* host, grpc_millis deadline, void* reserved) {
->>>>>>> d9da7387
+    grpc_channel* channel, grpc_call* parent_call, uint32_t propagation_mask,
+    grpc_pollset_set* pollset_set, grpc_slice method, const grpc_slice* host,
+    grpc_millis deadline, void* reserved) {
   GPR_ASSERT(!reserved);
   return grpc_channel_create_call_internal(
       channel, parent_call, propagation_mask, NULL, pollset_set,
@@ -425,15 +365,9 @@
        registered_call_handle, deadline.tv_sec, deadline.tv_nsec,
        (int)deadline.clock_type, reserved));
   GPR_ASSERT(!reserved);
-<<<<<<< HEAD
   ExecCtx _local_exec_ctx;
-  grpc_call *call = grpc_channel_create_call_internal(
+  grpc_call* call = grpc_channel_create_call_internal(
       channel, parent_call, propagation_mask, completion_queue, NULL,
-=======
-  grpc_exec_ctx exec_ctx = GRPC_EXEC_CTX_INIT;
-  grpc_call* call = grpc_channel_create_call_internal(
-      &exec_ctx, channel, parent_call, propagation_mask, completion_queue, NULL,
->>>>>>> d9da7387
       GRPC_MDELEM_REF(rc->path), GRPC_MDELEM_REF(rc->authority),
       grpc_timespec_to_millis_round_up(deadline));
   grpc_exec_ctx_finish();
@@ -451,25 +385,13 @@
   GRPC_CHANNEL_STACK_REF(CHANNEL_STACK_FROM_CHANNEL(c), REF_REASON);
 }
 
-<<<<<<< HEAD
-void grpc_channel_internal_unref(grpc_channel *c REF_ARG) {
+void grpc_channel_internal_unref(grpc_channel* c REF_ARG) {
   GRPC_CHANNEL_STACK_UNREF(CHANNEL_STACK_FROM_CHANNEL(c), REF_REASON);
 }
 
-static void destroy_channel(void *arg, grpc_error *error) {
-  grpc_channel *channel = (grpc_channel *)arg;
+static void destroy_channel(void* arg, grpc_error* error) {
+  grpc_channel* channel = (grpc_channel*)arg;
   grpc_channel_stack_destroy(CHANNEL_STACK_FROM_CHANNEL(channel));
-=======
-void grpc_channel_internal_unref(grpc_exec_ctx* exec_ctx,
-                                 grpc_channel* c REF_ARG) {
-  GRPC_CHANNEL_STACK_UNREF(exec_ctx, CHANNEL_STACK_FROM_CHANNEL(c), REF_REASON);
-}
-
-static void destroy_channel(grpc_exec_ctx* exec_ctx, void* arg,
-                            grpc_error* error) {
-  grpc_channel* channel = (grpc_channel*)arg;
-  grpc_channel_stack_destroy(exec_ctx, CHANNEL_STACK_FROM_CHANNEL(channel));
->>>>>>> d9da7387
   while (channel->registered_calls) {
     registered_call* rc = channel->registered_calls;
     channel->registered_calls = rc->next;
@@ -483,17 +405,10 @@
   gpr_free(channel);
 }
 
-<<<<<<< HEAD
-void grpc_channel_destroy(grpc_channel *channel) {
-  grpc_transport_op *op = grpc_make_transport_op(NULL);
-  grpc_channel_element *elem;
-  ExecCtx _local_exec_ctx;
-=======
 void grpc_channel_destroy(grpc_channel* channel) {
   grpc_transport_op* op = grpc_make_transport_op(NULL);
   grpc_channel_element* elem;
-  grpc_exec_ctx exec_ctx = GRPC_EXEC_CTX_INIT;
->>>>>>> d9da7387
+  ExecCtx _local_exec_ctx;
   GRPC_API_TRACE("grpc_channel_destroy(channel=%p)", 1, (channel));
   op->disconnect_with_error =
       GRPC_ERROR_CREATE_FROM_STATIC_STRING("Channel Destroyed");
@@ -514,12 +429,7 @@
   return channel->compression_options;
 }
 
-<<<<<<< HEAD
-grpc_mdelem grpc_channel_get_reffed_status_elem(grpc_channel *channel, int i) {
-=======
-grpc_mdelem grpc_channel_get_reffed_status_elem(grpc_exec_ctx* exec_ctx,
-                                                grpc_channel* channel, int i) {
->>>>>>> d9da7387
+grpc_mdelem grpc_channel_get_reffed_status_elem(grpc_channel* channel, int i) {
   char tmp[GPR_LTOA_MIN_BUFSIZE];
   switch (i) {
     case 0:
