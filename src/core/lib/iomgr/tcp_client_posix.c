--- conflicted
+++ resolved
@@ -176,60 +176,7 @@
   grpc_timer_cancel(exec_ctx, &ac->alarm);
 
   gpr_mu_lock(&ac->mu);
-<<<<<<< HEAD
-  if (error == GRPC_ERROR_NONE) {
-    do {
-      so_error_size = sizeof(so_error);
-      err = getsockopt(grpc_fd_wrapped_fd(fd), SOL_SOCKET, SO_ERROR, &so_error,
-                       &so_error_size);
-    } while (err < 0 && errno == EINTR);
-    if (err < 0) {
-      error = GRPC_OS_ERROR(errno, "getsockopt");
-      goto finish;
-    } else if (so_error != 0) {
-      if (so_error == ENOBUFS) {
-        /* We will get one of these errors if we have run out of
-           memory in the kernel for the data structures allocated
-           when you connect a socket.  If this happens it is very
-           likely that if we wait a little bit then try again the
-           connection will work (since other programs or this
-           program will close their network connections and free up
-           memory).  This does _not_ indicate that there is anything
-           wrong with the server we are connecting to, this is a
-           local problem.
-
-           If you are looking at this code, then chances are that
-           your program or another program on the same computer
-           opened too many network connections.  The "easy" fix:
-           don't do that! */
-        gpr_log(GPR_ERROR, "kernel out of buffers");
-        gpr_mu_unlock(&ac->mu);
-        grpc_fd_notify_on_write(exec_ctx, fd, &ac->write_closure);
-        return;
-      } else {
-        switch (so_error) {
-          case ECONNREFUSED:
-            error = grpc_error_set_int(error, GRPC_ERROR_INT_ERRNO, errno);
-            error = grpc_error_set_str(error, GRPC_ERROR_STR_OS_ERROR,
-                                       "Connection refused");
-            break;
-          default:
-            error = GRPC_OS_ERROR(errno, "getsockopt(SO_ERROR)");
-            break;
-        }
-        goto finish;
-      }
-    } else {
-      grpc_pollset_set_del_fd(exec_ctx, ac->interested_parties, fd);
-      *ep = grpc_tcp_client_create_from_fd(exec_ctx, fd, ac->channel_args,
-                                           ac->addr_str);
-      fd = NULL;
-      goto finish;
-    }
-  } else {
-=======
   if (error != GRPC_ERROR_NONE) {
->>>>>>> ca3451de
     error =
         grpc_error_set_str(error, GRPC_ERROR_STR_OS_ERROR, "Timeout occurred");
     goto finish;
@@ -248,7 +195,8 @@
   switch (so_error) {
     case 0:
       grpc_pollset_set_del_fd(exec_ctx, ac->interested_parties, fd);
-      *ep = grpc_tcp_create(fd, GRPC_TCP_DEFAULT_READ_SLICE_SIZE, ac->addr_str);
+      *ep = grpc_tcp_client_create_from_fd(exec_ctx, fd, ac->channel_args,
+                                           +ac->addr_str);
       fd = NULL;
       break;
     case ENOBUFS:
