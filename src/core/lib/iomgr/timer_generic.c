--- conflicted
+++ resolved
@@ -156,14 +156,7 @@
   gpr_mu mu;
 } GPR_ALIGN_STRUCT(GPR_CACHELINE_SIZE);
 
-<<<<<<< HEAD
-static struct shared_mutables g_shared_mutables = {
-    .checker_mu = GPR_SPINLOCK_STATIC_INITIALIZER,
-    .initialized = false,
-};
-=======
 static struct shared_mutables g_shared_mutables;
->>>>>>> 31aea7ee
 
 static gpr_clock_type g_clock_type;
 static gpr_timespec g_start_time;
