/*
 *
 * Copyright 2015, Google Inc.
 * All rights reserved.
 *
 * Redistribution and use in source and binary forms, with or without
 * modification, are permitted provided that the following conditions are
 * met:
 *
 *     * Redistributions of source code must retain the above copyright
 * notice, this list of conditions and the following disclaimer.
 *     * Redistributions in binary form must reproduce the above
 * copyright notice, this list of conditions and the following disclaimer
 * in the documentation and/or other materials provided with the
 * distribution.
 *     * Neither the name of Google Inc. nor the names of its
 * contributors may be used to endorse or promote products derived from
 * this software without specific prior written permission.
 *
 * THIS SOFTWARE IS PROVIDED BY THE COPYRIGHT HOLDERS AND CONTRIBUTORS
 * "AS IS" AND ANY EXPRESS OR IMPLIED WARRANTIES, INCLUDING, BUT NOT
 * LIMITED TO, THE IMPLIED WARRANTIES OF MERCHANTABILITY AND FITNESS FOR
 * A PARTICULAR PURPOSE ARE DISCLAIMED. IN NO EVENT SHALL THE COPYRIGHT
 * OWNER OR CONTRIBUTORS BE LIABLE FOR ANY DIRECT, INDIRECT, INCIDENTAL,
 * SPECIAL, EXEMPLARY, OR CONSEQUENTIAL DAMAGES (INCLUDING, BUT NOT
 * LIMITED TO, PROCUREMENT OF SUBSTITUTE GOODS OR SERVICES; LOSS OF USE,
 * DATA, OR PROFITS; OR BUSINESS INTERRUPTION) HOWEVER CAUSED AND ON ANY
 * THEORY OF LIABILITY, WHETHER IN CONTRACT, STRICT LIABILITY, OR TORT
 * (INCLUDING NEGLIGENCE OR OTHERWISE) ARISING IN ANY WAY OUT OF THE USE
 * OF THIS SOFTWARE, EVEN IF ADVISED OF THE POSSIBILITY OF SUCH DAMAGE.
 *
 */

#include <grpc/support/alloc.h>
#include <grpc/support/log.h>
#include "src/core/lib/iomgr/endpoint.h"

typedef struct endpoint_ll_node {
  grpc_endpoint *ep;
  struct endpoint_ll_node *next;
} endpoint_ll_node;

static endpoint_ll_node *head = NULL;
static gpr_mu g_endpoint_mutex;

void grpc_network_status_shutdown(void) {
  if (head != NULL) {
    gpr_log(GPR_ERROR,
            "Memory leaked as all network endpoints were not shut down");
<<<<<<< HEAD
=======
  }
  gpr_mu_destroy(&g_endpoint_mutex);
}

void grpc_network_status_init(void) {
  gpr_mu_init(&g_endpoint_mutex);
  // TODO(makarandd): Install callback with OS to monitor network status.
}

void grpc_destroy_network_status_monitor() {
  for (endpoint_ll_node *curr = head; curr != NULL;) {
    endpoint_ll_node *next = curr->next;
    gpr_free(curr);
    curr = next;
>>>>>>> 89a8851e
  }
  gpr_mu_destroy(&g_endpoint_mutex);
}

void grpc_network_status_init(void) {
  gpr_mu_init(&g_endpoint_mutex);
  // TODO(makarandd): Install callback with OS to monitor network status.
}

void grpc_network_status_register_endpoint(grpc_endpoint *ep) {
  gpr_mu_lock(&g_endpoint_mutex);
  if (head == NULL) {
    head = (endpoint_ll_node *)gpr_malloc(sizeof(endpoint_ll_node));
    head->ep = ep;
    head->next = NULL;
  } else {
    endpoint_ll_node *prev_head = head;
    head = (endpoint_ll_node *)gpr_malloc(sizeof(endpoint_ll_node));
    head->ep = ep;
    head->next = prev_head;
  }
  gpr_mu_unlock(&g_endpoint_mutex);
}

void grpc_network_status_unregister_endpoint(grpc_endpoint *ep) {
  gpr_mu_lock(&g_endpoint_mutex);
  GPR_ASSERT(head);
  bool found = false;
  endpoint_ll_node *prev = head;
  // if we're unregistering the head, just move head to the next
  if (ep == head->ep) {
    head = head->next;
    gpr_free(prev);
    found = true;
  } else {
    for (endpoint_ll_node *curr = head->next; curr != NULL; curr = curr->next) {
      if (ep == curr->ep) {
        prev->next = curr->next;
        gpr_free(curr);
        found = true;
        break;
      }
      prev = curr;
    }
  }
  gpr_mu_unlock(&g_endpoint_mutex);
  GPR_ASSERT(found);
}

// Walk the linked-list from head and execute shutdown. It is possible that
// other threads might be in the process of shutdown as well, but that has
// no side effect since endpoint shutdown is idempotent.
void grpc_network_status_shutdown_all_endpoints() {
  gpr_mu_lock(&g_endpoint_mutex);
  if (head == NULL) {
    gpr_mu_unlock(&g_endpoint_mutex);
    return;
  }
  grpc_exec_ctx exec_ctx = GRPC_EXEC_CTX_INIT;

  for (endpoint_ll_node *curr = head; curr != NULL; curr = curr->next) {
    curr->ep->vtable->shutdown(&exec_ctx, curr->ep);
  }
  gpr_mu_unlock(&g_endpoint_mutex);
  grpc_exec_ctx_finish(&exec_ctx);
}<|MERGE_RESOLUTION|>--- conflicted
+++ resolved
@@ -47,8 +47,6 @@
   if (head != NULL) {
     gpr_log(GPR_ERROR,
             "Memory leaked as all network endpoints were not shut down");
-<<<<<<< HEAD
-=======
   }
   gpr_mu_destroy(&g_endpoint_mutex);
 }
@@ -63,7 +61,6 @@
     endpoint_ll_node *next = curr->next;
     gpr_free(curr);
     curr = next;
->>>>>>> 89a8851e
   }
   gpr_mu_destroy(&g_endpoint_mutex);
 }
