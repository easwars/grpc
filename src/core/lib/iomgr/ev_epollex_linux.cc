/*
 *
 * Copyright 2017 gRPC authors.
 *
 * Licensed under the Apache License, Version 2.0 (the "License");
 * you may not use this file except in compliance with the License.
 * You may obtain a copy of the License at
 *
 *     http://www.apache.org/licenses/LICENSE-2.0
 *
 * Unless required by applicable law or agreed to in writing, software
 * distributed under the License is distributed on an "AS IS" BASIS,
 * WITHOUT WARRANTIES OR CONDITIONS OF ANY KIND, either express or implied.
 * See the License for the specific language governing permissions and
 * limitations under the License.
 *
 */

#include "src/core/lib/iomgr/port.h"

/* This polling engine is only relevant on linux kernels supporting epoll() */
#ifdef GRPC_LINUX_EPOLL

#include "src/core/lib/iomgr/ev_epollex_linux.h"

#include <assert.h>
#include <errno.h>
#include <limits.h>
#include <poll.h>
#include <pthread.h>
#include <string.h>
#include <sys/socket.h>
#include <sys/syscall.h>
#include <unistd.h>

#include <grpc/support/alloc.h>
#include <grpc/support/log.h>
#include <grpc/support/string_util.h>
#include <grpc/support/tls.h>
#include <grpc/support/useful.h>

#include "src/core/lib/debug/stats.h"
#include "src/core/lib/iomgr/block_annotate.h"
#include "src/core/lib/iomgr/iomgr_internal.h"
#include "src/core/lib/iomgr/is_epollexclusive_available.h"
#include "src/core/lib/iomgr/lockfree_event.h"
#include "src/core/lib/iomgr/sys_epoll_wrapper.h"
#include "src/core/lib/iomgr/timer.h"
#include "src/core/lib/iomgr/wakeup_fd_posix.h"
#include "src/core/lib/profiling/timers.h"
#include "src/core/lib/support/spinlock.h"

// debug aid: create workers on the heap (allows asan to spot
// use-after-destruction)
//#define GRPC_EPOLLEX_CREATE_WORKERS_ON_HEAP 1

#define MAX_EPOLL_EVENTS 100
#define MAX_EPOLL_EVENTS_HANDLED_EACH_POLL_CALL 5

#ifndef NDEBUG
grpc_tracer_flag grpc_trace_pollable_refcount =
    GRPC_TRACER_INITIALIZER(false, "pollable_refcount");
#endif

/*******************************************************************************
 * pollable Declarations
 */

typedef enum { PO_MULTI, PO_FD, PO_EMPTY } pollable_type;

typedef struct pollable pollable;

/// A pollable is something that can be polled: it has an epoll set to poll on,
/// and a wakeup fd for kicks
/// There are three broad types:
///  - PO_EMPTY - the empty pollable, used before file descriptors are added to
///               a pollset
///  - PO_FD - a pollable containing only one FD - used to optimize single-fd
///            pollsets (which are common with synchronous api usage)
///  - PO_MULTI - a pollable containing many fds
struct pollable {
  pollable_type type;  // immutable
  gpr_refcount refs;

  int epfd;
  grpc_wakeup_fd wakeup;

  // only for type fd... one ref to the owner fd
  grpc_fd *owner_fd;

  grpc_pollset_set *pollset_set;
  pollable *next;
  pollable *prev;

  gpr_mu mu;
  grpc_pollset_worker *root_worker;

  int event_cursor;
  int event_count;
  struct epoll_event events[MAX_EPOLL_EVENTS];
};

static const char *pollable_type_string(pollable_type t) {
  switch (t) {
    case PO_MULTI:
      return "pollset";
    case PO_FD:
      return "fd";
    case PO_EMPTY:
      return "empty";
  }
  return "<invalid>";
}

static char *pollable_desc(pollable *p) {
  char *out;
  gpr_asprintf(&out, "type=%s epfd=%d wakeup=%d", pollable_type_string(p->type),
               p->epfd, p->wakeup.read_fd);
  return out;
}

/// Shared empty pollable - used by pollset to poll on until the first fd is
/// added
static pollable *g_empty_pollable;

static grpc_error *pollable_create(pollable_type type, pollable **p);
#ifdef NDEBUG
static pollable *pollable_ref(pollable *p);
static void pollable_unref(pollable *p);
#define POLLABLE_REF(p, r) pollable_ref(p)
#define POLLABLE_UNREF(p, r) pollable_unref(p)
#else
static pollable *pollable_ref(pollable *p, int line, const char *reason);
static void pollable_unref(pollable *p, int line, const char *reason);
#define POLLABLE_REF(p, r) pollable_ref((p), __LINE__, (r))
#define POLLABLE_UNREF(p, r) pollable_unref((p), __LINE__, (r))
#endif

/*******************************************************************************
 * Fd Declarations
 */

struct grpc_fd {
  int fd;
  /* refst format:
       bit 0    : 1=Active / 0=Orphaned
       bits 1-n : refcount
     Ref/Unref by two to avoid altering the orphaned bit */
  gpr_atm refst;

  gpr_mu orphan_mu;

  gpr_mu pollable_mu;
  pollable *pollable_obj;

  gpr_atm read_closure;
  gpr_atm write_closure;

  struct grpc_fd *freelist_next;
  grpc_closure *on_done_closure;

  /* The pollset that last noticed that the fd is readable. The actual type
   * stored in this is (grpc_pollset *) */
  gpr_atm read_notifier_pollset;

  grpc_iomgr_object iomgr_object;
};

static void fd_global_init(void);
static void fd_global_shutdown(void);

/*******************************************************************************
 * Pollset Declarations
 */

typedef struct {
  grpc_pollset_worker *next;
  grpc_pollset_worker *prev;
} pwlink;

typedef enum { PWLINK_POLLABLE = 0, PWLINK_POLLSET, PWLINK_COUNT } pwlinks;

struct grpc_pollset_worker {
  bool kicked;
  bool initialized_cv;
#ifndef NDEBUG
  // debug aid: which thread started this worker
  pid_t originator;
#endif
  gpr_cv cv;
  grpc_pollset *pollset;
  pollable *pollable_obj;

  pwlink links[PWLINK_COUNT];
};

struct grpc_pollset {
  gpr_mu mu;
  pollable *active_pollable;
  bool kicked_without_poller;
  grpc_closure *shutdown_closure;
  grpc_pollset_worker *root_worker;
  int containing_pollset_set_count;
};

/*******************************************************************************
 * Pollset-set Declarations
 */

struct grpc_pollset_set {
  gpr_refcount refs;
  gpr_mu mu;
  grpc_pollset_set *parent;

  size_t pollset_count;
  size_t pollset_capacity;
  grpc_pollset **pollsets;

  size_t fd_count;
  size_t fd_capacity;
  grpc_fd **fds;
};

/*******************************************************************************
 * Common helpers
 */

static bool append_error(grpc_error **composite, grpc_error *error,
                         const char *desc) {
  if (error == GRPC_ERROR_NONE) return true;
  if (*composite == GRPC_ERROR_NONE) {
    *composite = GRPC_ERROR_CREATE_FROM_COPIED_STRING(desc);
  }
  *composite = grpc_error_add_child(*composite, error);
  return false;
}

/*******************************************************************************
 * Fd Definitions
 */

/* We need to keep a freelist not because of any concerns of malloc performance
 * but instead so that implementations with multiple threads in (for example)
 * epoll_wait deal with the race between pollset removal and incoming poll
 * notifications.
 *
 * The problem is that the poller ultimately holds a reference to this
 * object, so it is very difficult to know when is safe to free it, at least
 * without some expensive synchronization.
 *
 * If we keep the object freelisted, in the worst case losing this race just
 * becomes a spurious read notification on a reused fd.
 */

static grpc_fd *fd_freelist = NULL;
static gpr_mu fd_freelist_mu;

#ifndef NDEBUG
#define REF_BY(fd, n, reason) ref_by(fd, n, reason, __FILE__, __LINE__)
#define UNREF_BY(ec, fd, n, reason) \
  unref_by(ec, fd, n, reason, __FILE__, __LINE__)
static void ref_by(grpc_fd *fd, int n, const char *reason, const char *file,
                   int line) {
  if (grpc_trace_fd_refcount.enabled()) {
    gpr_log(GPR_DEBUG,
            "FD %d %p   ref %d %" PRIdPTR " -> %" PRIdPTR " [%s; %s:%d]",
            fd->fd, fd, n, gpr_atm_no_barrier_load(&fd->refst),
            gpr_atm_no_barrier_load(&fd->refst) + n, reason, file, line);
  }
#else
#define REF_BY(fd, n, reason) ref_by(fd, n)
#define UNREF_BY(ec, fd, n, reason) unref_by(ec, fd, n)
static void ref_by(grpc_fd *fd, int n) {
#endif
  GPR_ASSERT(gpr_atm_no_barrier_fetch_add(&fd->refst, n) > 0);
}

static void fd_destroy(grpc_exec_ctx *exec_ctx, void *arg, grpc_error *error) {
  grpc_fd *fd = (grpc_fd *)arg;
  /* Add the fd to the freelist */
  grpc_iomgr_unregister_object(&fd->iomgr_object);
  POLLABLE_UNREF(fd->pollable_obj, "fd_pollable");
  gpr_mu_destroy(&fd->pollable_mu);
  gpr_mu_destroy(&fd->orphan_mu);
  gpr_mu_lock(&fd_freelist_mu);
  fd->freelist_next = fd_freelist;
  fd_freelist = fd;

  grpc_lfev_destroy(&fd->read_closure);
  grpc_lfev_destroy(&fd->write_closure);

  gpr_mu_unlock(&fd_freelist_mu);
}

#ifndef NDEBUG
static void unref_by(grpc_exec_ctx *exec_ctx, grpc_fd *fd, int n,
                     const char *reason, const char *file, int line) {
  if (grpc_trace_fd_refcount.enabled()) {
    gpr_log(GPR_DEBUG,
            "FD %d %p unref %d %" PRIdPTR " -> %" PRIdPTR " [%s; %s:%d]",
            fd->fd, fd, n, gpr_atm_no_barrier_load(&fd->refst),
            gpr_atm_no_barrier_load(&fd->refst) - n, reason, file, line);
  }
#else
static void unref_by(grpc_exec_ctx *exec_ctx, grpc_fd *fd, int n) {
#endif
  gpr_atm old = gpr_atm_full_fetch_add(&fd->refst, -n);
  if (old == n) {
    GRPC_CLOSURE_SCHED(exec_ctx, GRPC_CLOSURE_CREATE(fd_destroy, fd,
                                                     grpc_schedule_on_exec_ctx),
                       GRPC_ERROR_NONE);
  } else {
    GPR_ASSERT(old > n);
  }
}

static void fd_global_init(void) { gpr_mu_init(&fd_freelist_mu); }

static void fd_global_shutdown(void) {
  gpr_mu_lock(&fd_freelist_mu);
  gpr_mu_unlock(&fd_freelist_mu);
  while (fd_freelist != NULL) {
    grpc_fd *fd = fd_freelist;
    fd_freelist = fd_freelist->freelist_next;
    gpr_free(fd);
  }
  gpr_mu_destroy(&fd_freelist_mu);
}

static grpc_fd *fd_create(int fd, const char *name) {
  grpc_fd *new_fd = NULL;

  gpr_mu_lock(&fd_freelist_mu);
  if (fd_freelist != NULL) {
    new_fd = fd_freelist;
    fd_freelist = fd_freelist->freelist_next;
  }
  gpr_mu_unlock(&fd_freelist_mu);

  if (new_fd == NULL) {
    new_fd = (grpc_fd *)gpr_malloc(sizeof(grpc_fd));
  }

  gpr_mu_init(&new_fd->pollable_mu);
  gpr_mu_init(&new_fd->orphan_mu);
  new_fd->pollable_obj = NULL;
  gpr_atm_rel_store(&new_fd->refst, (gpr_atm)1);
  new_fd->fd = fd;
  grpc_lfev_init(&new_fd->read_closure);
  grpc_lfev_init(&new_fd->write_closure);
  gpr_atm_no_barrier_store(&new_fd->read_notifier_pollset, (gpr_atm)NULL);

  new_fd->freelist_next = NULL;
  new_fd->on_done_closure = NULL;

  char *fd_name;
  gpr_asprintf(&fd_name, "%s fd=%d", name, fd);
  grpc_iomgr_register_object(&new_fd->iomgr_object, fd_name);
#ifndef NDEBUG
  if (grpc_trace_fd_refcount.enabled()) {
    gpr_log(GPR_DEBUG, "FD %d %p create %s", fd, new_fd, fd_name);
  }
#endif
  gpr_free(fd_name);
  return new_fd;
}

static int fd_wrapped_fd(grpc_fd *fd) {
  int ret_fd = fd->fd;
  return (gpr_atm_acq_load(&fd->refst) & 1) ? ret_fd : -1;
}

static void fd_orphan(grpc_exec_ctx *exec_ctx, grpc_fd *fd,
                      grpc_closure *on_done, int *release_fd,
                      bool already_closed, const char *reason) {
  bool is_fd_closed = already_closed;

  gpr_mu_lock(&fd->orphan_mu);

  fd->on_done_closure = on_done;

  /* If release_fd is not NULL, we should be relinquishing control of the file
     descriptor fd->fd (but we still own the grpc_fd structure). */
  if (release_fd != NULL) {
    *release_fd = fd->fd;
  } else if (!is_fd_closed) {
    close(fd->fd);
    is_fd_closed = true;
  }

  if (!is_fd_closed) {
    gpr_log(GPR_DEBUG, "TODO: handle fd removal?");
  }

  /* Remove the active status but keep referenced. We want this grpc_fd struct
     to be alive (and not added to freelist) until the end of this function */
  REF_BY(fd, 1, reason);

  GRPC_CLOSURE_SCHED(exec_ctx, fd->on_done_closure, GRPC_ERROR_NONE);

  gpr_mu_unlock(&fd->orphan_mu);

  UNREF_BY(exec_ctx, fd, 2, reason); /* Drop the reference */
}

static grpc_pollset *fd_get_read_notifier_pollset(grpc_exec_ctx *exec_ctx,
                                                  grpc_fd *fd) {
  gpr_atm notifier = gpr_atm_acq_load(&fd->read_notifier_pollset);
  return (grpc_pollset *)notifier;
}

static bool fd_is_shutdown(grpc_fd *fd) {
  return grpc_lfev_is_shutdown(&fd->read_closure);
}

/* Might be called multiple times */
static void fd_shutdown(grpc_exec_ctx *exec_ctx, grpc_fd *fd, grpc_error *why) {
  if (grpc_lfev_set_shutdown(exec_ctx, &fd->read_closure,
                             GRPC_ERROR_REF(why))) {
    shutdown(fd->fd, SHUT_RDWR);
    grpc_lfev_set_shutdown(exec_ctx, &fd->write_closure, GRPC_ERROR_REF(why));
  }
  GRPC_ERROR_UNREF(why);
}

static void fd_notify_on_read(grpc_exec_ctx *exec_ctx, grpc_fd *fd,
                              grpc_closure *closure) {
  grpc_lfev_notify_on(exec_ctx, &fd->read_closure, closure, "read");
}

static void fd_notify_on_write(grpc_exec_ctx *exec_ctx, grpc_fd *fd,
                               grpc_closure *closure) {
  grpc_lfev_notify_on(exec_ctx, &fd->write_closure, closure, "write");
}

/*******************************************************************************
 * Pollable Definitions
 */

static grpc_error *pollable_create(pollable_type type, pollable **p) {
  *p = NULL;

  int epfd = epoll_create1(EPOLL_CLOEXEC);
  if (epfd == -1) {
    return GRPC_OS_ERROR(errno, "epoll_create1");
  }
  *p = (pollable *)gpr_malloc(sizeof(**p));
  grpc_error *err = grpc_wakeup_fd_init(&(*p)->wakeup);
  if (err != GRPC_ERROR_NONE) {
    close(epfd);
    gpr_free(*p);
    *p = NULL;
    return err;
  }
  struct epoll_event ev;
  ev.events = (uint32_t)(EPOLLIN | EPOLLET);
  ev.data.ptr = (void *)(1 | (intptr_t) & (*p)->wakeup);
  if (epoll_ctl(epfd, EPOLL_CTL_ADD, (*p)->wakeup.read_fd, &ev) != 0) {
    err = GRPC_OS_ERROR(errno, "epoll_ctl");
    close(epfd);
    grpc_wakeup_fd_destroy(&(*p)->wakeup);
    gpr_free(*p);
    *p = NULL;
    return err;
  }

  (*p)->type = type;
  gpr_ref_init(&(*p)->refs, 1);
  gpr_mu_init(&(*p)->mu);
  (*p)->epfd = epfd;
  (*p)->owner_fd = NULL;
  (*p)->pollset_set = NULL;
  (*p)->next = (*p)->prev = *p;
  (*p)->root_worker = NULL;
  (*p)->event_cursor = 0;
  (*p)->event_count = 0;
  return GRPC_ERROR_NONE;
}

#ifdef NDEBUG
static pollable *pollable_ref(pollable *p) {
#else
static pollable *pollable_ref(pollable *p, int line, const char *reason) {
  if (GRPC_TRACER_ON(grpc_trace_pollable_refcount)) {
    int r = (int)gpr_atm_no_barrier_load(&p->refs.count);
    gpr_log(__FILE__, line, GPR_LOG_SEVERITY_DEBUG,
            "POLLABLE:%p   ref %d->%d %s", p, r, r + 1, reason);
  }
#endif
  gpr_ref(&p->refs);
  return p;
}

#ifdef NDEBUG
static void pollable_unref(pollable *p) {
#else
static void pollable_unref(pollable *p, int line, const char *reason) {
  if (p == NULL) return;
  if (GRPC_TRACER_ON(grpc_trace_pollable_refcount)) {
    int r = (int)gpr_atm_no_barrier_load(&p->refs.count);
    gpr_log(__FILE__, line, GPR_LOG_SEVERITY_DEBUG,
            "POLLABLE:%p unref %d->%d %s", p, r, r - 1, reason);
  }
#endif
  if (p != NULL && gpr_unref(&p->refs)) {
    close(p->epfd);
    grpc_wakeup_fd_destroy(&p->wakeup);
    gpr_free(p);
  }
}

static grpc_error *pollable_add_fd(pollable *p, grpc_fd *fd) {
  grpc_error *error = GRPC_ERROR_NONE;
  static const char *err_desc = "pollable_add_fd";
  const int epfd = p->epfd;

  if (grpc_polling_trace.enabled()) {
    gpr_log(GPR_DEBUG, "add fd %p (%d) to pollable %p", fd, fd->fd, p);
  }

  struct epoll_event ev_fd;
  ev_fd.events = (uint32_t)(EPOLLET | EPOLLIN | EPOLLOUT | EPOLLEXCLUSIVE);
  ev_fd.data.ptr = fd;
  if (epoll_ctl(epfd, EPOLL_CTL_ADD, fd->fd, &ev_fd) != 0) {
    switch (errno) {
      case EEXIST:
        break;
      default:
        append_error(&error, GRPC_OS_ERROR(errno, "epoll_ctl"), err_desc);
    }
  }

  return error;
}

/*******************************************************************************
 * Pollset Definitions
 */

GPR_TLS_DECL(g_current_thread_pollset);
GPR_TLS_DECL(g_current_thread_worker);

/* Global state management */
static grpc_error *pollset_global_init(void) {
  gpr_tls_init(&g_current_thread_pollset);
  gpr_tls_init(&g_current_thread_worker);
  return pollable_create(PO_EMPTY, &g_empty_pollable);
}

static void pollset_global_shutdown(void) {
  POLLABLE_UNREF(g_empty_pollable, "g_empty_pollable");
  gpr_tls_destroy(&g_current_thread_pollset);
  gpr_tls_destroy(&g_current_thread_worker);
}

/* pollset->mu must be held while calling this function */
static void pollset_maybe_finish_shutdown(grpc_exec_ctx *exec_ctx,
                                          grpc_pollset *pollset) {
  if (GRPC_TRACER_ON(grpc_polling_trace)) {
    gpr_log(GPR_DEBUG,
            "PS:%p (pollable:%p) maybe_finish_shutdown sc=%p (target:!NULL) "
            "rw=%p (target:NULL) cpsc=%d (target:0)",
            pollset, pollset->active_pollable, pollset->shutdown_closure,
            pollset->root_worker, pollset->containing_pollset_set_count);
  }
  if (pollset->shutdown_closure != NULL && pollset->root_worker == NULL &&
      pollset->containing_pollset_set_count == 0) {
    GRPC_CLOSURE_SCHED(exec_ctx, pollset->shutdown_closure, GRPC_ERROR_NONE);
    pollset->shutdown_closure = NULL;
  }
}

<<<<<<< HEAD
static void do_kick_all(grpc_exec_ctx *exec_ctx, void *arg,
                        grpc_error *error_unused) {
  grpc_error *error = GRPC_ERROR_NONE;
  grpc_pollset *pollset = (grpc_pollset *)arg;
  gpr_mu_lock(&pollset->pollable_obj.po.mu);
  if (pollset->root_worker != NULL) {
    grpc_pollset_worker *worker = pollset->root_worker;
    do {
      GRPC_STATS_INC_POLLSET_KICK(exec_ctx);
      if (worker->pollable_obj != &pollset->pollable_obj) {
        gpr_mu_lock(&worker->pollable_obj->po.mu);
      }
      if (worker->initialized_cv && worker != pollset->root_worker) {
        if (grpc_polling_trace.enabled()) {
          gpr_log(GPR_DEBUG, "PS:%p kickall_via_cv %p (pollable %p vs %p)",
                  pollset, worker, &pollset->pollable_obj,
                  worker->pollable_obj);
        }
        worker->kicked = true;
        gpr_cv_signal(&worker->cv);
      } else {
        if (grpc_polling_trace.enabled()) {
          gpr_log(GPR_DEBUG, "PS:%p kickall_via_wakeup %p (pollable %p vs %p)",
                  pollset, worker, &pollset->pollable_obj,
                  worker->pollable_obj);
        }
        append_error(&error,
                     grpc_wakeup_fd_wakeup(&worker->pollable_obj->wakeup),
                     "pollset_shutdown");
      }
      if (worker->pollable_obj != &pollset->pollable_obj) {
        gpr_mu_unlock(&worker->pollable_obj->po.mu);
      }

      worker = worker->links[PWL_POLLSET].next;
    } while (worker != pollset->root_worker);
  }
  pollset->kick_alls_pending--;
  pollset_maybe_finish_shutdown(exec_ctx, pollset);
  gpr_mu_unlock(&pollset->pollable_obj.po.mu);
  GRPC_LOG_IF_ERROR("kick_all", error);
}

static void pollset_kick_all(grpc_exec_ctx *exec_ctx, grpc_pollset *pollset) {
  pollset->kick_alls_pending++;
  GRPC_CLOSURE_SCHED(exec_ctx, GRPC_CLOSURE_CREATE(do_kick_all, pollset,
                                                   grpc_schedule_on_exec_ctx),
                     GRPC_ERROR_NONE);
}

static grpc_error *pollset_kick_inner(grpc_pollset *pollset, pollable *p,
                                      grpc_pollset_worker *specific_worker) {
  if (grpc_polling_trace.enabled()) {
    gpr_log(GPR_DEBUG,
            "PS:%p kick %p tls_pollset=%p tls_worker=%p "
            "root_worker=(pollset:%p pollable:%p)",
            p, specific_worker, (void *)gpr_tls_get(&g_current_thread_pollset),
            (void *)gpr_tls_get(&g_current_thread_worker), pollset->root_worker,
            p->root_worker);
  }
  if (specific_worker == NULL) {
    if (gpr_tls_get(&g_current_thread_pollset) != (intptr_t)pollset) {
      if (pollset->root_worker == NULL) {
        if (grpc_polling_trace.enabled()) {
          gpr_log(GPR_DEBUG, "PS:%p kicked_any_without_poller", p);
        }
        pollset->kicked_without_poller = true;
        return GRPC_ERROR_NONE;
      } else {
        if (grpc_polling_trace.enabled()) {
          gpr_log(GPR_DEBUG, "PS:%p kicked_any_via_wakeup_fd", p);
        }
        grpc_error *err = pollable_materialize(p);
        if (err != GRPC_ERROR_NONE) return err;
        return grpc_wakeup_fd_wakeup(&p->wakeup);
      }
    } else {
      if (grpc_polling_trace.enabled()) {
        gpr_log(GPR_DEBUG, "PS:%p kicked_any_but_awake", p);
      }
      return GRPC_ERROR_NONE;
    }
  } else if (specific_worker->kicked) {
    if (grpc_polling_trace.enabled()) {
=======
/* pollset->mu must be held before calling this function,
 * pollset->active_pollable->mu & specific_worker->pollable_obj->mu must not be
 * held */
static grpc_error *kick_one_worker(grpc_exec_ctx *exec_ctx,
                                   grpc_pollset_worker *specific_worker) {
  pollable *p = specific_worker->pollable_obj;
  grpc_core::mu_guard lock(&p->mu);
  GRPC_STATS_INC_POLLSET_KICK(exec_ctx);
  GPR_ASSERT(specific_worker != NULL);
  if (specific_worker->kicked) {
    if (GRPC_TRACER_ON(grpc_polling_trace)) {
>>>>>>> dcd7e80f
      gpr_log(GPR_DEBUG, "PS:%p kicked_specific_but_already_kicked", p);
    }
    GRPC_STATS_INC_POLLSET_KICKED_AGAIN(exec_ctx);
    return GRPC_ERROR_NONE;
<<<<<<< HEAD
  } else if (gpr_tls_get(&g_current_thread_worker) ==
             (intptr_t)specific_worker) {
    if (grpc_polling_trace.enabled()) {
=======
  }
  if (gpr_tls_get(&g_current_thread_worker) == (intptr_t)specific_worker) {
    if (GRPC_TRACER_ON(grpc_polling_trace)) {
>>>>>>> dcd7e80f
      gpr_log(GPR_DEBUG, "PS:%p kicked_specific_but_awake", p);
    }
    GRPC_STATS_INC_POLLSET_KICK_OWN_THREAD(exec_ctx);
    specific_worker->kicked = true;
    return GRPC_ERROR_NONE;
<<<<<<< HEAD
  } else if (specific_worker == p->root_worker) {
    if (grpc_polling_trace.enabled()) {
=======
  }
  if (specific_worker == p->root_worker) {
    GRPC_STATS_INC_POLLSET_KICK_WAKEUP_FD(exec_ctx);
    if (GRPC_TRACER_ON(grpc_polling_trace)) {
>>>>>>> dcd7e80f
      gpr_log(GPR_DEBUG, "PS:%p kicked_specific_via_wakeup_fd", p);
    }
    specific_worker->kicked = true;
<<<<<<< HEAD
    return grpc_wakeup_fd_wakeup(&p->wakeup);
  } else {
    if (grpc_polling_trace.enabled()) {
=======
    grpc_error *error = grpc_wakeup_fd_wakeup(&p->wakeup);
    return error;
  }
  if (specific_worker->initialized_cv) {
    GRPC_STATS_INC_POLLSET_KICK_WAKEUP_CV(exec_ctx);
    if (GRPC_TRACER_ON(grpc_polling_trace)) {
>>>>>>> dcd7e80f
      gpr_log(GPR_DEBUG, "PS:%p kicked_specific_via_cv", p);
    }
    specific_worker->kicked = true;
    gpr_cv_signal(&specific_worker->cv);
    return GRPC_ERROR_NONE;
  }
  // we can get here during end_worker after removing specific_worker from the
  // pollable list but before removing it from the pollset list
  return GRPC_ERROR_NONE;
}

static grpc_error *pollset_kick(grpc_exec_ctx *exec_ctx, grpc_pollset *pollset,
                                grpc_pollset_worker *specific_worker) {
  if (GRPC_TRACER_ON(grpc_polling_trace)) {
    gpr_log(GPR_DEBUG,
            "PS:%p kick %p tls_pollset=%p tls_worker=%p pollset.root_worker=%p",
            pollset, specific_worker,
            (void *)gpr_tls_get(&g_current_thread_pollset),
            (void *)gpr_tls_get(&g_current_thread_worker),
            pollset->root_worker);
  }
  if (specific_worker == NULL) {
    if (gpr_tls_get(&g_current_thread_pollset) != (intptr_t)pollset) {
      if (pollset->root_worker == NULL) {
        if (GRPC_TRACER_ON(grpc_polling_trace)) {
          gpr_log(GPR_DEBUG, "PS:%p kicked_any_without_poller", pollset);
        }
        GRPC_STATS_INC_POLLSET_KICKED_WITHOUT_POLLER(exec_ctx);
        pollset->kicked_without_poller = true;
        return GRPC_ERROR_NONE;
      } else {
        // We've been asked to kick a poller, but we haven't been told which one
        // ... any will do
        // We look at the pollset worker list because:
        // 1. the pollable list may include workers from other pollers, so we'd
        //    need to do an O(N) search
        // 2. we'd additionally need to take the pollable lock, which we've so
        //    far avoided
        // Now, we would prefer to wake a poller in cv_wait, and not in
        // epoll_wait (since the latter would imply the need to do an additional
        // wakeup)
        // We know that if a worker is at the root of a pollable, it's (likely)
        // also the root of a pollset, and we know that if a worker is NOT at
        // the root of a pollset, it's (likely) not at the root of a pollable,
        // so we take our chances and choose the SECOND worker enqueued against
        // the pollset as a worker that's likely to be in cv_wait
        return kick_one_worker(
            exec_ctx, pollset->root_worker->links[PWLINK_POLLSET].next);
      }
    } else {
      if (GRPC_TRACER_ON(grpc_polling_trace)) {
        gpr_log(GPR_DEBUG, "PS:%p kicked_any_but_awake", pollset);
      }
      GRPC_STATS_INC_POLLSET_KICK_OWN_THREAD(exec_ctx);
      return GRPC_ERROR_NONE;
    }
  } else {
    return kick_one_worker(exec_ctx, specific_worker);
  }
}

static grpc_error *pollset_kick_all(grpc_exec_ctx *exec_ctx,
                                    grpc_pollset *pollset) {
  grpc_error *error = GRPC_ERROR_NONE;
  const char *err_desc = "pollset_kick_all";
  grpc_pollset_worker *w = pollset->root_worker;
  if (w != NULL) {
    do {
      append_error(&error, kick_one_worker(exec_ctx, w), err_desc);
      w = w->links[PWLINK_POLLSET].next;
    } while (w != pollset->root_worker);
  }
  return error;
}

static void pollset_init(grpc_pollset *pollset, gpr_mu **mu) {
  gpr_mu_init(&pollset->mu);
  pollset->active_pollable = POLLABLE_REF(g_empty_pollable, "pollset");
  *mu = &pollset->mu;
}

static int poll_deadline_to_millis_timeout(grpc_exec_ctx *exec_ctx,
                                           grpc_millis millis) {
  if (millis == GRPC_MILLIS_INF_FUTURE) return -1;
  grpc_millis delta = millis - grpc_exec_ctx_now(exec_ctx);
  if (delta > INT_MAX)
    return INT_MAX;
  else if (delta < 0)
    return 0;
  else
    return (int)delta;
}

static void fd_become_readable(grpc_exec_ctx *exec_ctx, grpc_fd *fd,
                               grpc_pollset *notifier) {
  grpc_lfev_set_ready(exec_ctx, &fd->read_closure, "read");

  /* Note, it is possible that fd_become_readable might be called twice with
     different 'notifier's when an fd becomes readable and it is in two epoll
     sets (This can happen briefly during polling island merges). In such cases
     it does not really matter which notifer is set as the read_notifier_pollset
     (They would both point to the same polling island anyway) */
  /* Use release store to match with acquire load in fd_get_read_notifier */
  gpr_atm_rel_store(&fd->read_notifier_pollset, (gpr_atm)notifier);
}

static void fd_become_writable(grpc_exec_ctx *exec_ctx, grpc_fd *fd) {
  grpc_lfev_set_ready(exec_ctx, &fd->write_closure, "write");
}

static grpc_error *fd_get_or_become_pollable(grpc_fd *fd, pollable **p) {
  gpr_mu_lock(&fd->pollable_mu);
  grpc_error *error = GRPC_ERROR_NONE;
  static const char *err_desc = "fd_get_or_become_pollable";
  if (fd->pollable_obj == NULL) {
    if (append_error(&error, pollable_create(PO_FD, &fd->pollable_obj),
                     err_desc)) {
      fd->pollable_obj->owner_fd = fd;
      if (!append_error(&error, pollable_add_fd(fd->pollable_obj, fd),
                        err_desc)) {
        POLLABLE_UNREF(fd->pollable_obj, "fd_pollable");
        fd->pollable_obj = NULL;
      }
    }
  }
  if (error == GRPC_ERROR_NONE) {
    GPR_ASSERT(fd->pollable_obj != NULL);
    *p = POLLABLE_REF(fd->pollable_obj, "pollset");
  } else {
    GPR_ASSERT(fd->pollable_obj == NULL);
    *p = NULL;
  }
  gpr_mu_unlock(&fd->pollable_mu);
  return error;
}

/* pollset->po.mu lock must be held by the caller before calling this */
static void pollset_shutdown(grpc_exec_ctx *exec_ctx, grpc_pollset *pollset,
                             grpc_closure *closure) {
  GPR_ASSERT(pollset->shutdown_closure == NULL);
  pollset->shutdown_closure = closure;
  GRPC_LOG_IF_ERROR("pollset_shutdown", pollset_kick_all(exec_ctx, pollset));
  pollset_maybe_finish_shutdown(exec_ctx, pollset);
}

static grpc_error *pollable_process_events(grpc_exec_ctx *exec_ctx,
                                           grpc_pollset *pollset,
                                           pollable *pollable_obj, bool drain) {
  static const char *err_desc = "pollset_process_events";
  grpc_error *error = GRPC_ERROR_NONE;
  for (int i = 0; (drain || i < MAX_EPOLL_EVENTS_HANDLED_EACH_POLL_CALL) &&
                  pollable_obj->event_cursor != pollable_obj->event_count;
       i++) {
    int n = pollable_obj->event_cursor++;
    struct epoll_event *ev = &pollable_obj->events[n];
    void *data_ptr = ev->data.ptr;
    if (1 & (intptr_t)data_ptr) {
      if (grpc_polling_trace.enabled()) {
        gpr_log(GPR_DEBUG, "PS:%p got pollset_wakeup %p", pollset, data_ptr);
      }
      append_error(&error,
                   grpc_wakeup_fd_consume_wakeup(
                       (grpc_wakeup_fd *)((~(intptr_t)1) & (intptr_t)data_ptr)),
                   err_desc);
    } else {
      grpc_fd *fd = (grpc_fd *)data_ptr;
      bool cancel = (ev->events & (EPOLLERR | EPOLLHUP)) != 0;
      bool read_ev = (ev->events & (EPOLLIN | EPOLLPRI)) != 0;
      bool write_ev = (ev->events & EPOLLOUT) != 0;
      if (grpc_polling_trace.enabled()) {
        gpr_log(GPR_DEBUG,
                "PS:%p got fd %p: cancel=%d read=%d "
                "write=%d",
                pollset, fd, cancel, read_ev, write_ev);
      }
      if (read_ev || cancel) {
        fd_become_readable(exec_ctx, fd, pollset);
      }
      if (write_ev || cancel) {
        fd_become_writable(exec_ctx, fd);
      }
    }
  }

  return error;
}

/* pollset_shutdown is guaranteed to be called before pollset_destroy. */
static void pollset_destroy(grpc_exec_ctx *exec_ctx, grpc_pollset *pollset) {
  POLLABLE_UNREF(pollset->active_pollable, "pollset");
  pollset->active_pollable = NULL;
}

static grpc_error *pollable_epoll(grpc_exec_ctx *exec_ctx, pollable *p,
                                  grpc_millis deadline) {
  int timeout = poll_deadline_to_millis_timeout(exec_ctx, deadline);

  if (grpc_polling_trace.enabled()) {
    char *desc = pollable_desc(p);
    gpr_log(GPR_DEBUG, "POLLABLE:%p[%s] poll for %dms", p, desc, timeout);
    gpr_free(desc);
  }

  if (timeout != 0) {
    GRPC_SCHEDULING_START_BLOCKING_REGION;
  }
  int r;
  do {
    GRPC_STATS_INC_SYSCALL_POLL(exec_ctx);
    r = epoll_wait(p->epfd, p->events, MAX_EPOLL_EVENTS, timeout);
  } while (r < 0 && errno == EINTR);
  if (timeout != 0) {
    GRPC_SCHEDULING_END_BLOCKING_REGION_WITH_EXEC_CTX(exec_ctx);
  }

  if (r < 0) return GRPC_OS_ERROR(errno, "epoll_wait");

<<<<<<< HEAD
  if (grpc_polling_trace.enabled()) {
    gpr_log(GPR_DEBUG, "PS:%p poll %p got %d events", pollset, p, r);
=======
  if (GRPC_TRACER_ON(grpc_polling_trace)) {
    gpr_log(GPR_DEBUG, "POLLABLE:%p got %d events", p, r);
>>>>>>> dcd7e80f
  }

  p->event_cursor = 0;
  p->event_count = r;

  return GRPC_ERROR_NONE;
}

/* Return true if first in list */
static bool worker_insert(grpc_pollset_worker **root_worker,
                          grpc_pollset_worker *worker, pwlinks link) {
  if (*root_worker == NULL) {
    *root_worker = worker;
    worker->links[link].next = worker->links[link].prev = worker;
    return true;
  } else {
    worker->links[link].next = *root_worker;
    worker->links[link].prev = worker->links[link].next->links[link].prev;
    worker->links[link].next->links[link].prev = worker;
    worker->links[link].prev->links[link].next = worker;
    return false;
  }
}

/* returns the new root IFF the root changed */
typedef enum { WRR_NEW_ROOT, WRR_EMPTIED, WRR_REMOVED } worker_remove_result;

static worker_remove_result worker_remove(grpc_pollset_worker **root_worker,
                                          grpc_pollset_worker *worker,
                                          pwlinks link) {
  if (worker == *root_worker) {
    if (worker == worker->links[link].next) {
      *root_worker = NULL;
      return WRR_EMPTIED;
    } else {
      *root_worker = worker->links[link].next;
      worker->links[link].prev->links[link].next = worker->links[link].next;
      worker->links[link].next->links[link].prev = worker->links[link].prev;
      return WRR_NEW_ROOT;
    }
  } else {
    worker->links[link].prev->links[link].next = worker->links[link].next;
    worker->links[link].next->links[link].prev = worker->links[link].prev;
    return WRR_REMOVED;
  }
}

/* Return true if this thread should poll */
static bool begin_worker(grpc_exec_ctx *exec_ctx, grpc_pollset *pollset,
                         grpc_pollset_worker *worker,
                         grpc_pollset_worker **worker_hdl,
                         grpc_millis deadline) {
  bool do_poll = (pollset->shutdown_closure == nullptr);
  if (worker_hdl != NULL) *worker_hdl = worker;
  worker->initialized_cv = false;
  worker->kicked = false;
  worker->pollset = pollset;
  worker->pollable_obj =
      POLLABLE_REF(pollset->active_pollable, "pollset_worker");
  worker_insert(&pollset->root_worker, worker, PWLINK_POLLSET);
  gpr_mu_lock(&worker->pollable_obj->mu);
  if (!worker_insert(&worker->pollable_obj->root_worker, worker,
                     PWLINK_POLLABLE)) {
    worker->initialized_cv = true;
    gpr_cv_init(&worker->cv);
<<<<<<< HEAD
    if (worker->pollable_obj != &pollset->pollable_obj) {
      gpr_mu_unlock(&pollset->pollable_obj.po.mu);
    }
    if (grpc_polling_trace.enabled() &&
=======
    gpr_mu_unlock(&pollset->mu);
    if (GRPC_TRACER_ON(grpc_polling_trace) &&
>>>>>>> dcd7e80f
        worker->pollable_obj->root_worker != worker) {
      gpr_log(GPR_DEBUG, "PS:%p wait %p w=%p for %dms", pollset,
              worker->pollable_obj, worker,
              poll_deadline_to_millis_timeout(exec_ctx, deadline));
    }
    while (do_poll && worker->pollable_obj->root_worker != worker) {
      if (gpr_cv_wait(&worker->cv, &worker->pollable_obj->mu,
                      grpc_millis_to_timespec(deadline, GPR_CLOCK_REALTIME))) {
        if (grpc_polling_trace.enabled()) {
          gpr_log(GPR_DEBUG, "PS:%p timeout_wait %p w=%p", pollset,
                  worker->pollable_obj, worker);
        }
        do_poll = false;
      } else if (worker->kicked) {
        if (grpc_polling_trace.enabled()) {
          gpr_log(GPR_DEBUG, "PS:%p wakeup %p w=%p", pollset,
                  worker->pollable_obj, worker);
        }
        do_poll = false;
      } else if (grpc_polling_trace.enabled() &&
                 worker->pollable_obj->root_worker != worker) {
        gpr_log(GPR_DEBUG, "PS:%p spurious_wakeup %p w=%p", pollset,
                worker->pollable_obj, worker);
      }
    }
    grpc_exec_ctx_invalidate_now(exec_ctx);
  } else {
    gpr_mu_unlock(&pollset->mu);
  }
  gpr_mu_unlock(&worker->pollable_obj->mu);

  return do_poll;
}

static void end_worker(grpc_exec_ctx *exec_ctx, grpc_pollset *pollset,
                       grpc_pollset_worker *worker,
                       grpc_pollset_worker **worker_hdl) {
  gpr_mu_lock(&pollset->mu);
  gpr_mu_lock(&worker->pollable_obj->mu);
  switch (worker_remove(&worker->pollable_obj->root_worker, worker,
                        PWLINK_POLLABLE)) {
    case WRR_NEW_ROOT: {
      // wakeup new poller
      grpc_pollset_worker *new_root = worker->pollable_obj->root_worker;
      GPR_ASSERT(new_root->initialized_cv);
      gpr_cv_signal(&new_root->cv);
      break;
    }
    case WRR_EMPTIED:
      if (pollset->active_pollable != worker->pollable_obj) {
        // pollable no longer being polled: flush events
        pollable_process_events(exec_ctx, pollset, worker->pollable_obj, true);
      }
      break;
    case WRR_REMOVED:
      break;
  }
  gpr_mu_unlock(&worker->pollable_obj->mu);
  POLLABLE_UNREF(worker->pollable_obj, "pollset_worker");
  if (worker_remove(&pollset->root_worker, worker, PWLINK_POLLSET) ==
      WRR_EMPTIED) {
    pollset_maybe_finish_shutdown(exec_ctx, pollset);
  }
  if (worker->initialized_cv) {
    gpr_cv_destroy(&worker->cv);
  }
}

#ifndef NDEBUG
static long gettid(void) { return syscall(__NR_gettid); }
#endif

/* pollset->mu lock must be held by the caller before calling this.
   The function pollset_work() may temporarily release the lock (pollset->po.mu)
   during the course of its execution but it will always re-acquire the lock and
   ensure that it is held by the time the function returns */
static grpc_error *pollset_work(grpc_exec_ctx *exec_ctx, grpc_pollset *pollset,
                                grpc_pollset_worker **worker_hdl,
                                grpc_millis deadline) {
#ifdef GRPC_EPOLLEX_CREATE_WORKERS_ON_HEAP
  grpc_pollset_worker *worker =
      (grpc_pollset_worker *)gpr_malloc(sizeof(*worker));
#define WORKER_PTR (worker)
#else
  grpc_pollset_worker worker;
<<<<<<< HEAD
  if (0 && grpc_polling_trace.enabled()) {
=======
#define WORKER_PTR (&worker)
#endif
#ifndef NDEBUG
  WORKER_PTR->originator = gettid();
#endif
  if (GRPC_TRACER_ON(grpc_polling_trace)) {
>>>>>>> dcd7e80f
    gpr_log(GPR_DEBUG, "PS:%p work hdl=%p worker=%p now=%" PRIdPTR
                       " deadline=%" PRIdPTR " kwp=%d pollable=%p",
            pollset, worker_hdl, WORKER_PTR, grpc_exec_ctx_now(exec_ctx),
            deadline, pollset->kicked_without_poller, pollset->active_pollable);
  }
  static const char *err_desc = "pollset_work";
  grpc_error *error = GRPC_ERROR_NONE;
  if (pollset->kicked_without_poller) {
    pollset->kicked_without_poller = false;
  } else {
    if (begin_worker(exec_ctx, pollset, WORKER_PTR, worker_hdl, deadline)) {
      gpr_tls_set(&g_current_thread_pollset, (intptr_t)pollset);
      gpr_tls_set(&g_current_thread_worker, (intptr_t)WORKER_PTR);
      if (WORKER_PTR->pollable_obj->event_cursor ==
          WORKER_PTR->pollable_obj->event_count) {
        append_error(&error, pollable_epoll(exec_ctx, WORKER_PTR->pollable_obj,
                                            deadline),
                     err_desc);
      }
      append_error(&error,
                   pollable_process_events(exec_ctx, pollset,
                                           WORKER_PTR->pollable_obj, false),
                   err_desc);
      grpc_exec_ctx_flush(exec_ctx);
      gpr_tls_set(&g_current_thread_pollset, 0);
      gpr_tls_set(&g_current_thread_worker, 0);
    }
    end_worker(exec_ctx, pollset, WORKER_PTR, worker_hdl);
  }
#ifdef GRPC_EPOLLEX_CREATE_WORKERS_ON_HEAP
  gpr_free(worker);
#endif
#undef WORKER_PTR
  return error;
}

static grpc_error *pollset_transition_pollable_from_empty_to_fd_locked(
    grpc_exec_ctx *exec_ctx, grpc_pollset *pollset, grpc_fd *fd) {
  static const char *err_desc = "pollset_transition_pollable_from_empty_to_fd";
  grpc_error *error = GRPC_ERROR_NONE;
  if (GRPC_TRACER_ON(grpc_polling_trace)) {
    gpr_log(GPR_DEBUG,
            "PS:%p add fd %p (%d); transition pollable from empty to fd",
            pollset, fd, fd->fd);
  }
  append_error(&error, pollset_kick_all(exec_ctx, pollset), err_desc);
  POLLABLE_UNREF(pollset->active_pollable, "pollset");
  append_error(&error, fd_get_or_become_pollable(fd, &pollset->active_pollable),
               err_desc);
  return error;
}

static grpc_error *pollset_transition_pollable_from_fd_to_multi_locked(
    grpc_exec_ctx *exec_ctx, grpc_pollset *pollset, grpc_fd *and_add_fd) {
  static const char *err_desc = "pollset_transition_pollable_from_fd_to_multi";
  grpc_error *error = GRPC_ERROR_NONE;
  if (GRPC_TRACER_ON(grpc_polling_trace)) {
    gpr_log(
        GPR_DEBUG,
        "PS:%p add fd %p (%d); transition pollable from fd %p to multipoller",
        pollset, and_add_fd, and_add_fd ? and_add_fd->fd : -1,
        pollset->active_pollable->owner_fd);
  }
  append_error(&error, pollset_kick_all(exec_ctx, pollset), err_desc);
  grpc_fd *initial_fd = pollset->active_pollable->owner_fd;
  POLLABLE_UNREF(pollset->active_pollable, "pollset");
  pollset->active_pollable = NULL;
  if (append_error(&error, pollable_create(PO_MULTI, &pollset->active_pollable),
                   err_desc)) {
    append_error(&error, pollable_add_fd(pollset->active_pollable, initial_fd),
                 err_desc);
    if (and_add_fd != NULL) {
      append_error(&error,
                   pollable_add_fd(pollset->active_pollable, and_add_fd),
                   err_desc);
    }
  }
  return error;
}

/* expects pollsets locked, flag whether fd is locked or not */
static grpc_error *pollset_add_fd_locked(grpc_exec_ctx *exec_ctx,
                                         grpc_pollset *pollset, grpc_fd *fd) {
  grpc_error *error = GRPC_ERROR_NONE;
<<<<<<< HEAD
  if (pollset->current_pollable_obj == &g_empty_pollable) {
    if (grpc_polling_trace.enabled()) {
      gpr_log(GPR_DEBUG,
              "PS:%p add fd %p; transition pollable from empty to fd", pollset,
              fd);
    }
    /* empty pollable --> single fd pollable */
    pollset_kick_all(exec_ctx, pollset);
    pollset->current_pollable_obj = &fd->pollable_obj;
    if (!fd_locked) gpr_mu_lock(&fd->pollable_obj.po.mu);
    append_error(&error, fd_become_pollable_locked(fd), err_desc);
    if (!fd_locked) gpr_mu_unlock(&fd->pollable_obj.po.mu);
    REF_BY(fd, 2, "pollset_pollable");
  } else if (pollset->current_pollable_obj == &pollset->pollable_obj) {
    if (grpc_polling_trace.enabled()) {
      gpr_log(GPR_DEBUG, "PS:%p add fd %p; already multipolling", pollset, fd);
    }
    append_error(&error, pollable_add_fd(pollset->current_pollable_obj, fd),
                 err_desc);
  } else if (pollset->current_pollable_obj != &fd->pollable_obj) {
    grpc_fd *had_fd = (grpc_fd *)pollset->current_pollable_obj;
    if (grpc_polling_trace.enabled()) {
      gpr_log(GPR_DEBUG,
              "PS:%p add fd %p; transition pollable from fd %p to multipoller",
              pollset, fd, had_fd);
    }
    /* Introduce a spurious completion.
       If we do not, then it may be that the fd-specific epoll set consumed
       a completion without being polled, leading to a missed edge going up. */
    grpc_lfev_set_ready(exec_ctx, &had_fd->read_closure, "read");
    grpc_lfev_set_ready(exec_ctx, &had_fd->write_closure, "write");
    pollset_kick_all(exec_ctx, pollset);
    pollset->current_pollable_obj = &pollset->pollable_obj;
    if (append_error(&error, pollable_materialize(&pollset->pollable_obj),
                     err_desc)) {
      pollable_add_fd(&pollset->pollable_obj, had_fd);
      pollable_add_fd(&pollset->pollable_obj, fd);
    }
    GRPC_CLOSURE_SCHED(exec_ctx,
                       GRPC_CLOSURE_CREATE(unref_fd_no_longer_poller, had_fd,
                                           grpc_schedule_on_exec_ctx),
                       GRPC_ERROR_NONE);
=======
  pollable *po_at_start =
      POLLABLE_REF(pollset->active_pollable, "pollset_add_fd");
  switch (pollset->active_pollable->type) {
    case PO_EMPTY:
      /* empty pollable --> single fd pollable */
      error = pollset_transition_pollable_from_empty_to_fd_locked(exec_ctx,
                                                                  pollset, fd);
      break;
    case PO_FD:
      gpr_mu_lock(&po_at_start->owner_fd->orphan_mu);
      if ((gpr_atm_no_barrier_load(&pollset->active_pollable->owner_fd->refst) &
           1) == 0) {
        error = pollset_transition_pollable_from_empty_to_fd_locked(
            exec_ctx, pollset, fd);
      } else {
        /* fd --> multipoller */
        error = pollset_transition_pollable_from_fd_to_multi_locked(
            exec_ctx, pollset, fd);
      }
      gpr_mu_unlock(&po_at_start->owner_fd->orphan_mu);
      break;
    case PO_MULTI:
      error = pollable_add_fd(pollset->active_pollable, fd);
      break;
  }
  if (error != GRPC_ERROR_NONE) {
    POLLABLE_UNREF(pollset->active_pollable, "pollset");
    pollset->active_pollable = po_at_start;
  } else {
    POLLABLE_UNREF(po_at_start, "pollset_add_fd");
  }
  return error;
}

static grpc_error *pollset_as_multipollable_locked(grpc_exec_ctx *exec_ctx,
                                                   grpc_pollset *pollset,
                                                   pollable **pollable_obj) {
  grpc_error *error = GRPC_ERROR_NONE;
  pollable *po_at_start =
      POLLABLE_REF(pollset->active_pollable, "pollset_as_multipollable");
  switch (pollset->active_pollable->type) {
    case PO_EMPTY:
      POLLABLE_UNREF(pollset->active_pollable, "pollset");
      error = pollable_create(PO_MULTI, &pollset->active_pollable);
      break;
    case PO_FD:
      gpr_mu_lock(&po_at_start->owner_fd->orphan_mu);
      if ((gpr_atm_no_barrier_load(&pollset->active_pollable->owner_fd->refst) &
           1) == 0) {
        POLLABLE_UNREF(pollset->active_pollable, "pollset");
        error = pollable_create(PO_MULTI, &pollset->active_pollable);
      } else {
        error = pollset_transition_pollable_from_fd_to_multi_locked(
            exec_ctx, pollset, NULL);
      }
      gpr_mu_unlock(&po_at_start->owner_fd->orphan_mu);
      break;
    case PO_MULTI:
      break;
  }
  if (error != GRPC_ERROR_NONE) {
    POLLABLE_UNREF(pollset->active_pollable, "pollset");
    pollset->active_pollable = po_at_start;
    *pollable_obj = NULL;
  } else {
    *pollable_obj = POLLABLE_REF(pollset->active_pollable, "pollset_set");
    POLLABLE_UNREF(po_at_start, "pollset_as_multipollable");
>>>>>>> dcd7e80f
  }
  return error;
}

static void pollset_add_fd(grpc_exec_ctx *exec_ctx, grpc_pollset *pollset,
                           grpc_fd *fd) {
  gpr_mu_lock(&pollset->mu);
  grpc_error *error = pollset_add_fd_locked(exec_ctx, pollset, fd);
  gpr_mu_unlock(&pollset->mu);
  GRPC_LOG_IF_ERROR("pollset_add_fd", error);
}

/*******************************************************************************
 * Pollset-set Definitions
 */

static grpc_pollset_set *pss_lock_adam(grpc_pollset_set *pss) {
  gpr_mu_lock(&pss->mu);
  while (pss->parent != NULL) {
    gpr_mu_unlock(&pss->mu);
    pss = pss->parent;
    gpr_mu_lock(&pss->mu);
  }
  return pss;
}

static grpc_pollset_set *pollset_set_create(void) {
  grpc_pollset_set *pss = (grpc_pollset_set *)gpr_zalloc(sizeof(*pss));
  gpr_mu_init(&pss->mu);
  gpr_ref_init(&pss->refs, 1);
  return pss;
}

static void pollset_set_unref(grpc_exec_ctx *exec_ctx, grpc_pollset_set *pss) {
  if (pss == NULL) return;
  if (!gpr_unref(&pss->refs)) return;
  pollset_set_unref(exec_ctx, pss->parent);
  gpr_mu_destroy(&pss->mu);
  for (size_t i = 0; i < pss->pollset_count; i++) {
    gpr_mu_lock(&pss->pollsets[i]->mu);
    if (0 == --pss->pollsets[i]->containing_pollset_set_count) {
      pollset_maybe_finish_shutdown(exec_ctx, pss->pollsets[i]);
    }
    gpr_mu_unlock(&pss->pollsets[i]->mu);
  }
  for (size_t i = 0; i < pss->fd_count; i++) {
    UNREF_BY(exec_ctx, pss->fds[i], 2, "pollset_set");
  }
  gpr_free(pss->pollsets);
  gpr_free(pss->fds);
  gpr_free(pss);
}

static void pollset_set_add_fd(grpc_exec_ctx *exec_ctx, grpc_pollset_set *pss,
                               grpc_fd *fd) {
  if (GRPC_TRACER_ON(grpc_polling_trace)) {
    gpr_log(GPR_DEBUG, "PSS:%p: add fd %p (%d)", pss, fd, fd->fd);
  }
  grpc_error *error = GRPC_ERROR_NONE;
  static const char *err_desc = "pollset_set_add_fd";
  pss = pss_lock_adam(pss);
  for (size_t i = 0; i < pss->pollset_count; i++) {
    append_error(&error, pollable_add_fd(pss->pollsets[i]->active_pollable, fd),
                 err_desc);
  }
  if (pss->fd_count == pss->fd_capacity) {
    pss->fd_capacity = GPR_MAX(pss->fd_capacity * 2, 8);
    pss->fds =
        (grpc_fd **)gpr_realloc(pss->fds, pss->fd_capacity * sizeof(*pss->fds));
  }
  REF_BY(fd, 2, "pollset_set");
  pss->fds[pss->fd_count++] = fd;
  gpr_mu_unlock(&pss->mu);

  GRPC_LOG_IF_ERROR(err_desc, error);
}

static void pollset_set_del_fd(grpc_exec_ctx *exec_ctx, grpc_pollset_set *pss,
                               grpc_fd *fd) {
  if (GRPC_TRACER_ON(grpc_polling_trace)) {
    gpr_log(GPR_DEBUG, "PSS:%p: del fd %p", pss, fd);
  }
  pss = pss_lock_adam(pss);
  size_t i;
  for (i = 0; i < pss->fd_count; i++) {
    if (pss->fds[i] == fd) {
      UNREF_BY(exec_ctx, fd, 2, "pollset_set");
      break;
    }
  }
  GPR_ASSERT(i != pss->fd_count);
  for (; i < pss->fd_count - 1; i++) {
    pss->fds[i] = pss->fds[i + 1];
  }
  pss->fd_count--;
  gpr_mu_unlock(&pss->mu);
}

static void pollset_set_del_pollset(grpc_exec_ctx *exec_ctx,
                                    grpc_pollset_set *pss, grpc_pollset *ps) {
  if (GRPC_TRACER_ON(grpc_polling_trace)) {
    gpr_log(GPR_DEBUG, "PSS:%p: del pollset %p", pss, ps);
  }
  pss = pss_lock_adam(pss);
  size_t i;
  for (i = 0; i < pss->pollset_count; i++) {
    if (pss->pollsets[i] == ps) {
      break;
    }
  }
  GPR_ASSERT(i != pss->pollset_count);
  for (; i < pss->pollset_count - 1; i++) {
    pss->pollsets[i] = pss->pollsets[i + 1];
  }
  pss->pollset_count--;
  gpr_mu_unlock(&pss->mu);
  gpr_mu_lock(&ps->mu);
  if (0 == --ps->containing_pollset_set_count) {
    pollset_maybe_finish_shutdown(exec_ctx, ps);
  }
  gpr_mu_unlock(&ps->mu);
}

// add all fds to pollables, and output a new array of unorphaned out_fds
// assumes pollsets are multipollable
static grpc_error *add_fds_to_pollsets(grpc_exec_ctx *exec_ctx, grpc_fd **fds,
                                       size_t fd_count, grpc_pollset **pollsets,
                                       size_t pollset_count,
                                       const char *err_desc, grpc_fd **out_fds,
                                       size_t *out_fd_count) {
  grpc_error *error = GRPC_ERROR_NONE;
  for (size_t i = 0; i < fd_count; i++) {
    gpr_mu_lock(&fds[i]->orphan_mu);
    if ((gpr_atm_no_barrier_load(&fds[i]->refst) & 1) == 0) {
      gpr_mu_unlock(&fds[i]->orphan_mu);
      UNREF_BY(exec_ctx, fds[i], 2, "pollset_set");
    } else {
      for (size_t j = 0; j < pollset_count; j++) {
        append_error(&error,
                     pollable_add_fd(pollsets[j]->active_pollable, fds[i]),
                     err_desc);
      }
      gpr_mu_unlock(&fds[i]->orphan_mu);
      out_fds[(*out_fd_count)++] = fds[i];
    }
  }
  return error;
}

static void pollset_set_add_pollset(grpc_exec_ctx *exec_ctx,
                                    grpc_pollset_set *pss, grpc_pollset *ps) {
  if (GRPC_TRACER_ON(grpc_polling_trace)) {
    gpr_log(GPR_DEBUG, "PSS:%p: add pollset %p", pss, ps);
  }
  grpc_error *error = GRPC_ERROR_NONE;
  static const char *err_desc = "pollset_set_add_pollset";
  pollable *pollable_obj = NULL;
  gpr_mu_lock(&ps->mu);
  if (!GRPC_LOG_IF_ERROR(err_desc, pollset_as_multipollable_locked(
                                       exec_ctx, ps, &pollable_obj))) {
    GPR_ASSERT(pollable_obj == NULL);
    gpr_mu_unlock(&ps->mu);
    return;
  }
  ps->containing_pollset_set_count++;
  gpr_mu_unlock(&ps->mu);
  pss = pss_lock_adam(pss);
  size_t initial_fd_count = pss->fd_count;
  pss->fd_count = 0;
  append_error(&error,
               add_fds_to_pollsets(exec_ctx, pss->fds, initial_fd_count, &ps, 1,
                                   err_desc, pss->fds, &pss->fd_count),
               err_desc);
  if (pss->pollset_count == pss->pollset_capacity) {
    pss->pollset_capacity = GPR_MAX(pss->pollset_capacity * 2, 8);
    pss->pollsets = (grpc_pollset **)gpr_realloc(
        pss->pollsets, pss->pollset_capacity * sizeof(*pss->pollsets));
  }
  pss->pollsets[pss->pollset_count++] = ps;
  gpr_mu_unlock(&pss->mu);
  POLLABLE_UNREF(pollable_obj, "pollset_set");

  GRPC_LOG_IF_ERROR(err_desc, error);
}

static void pollset_set_add_pollset_set(grpc_exec_ctx *exec_ctx,
                                        grpc_pollset_set *a,
                                        grpc_pollset_set *b) {
  if (GRPC_TRACER_ON(grpc_polling_trace)) {
    gpr_log(GPR_DEBUG, "PSS: merge (%p, %p)", a, b);
  }
  grpc_error *error = GRPC_ERROR_NONE;
  static const char *err_desc = "pollset_set_add_fd";
  for (;;) {
    if (a == b) {
      // pollset ancestors are the same: nothing to do
      return;
    }
    if (a > b) {
      GPR_SWAP(grpc_pollset_set *, a, b);
    }
    gpr_mu *a_mu = &a->mu;
    gpr_mu *b_mu = &b->mu;
    gpr_mu_lock(a_mu);
    gpr_mu_lock(b_mu);
    if (a->parent != NULL) {
      a = a->parent;
    } else if (b->parent != NULL) {
      b = b->parent;
    } else {
      break;  // exit loop, both pollsets locked
    }
    gpr_mu_unlock(a_mu);
    gpr_mu_unlock(b_mu);
  }
  // try to do the least copying possible
  // TODO(ctiller): there's probably a better heuristic here
  const size_t a_size = a->fd_count + a->pollset_count;
  const size_t b_size = b->fd_count + b->pollset_count;
  if (b_size > a_size) {
    GPR_SWAP(grpc_pollset_set *, a, b);
  }
  if (GRPC_TRACER_ON(grpc_polling_trace)) {
    gpr_log(GPR_DEBUG, "PSS: parent %p to %p", b, a);
  }
  gpr_ref(&a->refs);
  b->parent = a;
  if (a->fd_capacity < a->fd_count + b->fd_count) {
    a->fd_capacity = GPR_MAX(2 * a->fd_capacity, a->fd_count + b->fd_count);
    a->fds = (grpc_fd **)gpr_realloc(a->fds, a->fd_capacity * sizeof(*a->fds));
  }
  size_t initial_a_fd_count = a->fd_count;
  a->fd_count = 0;
  append_error(&error, add_fds_to_pollsets(exec_ctx, a->fds, initial_a_fd_count,
                                           b->pollsets, b->pollset_count,
                                           "merge_a2b", a->fds, &a->fd_count),
               err_desc);
  append_error(&error, add_fds_to_pollsets(exec_ctx, b->fds, b->fd_count,
                                           a->pollsets, a->pollset_count,
                                           "merge_b2a", a->fds, &a->fd_count),
               err_desc);
  if (a->pollset_capacity < a->pollset_count + b->pollset_count) {
    a->pollset_capacity =
        GPR_MAX(2 * a->pollset_capacity, a->pollset_count + b->pollset_count);
    a->pollsets = (grpc_pollset **)gpr_realloc(
        a->pollsets, a->pollset_capacity * sizeof(*a->pollsets));
  }
  if (b->pollset_count > 0) {
    memcpy(a->pollsets + a->pollset_count, b->pollsets,
           b->pollset_count * sizeof(*b->pollsets));
  }
  a->pollset_count += b->pollset_count;
  gpr_free(b->fds);
  gpr_free(b->pollsets);
  b->fds = NULL;
  b->pollsets = NULL;
  b->fd_count = b->fd_capacity = b->pollset_count = b->pollset_capacity = 0;
  gpr_mu_unlock(&a->mu);
  gpr_mu_unlock(&b->mu);
}

static void pollset_set_del_pollset_set(grpc_exec_ctx *exec_ctx,
                                        grpc_pollset_set *bag,
                                        grpc_pollset_set *item) {}

/*******************************************************************************
 * Event engine binding
 */

static void shutdown_engine(void) {
  fd_global_shutdown();
  pollset_global_shutdown();
}

static const grpc_event_engine_vtable vtable = {
    sizeof(grpc_pollset),

    fd_create,
    fd_wrapped_fd,
    fd_orphan,
    fd_shutdown,
    fd_notify_on_read,
    fd_notify_on_write,
    fd_is_shutdown,
    fd_get_read_notifier_pollset,

    pollset_init,
    pollset_shutdown,
    pollset_destroy,
    pollset_work,
    pollset_kick,
    pollset_add_fd,

    pollset_set_create,
    pollset_set_unref,  // destroy ==> unref 1 public ref
    pollset_set_add_pollset,
    pollset_set_del_pollset,
    pollset_set_add_pollset_set,
    pollset_set_del_pollset_set,
    pollset_set_add_fd,
    pollset_set_del_fd,

    shutdown_engine,
};

const grpc_event_engine_vtable *grpc_init_epollex_linux(
    bool explicitly_requested) {
  if (!explicitly_requested) {
    return NULL;
  }

  if (!grpc_has_wakeup_fd()) {
    return NULL;
  }

  if (!grpc_is_epollexclusive_available()) {
    return NULL;
  }

#ifndef NDEBUG
  grpc_register_tracer(&grpc_trace_pollable_refcount);
#endif

  fd_global_init();

  if (!GRPC_LOG_IF_ERROR("pollset_global_init", pollset_global_init())) {
    pollset_global_shutdown();
    fd_global_shutdown();
    return NULL;
  }

  return &vtable;
}

#else /* defined(GRPC_LINUX_EPOLL) */
#if defined(GRPC_POSIX_SOCKET)
#include "src/core/lib/iomgr/ev_epollex_linux.h"
/* If GRPC_LINUX_EPOLL is not defined, it means epoll is not available. Return
 * NULL */
const grpc_event_engine_vtable *grpc_init_epollex_linux(
    bool explicitly_requested) {
  return NULL;
}
#endif /* defined(GRPC_POSIX_SOCKET) */

#endif /* !defined(GRPC_LINUX_EPOLL) */<|MERGE_RESOLUTION|>--- conflicted
+++ resolved
@@ -58,8 +58,7 @@
 #define MAX_EPOLL_EVENTS_HANDLED_EACH_POLL_CALL 5
 
 #ifndef NDEBUG
-grpc_tracer_flag grpc_trace_pollable_refcount =
-    GRPC_TRACER_INITIALIZER(false, "pollable_refcount");
+grpc_core::Tracer grpc_trace_pollable_refcount(false, "pollable_refcount");
 #endif
 
 /*******************************************************************************
@@ -481,7 +480,7 @@
 static pollable *pollable_ref(pollable *p) {
 #else
 static pollable *pollable_ref(pollable *p, int line, const char *reason) {
-  if (GRPC_TRACER_ON(grpc_trace_pollable_refcount)) {
+  if (grpc_trace_pollable_refcount.enabled()) {
     int r = (int)gpr_atm_no_barrier_load(&p->refs.count);
     gpr_log(__FILE__, line, GPR_LOG_SEVERITY_DEBUG,
             "POLLABLE:%p   ref %d->%d %s", p, r, r + 1, reason);
@@ -496,7 +495,7 @@
 #else
 static void pollable_unref(pollable *p, int line, const char *reason) {
   if (p == NULL) return;
-  if (GRPC_TRACER_ON(grpc_trace_pollable_refcount)) {
+  if (grpc_trace_pollable_refcount.enabled()) {
     int r = (int)gpr_atm_no_barrier_load(&p->refs.count);
     gpr_log(__FILE__, line, GPR_LOG_SEVERITY_DEBUG,
             "POLLABLE:%p unref %d->%d %s", p, r, r - 1, reason);
@@ -556,7 +555,7 @@
 /* pollset->mu must be held while calling this function */
 static void pollset_maybe_finish_shutdown(grpc_exec_ctx *exec_ctx,
                                           grpc_pollset *pollset) {
-  if (GRPC_TRACER_ON(grpc_polling_trace)) {
+  if (grpc_polling_trace.enabled()) {
     gpr_log(GPR_DEBUG,
             "PS:%p (pollable:%p) maybe_finish_shutdown sc=%p (target:!NULL) "
             "rw=%p (target:NULL) cpsc=%d (target:0)",
@@ -570,92 +569,6 @@
   }
 }
 
-<<<<<<< HEAD
-static void do_kick_all(grpc_exec_ctx *exec_ctx, void *arg,
-                        grpc_error *error_unused) {
-  grpc_error *error = GRPC_ERROR_NONE;
-  grpc_pollset *pollset = (grpc_pollset *)arg;
-  gpr_mu_lock(&pollset->pollable_obj.po.mu);
-  if (pollset->root_worker != NULL) {
-    grpc_pollset_worker *worker = pollset->root_worker;
-    do {
-      GRPC_STATS_INC_POLLSET_KICK(exec_ctx);
-      if (worker->pollable_obj != &pollset->pollable_obj) {
-        gpr_mu_lock(&worker->pollable_obj->po.mu);
-      }
-      if (worker->initialized_cv && worker != pollset->root_worker) {
-        if (grpc_polling_trace.enabled()) {
-          gpr_log(GPR_DEBUG, "PS:%p kickall_via_cv %p (pollable %p vs %p)",
-                  pollset, worker, &pollset->pollable_obj,
-                  worker->pollable_obj);
-        }
-        worker->kicked = true;
-        gpr_cv_signal(&worker->cv);
-      } else {
-        if (grpc_polling_trace.enabled()) {
-          gpr_log(GPR_DEBUG, "PS:%p kickall_via_wakeup %p (pollable %p vs %p)",
-                  pollset, worker, &pollset->pollable_obj,
-                  worker->pollable_obj);
-        }
-        append_error(&error,
-                     grpc_wakeup_fd_wakeup(&worker->pollable_obj->wakeup),
-                     "pollset_shutdown");
-      }
-      if (worker->pollable_obj != &pollset->pollable_obj) {
-        gpr_mu_unlock(&worker->pollable_obj->po.mu);
-      }
-
-      worker = worker->links[PWL_POLLSET].next;
-    } while (worker != pollset->root_worker);
-  }
-  pollset->kick_alls_pending--;
-  pollset_maybe_finish_shutdown(exec_ctx, pollset);
-  gpr_mu_unlock(&pollset->pollable_obj.po.mu);
-  GRPC_LOG_IF_ERROR("kick_all", error);
-}
-
-static void pollset_kick_all(grpc_exec_ctx *exec_ctx, grpc_pollset *pollset) {
-  pollset->kick_alls_pending++;
-  GRPC_CLOSURE_SCHED(exec_ctx, GRPC_CLOSURE_CREATE(do_kick_all, pollset,
-                                                   grpc_schedule_on_exec_ctx),
-                     GRPC_ERROR_NONE);
-}
-
-static grpc_error *pollset_kick_inner(grpc_pollset *pollset, pollable *p,
-                                      grpc_pollset_worker *specific_worker) {
-  if (grpc_polling_trace.enabled()) {
-    gpr_log(GPR_DEBUG,
-            "PS:%p kick %p tls_pollset=%p tls_worker=%p "
-            "root_worker=(pollset:%p pollable:%p)",
-            p, specific_worker, (void *)gpr_tls_get(&g_current_thread_pollset),
-            (void *)gpr_tls_get(&g_current_thread_worker), pollset->root_worker,
-            p->root_worker);
-  }
-  if (specific_worker == NULL) {
-    if (gpr_tls_get(&g_current_thread_pollset) != (intptr_t)pollset) {
-      if (pollset->root_worker == NULL) {
-        if (grpc_polling_trace.enabled()) {
-          gpr_log(GPR_DEBUG, "PS:%p kicked_any_without_poller", p);
-        }
-        pollset->kicked_without_poller = true;
-        return GRPC_ERROR_NONE;
-      } else {
-        if (grpc_polling_trace.enabled()) {
-          gpr_log(GPR_DEBUG, "PS:%p kicked_any_via_wakeup_fd", p);
-        }
-        grpc_error *err = pollable_materialize(p);
-        if (err != GRPC_ERROR_NONE) return err;
-        return grpc_wakeup_fd_wakeup(&p->wakeup);
-      }
-    } else {
-      if (grpc_polling_trace.enabled()) {
-        gpr_log(GPR_DEBUG, "PS:%p kicked_any_but_awake", p);
-      }
-      return GRPC_ERROR_NONE;
-    }
-  } else if (specific_worker->kicked) {
-    if (grpc_polling_trace.enabled()) {
-=======
 /* pollset->mu must be held before calling this function,
  * pollset->active_pollable->mu & specific_worker->pollable_obj->mu must not be
  * held */
@@ -666,50 +579,32 @@
   GRPC_STATS_INC_POLLSET_KICK(exec_ctx);
   GPR_ASSERT(specific_worker != NULL);
   if (specific_worker->kicked) {
-    if (GRPC_TRACER_ON(grpc_polling_trace)) {
->>>>>>> dcd7e80f
+    if (grpc_polling_trace.enabled()) {
       gpr_log(GPR_DEBUG, "PS:%p kicked_specific_but_already_kicked", p);
     }
     GRPC_STATS_INC_POLLSET_KICKED_AGAIN(exec_ctx);
     return GRPC_ERROR_NONE;
-<<<<<<< HEAD
-  } else if (gpr_tls_get(&g_current_thread_worker) ==
-             (intptr_t)specific_worker) {
+  }
+  if (gpr_tls_get(&g_current_thread_worker) == (intptr_t)specific_worker) {
     if (grpc_polling_trace.enabled()) {
-=======
-  }
-  if (gpr_tls_get(&g_current_thread_worker) == (intptr_t)specific_worker) {
-    if (GRPC_TRACER_ON(grpc_polling_trace)) {
->>>>>>> dcd7e80f
       gpr_log(GPR_DEBUG, "PS:%p kicked_specific_but_awake", p);
     }
     GRPC_STATS_INC_POLLSET_KICK_OWN_THREAD(exec_ctx);
     specific_worker->kicked = true;
     return GRPC_ERROR_NONE;
-<<<<<<< HEAD
-  } else if (specific_worker == p->root_worker) {
-    if (grpc_polling_trace.enabled()) {
-=======
   }
   if (specific_worker == p->root_worker) {
     GRPC_STATS_INC_POLLSET_KICK_WAKEUP_FD(exec_ctx);
-    if (GRPC_TRACER_ON(grpc_polling_trace)) {
->>>>>>> dcd7e80f
+    if (grpc_polling_trace.enabled()) {
       gpr_log(GPR_DEBUG, "PS:%p kicked_specific_via_wakeup_fd", p);
     }
     specific_worker->kicked = true;
-<<<<<<< HEAD
-    return grpc_wakeup_fd_wakeup(&p->wakeup);
-  } else {
-    if (grpc_polling_trace.enabled()) {
-=======
     grpc_error *error = grpc_wakeup_fd_wakeup(&p->wakeup);
     return error;
   }
   if (specific_worker->initialized_cv) {
     GRPC_STATS_INC_POLLSET_KICK_WAKEUP_CV(exec_ctx);
-    if (GRPC_TRACER_ON(grpc_polling_trace)) {
->>>>>>> dcd7e80f
+    if (grpc_polling_trace.enabled()) {
       gpr_log(GPR_DEBUG, "PS:%p kicked_specific_via_cv", p);
     }
     specific_worker->kicked = true;
@@ -723,7 +618,7 @@
 
 static grpc_error *pollset_kick(grpc_exec_ctx *exec_ctx, grpc_pollset *pollset,
                                 grpc_pollset_worker *specific_worker) {
-  if (GRPC_TRACER_ON(grpc_polling_trace)) {
+  if (grpc_polling_trace.enabled()) {
     gpr_log(GPR_DEBUG,
             "PS:%p kick %p tls_pollset=%p tls_worker=%p pollset.root_worker=%p",
             pollset, specific_worker,
@@ -734,7 +629,7 @@
   if (specific_worker == NULL) {
     if (gpr_tls_get(&g_current_thread_pollset) != (intptr_t)pollset) {
       if (pollset->root_worker == NULL) {
-        if (GRPC_TRACER_ON(grpc_polling_trace)) {
+        if (grpc_polling_trace.enabled()) {
           gpr_log(GPR_DEBUG, "PS:%p kicked_any_without_poller", pollset);
         }
         GRPC_STATS_INC_POLLSET_KICKED_WITHOUT_POLLER(exec_ctx);
@@ -760,7 +655,7 @@
             exec_ctx, pollset->root_worker->links[PWLINK_POLLSET].next);
       }
     } else {
-      if (GRPC_TRACER_ON(grpc_polling_trace)) {
+      if (grpc_polling_trace.enabled()) {
         gpr_log(GPR_DEBUG, "PS:%p kicked_any_but_awake", pollset);
       }
       GRPC_STATS_INC_POLLSET_KICK_OWN_THREAD(exec_ctx);
@@ -927,13 +822,8 @@
 
   if (r < 0) return GRPC_OS_ERROR(errno, "epoll_wait");
 
-<<<<<<< HEAD
   if (grpc_polling_trace.enabled()) {
-    gpr_log(GPR_DEBUG, "PS:%p poll %p got %d events", pollset, p, r);
-=======
-  if (GRPC_TRACER_ON(grpc_polling_trace)) {
     gpr_log(GPR_DEBUG, "POLLABLE:%p got %d events", p, r);
->>>>>>> dcd7e80f
   }
 
   p->event_cursor = 0;
@@ -999,15 +889,8 @@
                      PWLINK_POLLABLE)) {
     worker->initialized_cv = true;
     gpr_cv_init(&worker->cv);
-<<<<<<< HEAD
-    if (worker->pollable_obj != &pollset->pollable_obj) {
-      gpr_mu_unlock(&pollset->pollable_obj.po.mu);
-    }
+    gpr_mu_unlock(&pollset->mu);
     if (grpc_polling_trace.enabled() &&
-=======
-    gpr_mu_unlock(&pollset->mu);
-    if (GRPC_TRACER_ON(grpc_polling_trace) &&
->>>>>>> dcd7e80f
         worker->pollable_obj->root_worker != worker) {
       gpr_log(GPR_DEBUG, "PS:%p wait %p w=%p for %dms", pollset,
               worker->pollable_obj, worker,
@@ -1093,16 +976,12 @@
 #define WORKER_PTR (worker)
 #else
   grpc_pollset_worker worker;
-<<<<<<< HEAD
-  if (0 && grpc_polling_trace.enabled()) {
-=======
 #define WORKER_PTR (&worker)
 #endif
 #ifndef NDEBUG
   WORKER_PTR->originator = gettid();
 #endif
-  if (GRPC_TRACER_ON(grpc_polling_trace)) {
->>>>>>> dcd7e80f
+  if (grpc_polling_trace.enabled()) {
     gpr_log(GPR_DEBUG, "PS:%p work hdl=%p worker=%p now=%" PRIdPTR
                        " deadline=%" PRIdPTR " kwp=%d pollable=%p",
             pollset, worker_hdl, WORKER_PTR, grpc_exec_ctx_now(exec_ctx),
@@ -1143,7 +1022,7 @@
     grpc_exec_ctx *exec_ctx, grpc_pollset *pollset, grpc_fd *fd) {
   static const char *err_desc = "pollset_transition_pollable_from_empty_to_fd";
   grpc_error *error = GRPC_ERROR_NONE;
-  if (GRPC_TRACER_ON(grpc_polling_trace)) {
+  if (grpc_polling_trace.enabled()) {
     gpr_log(GPR_DEBUG,
             "PS:%p add fd %p (%d); transition pollable from empty to fd",
             pollset, fd, fd->fd);
@@ -1159,7 +1038,7 @@
     grpc_exec_ctx *exec_ctx, grpc_pollset *pollset, grpc_fd *and_add_fd) {
   static const char *err_desc = "pollset_transition_pollable_from_fd_to_multi";
   grpc_error *error = GRPC_ERROR_NONE;
-  if (GRPC_TRACER_ON(grpc_polling_trace)) {
+  if (grpc_polling_trace.enabled()) {
     gpr_log(
         GPR_DEBUG,
         "PS:%p add fd %p (%d); transition pollable from fd %p to multipoller",
@@ -1187,50 +1066,6 @@
 static grpc_error *pollset_add_fd_locked(grpc_exec_ctx *exec_ctx,
                                          grpc_pollset *pollset, grpc_fd *fd) {
   grpc_error *error = GRPC_ERROR_NONE;
-<<<<<<< HEAD
-  if (pollset->current_pollable_obj == &g_empty_pollable) {
-    if (grpc_polling_trace.enabled()) {
-      gpr_log(GPR_DEBUG,
-              "PS:%p add fd %p; transition pollable from empty to fd", pollset,
-              fd);
-    }
-    /* empty pollable --> single fd pollable */
-    pollset_kick_all(exec_ctx, pollset);
-    pollset->current_pollable_obj = &fd->pollable_obj;
-    if (!fd_locked) gpr_mu_lock(&fd->pollable_obj.po.mu);
-    append_error(&error, fd_become_pollable_locked(fd), err_desc);
-    if (!fd_locked) gpr_mu_unlock(&fd->pollable_obj.po.mu);
-    REF_BY(fd, 2, "pollset_pollable");
-  } else if (pollset->current_pollable_obj == &pollset->pollable_obj) {
-    if (grpc_polling_trace.enabled()) {
-      gpr_log(GPR_DEBUG, "PS:%p add fd %p; already multipolling", pollset, fd);
-    }
-    append_error(&error, pollable_add_fd(pollset->current_pollable_obj, fd),
-                 err_desc);
-  } else if (pollset->current_pollable_obj != &fd->pollable_obj) {
-    grpc_fd *had_fd = (grpc_fd *)pollset->current_pollable_obj;
-    if (grpc_polling_trace.enabled()) {
-      gpr_log(GPR_DEBUG,
-              "PS:%p add fd %p; transition pollable from fd %p to multipoller",
-              pollset, fd, had_fd);
-    }
-    /* Introduce a spurious completion.
-       If we do not, then it may be that the fd-specific epoll set consumed
-       a completion without being polled, leading to a missed edge going up. */
-    grpc_lfev_set_ready(exec_ctx, &had_fd->read_closure, "read");
-    grpc_lfev_set_ready(exec_ctx, &had_fd->write_closure, "write");
-    pollset_kick_all(exec_ctx, pollset);
-    pollset->current_pollable_obj = &pollset->pollable_obj;
-    if (append_error(&error, pollable_materialize(&pollset->pollable_obj),
-                     err_desc)) {
-      pollable_add_fd(&pollset->pollable_obj, had_fd);
-      pollable_add_fd(&pollset->pollable_obj, fd);
-    }
-    GRPC_CLOSURE_SCHED(exec_ctx,
-                       GRPC_CLOSURE_CREATE(unref_fd_no_longer_poller, had_fd,
-                                           grpc_schedule_on_exec_ctx),
-                       GRPC_ERROR_NONE);
-=======
   pollable *po_at_start =
       POLLABLE_REF(pollset->active_pollable, "pollset_add_fd");
   switch (pollset->active_pollable->type) {
@@ -1298,7 +1133,6 @@
   } else {
     *pollable_obj = POLLABLE_REF(pollset->active_pollable, "pollset_set");
     POLLABLE_UNREF(po_at_start, "pollset_as_multipollable");
->>>>>>> dcd7e80f
   }
   return error;
 }
@@ -1354,7 +1188,7 @@
 
 static void pollset_set_add_fd(grpc_exec_ctx *exec_ctx, grpc_pollset_set *pss,
                                grpc_fd *fd) {
-  if (GRPC_TRACER_ON(grpc_polling_trace)) {
+  if (grpc_polling_trace.enabled()) {
     gpr_log(GPR_DEBUG, "PSS:%p: add fd %p (%d)", pss, fd, fd->fd);
   }
   grpc_error *error = GRPC_ERROR_NONE;
@@ -1378,7 +1212,7 @@
 
 static void pollset_set_del_fd(grpc_exec_ctx *exec_ctx, grpc_pollset_set *pss,
                                grpc_fd *fd) {
-  if (GRPC_TRACER_ON(grpc_polling_trace)) {
+  if (grpc_polling_trace.enabled()) {
     gpr_log(GPR_DEBUG, "PSS:%p: del fd %p", pss, fd);
   }
   pss = pss_lock_adam(pss);
@@ -1399,7 +1233,7 @@
 
 static void pollset_set_del_pollset(grpc_exec_ctx *exec_ctx,
                                     grpc_pollset_set *pss, grpc_pollset *ps) {
-  if (GRPC_TRACER_ON(grpc_polling_trace)) {
+  if (grpc_polling_trace.enabled()) {
     gpr_log(GPR_DEBUG, "PSS:%p: del pollset %p", pss, ps);
   }
   pss = pss_lock_adam(pss);
@@ -1450,7 +1284,7 @@
 
 static void pollset_set_add_pollset(grpc_exec_ctx *exec_ctx,
                                     grpc_pollset_set *pss, grpc_pollset *ps) {
-  if (GRPC_TRACER_ON(grpc_polling_trace)) {
+  if (grpc_polling_trace.enabled()) {
     gpr_log(GPR_DEBUG, "PSS:%p: add pollset %p", pss, ps);
   }
   grpc_error *error = GRPC_ERROR_NONE;
@@ -1487,7 +1321,7 @@
 static void pollset_set_add_pollset_set(grpc_exec_ctx *exec_ctx,
                                         grpc_pollset_set *a,
                                         grpc_pollset_set *b) {
-  if (GRPC_TRACER_ON(grpc_polling_trace)) {
+  if (grpc_polling_trace.enabled()) {
     gpr_log(GPR_DEBUG, "PSS: merge (%p, %p)", a, b);
   }
   grpc_error *error = GRPC_ERROR_NONE;
@@ -1521,7 +1355,7 @@
   if (b_size > a_size) {
     GPR_SWAP(grpc_pollset_set *, a, b);
   }
-  if (GRPC_TRACER_ON(grpc_polling_trace)) {
+  if (grpc_polling_trace.enabled()) {
     gpr_log(GPR_DEBUG, "PSS: parent %p to %p", b, a);
   }
   gpr_ref(&a->refs);
@@ -1618,10 +1452,6 @@
     return NULL;
   }
 
-#ifndef NDEBUG
-  grpc_register_tracer(&grpc_trace_pollable_refcount);
-#endif
-
   fd_global_init();
 
   if (!GRPC_LOG_IF_ERROR("pollset_global_init", pollset_global_init())) {
