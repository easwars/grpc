--- conflicted
+++ resolved
@@ -59,25 +59,13 @@
 
 /** Add the pollset or pollset_set in \a pollent to the destination pollset_set
  * \a * pss_dst */
-<<<<<<< HEAD
-void grpc_polling_entity_add_to_pollset_set(grpc_polling_entity *pollent,
-                                            grpc_pollset_set *pss_dst);
-
-/** Delete the pollset or pollset_set in \a pollent from the destination
- * pollset_set \a * pss_dst */
-void grpc_polling_entity_del_from_pollset_set(grpc_polling_entity *pollent,
-                                              grpc_pollset_set *pss_dst);
-=======
-void grpc_polling_entity_add_to_pollset_set(grpc_exec_ctx* exec_ctx,
-                                            grpc_polling_entity* pollent,
+void grpc_polling_entity_add_to_pollset_set(grpc_polling_entity* pollent,
                                             grpc_pollset_set* pss_dst);
 
 /** Delete the pollset or pollset_set in \a pollent from the destination
  * pollset_set \a * pss_dst */
-void grpc_polling_entity_del_from_pollset_set(grpc_exec_ctx* exec_ctx,
-                                              grpc_polling_entity* pollent,
+void grpc_polling_entity_del_from_pollset_set(grpc_polling_entity* pollent,
                                               grpc_pollset_set* pss_dst);
->>>>>>> d9da7387
 #ifdef __cplusplus
 }
 #endif
