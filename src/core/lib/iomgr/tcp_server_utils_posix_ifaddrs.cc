/*
 *
 * Copyright 2017 gRPC authors.
 *
 * Licensed under the Apache License, Version 2.0 (the "License");
 * you may not use this file except in compliance with the License.
 * You may obtain a copy of the License at
 *
 *     http://www.apache.org/licenses/LICENSE-2.0
 *
 * Unless required by applicable law or agreed to in writing, software
 * distributed under the License is distributed on an "AS IS" BASIS,
 * WITHOUT WARRANTIES OR CONDITIONS OF ANY KIND, either express or implied.
 * See the License for the specific language governing permissions and
 * limitations under the License.
 *
 */

#include <grpc/support/port_platform.h>

#include "src/core/lib/iomgr/port.h"

#ifdef GRPC_HAVE_IFADDRS

#include "src/core/lib/iomgr/tcp_server_utils_posix.h"

#include <errno.h>
#include <ifaddrs.h>
#include <stddef.h>
#include <string.h>

#include <grpc/support/alloc.h>
#include <grpc/support/log.h>
#include <grpc/support/string_util.h>

#include "src/core/lib/iomgr/error.h"
#include "src/core/lib/iomgr/sockaddr.h"
#include "src/core/lib/iomgr/sockaddr_utils.h"

/* Return the listener in s with address addr or NULL. */
static grpc_tcp_listener* find_listener_with_addr(grpc_tcp_server* s,
                                                  grpc_resolved_address* addr) {
  grpc_tcp_listener* l;
  gpr_mu_lock(&s->mu);
  for (l = s->head; l != nullptr; l = l->next) {
    if (l->addr.len != addr->len) {
      continue;
    }
    if (memcmp(l->addr.addr, addr->addr, addr->len) == 0) {
      break;
    }
  }
  gpr_mu_unlock(&s->mu);
  return l;
}

/* Bind to "::" to get a port number not used by any address. */
static grpc_error* get_unused_port(int* port) {
  grpc_resolved_address wild;
  grpc_sockaddr_make_wildcard6(0, &wild);
  grpc_dualstack_mode dsmode;
  int fd;
  grpc_error* err =
      grpc_create_dualstack_socket(&wild, SOCK_STREAM, 0, &dsmode, &fd);
  if (err != GRPC_ERROR_NONE) {
    return err;
  }
  if (dsmode == GRPC_DSMODE_IPV4) {
    grpc_sockaddr_make_wildcard4(0, &wild);
  }
<<<<<<< HEAD
  if (bind(fd, reinterpret_cast<const struct sockaddr*>(wild.addr), wild.len) !=
      0) {
=======
  if (bind(fd, reinterpret_cast<const grpc_sockaddr*>(wild.addr),
           static_cast<socklen_t>(wild.len)) != 0) {
>>>>>>> 7e24da46
    err = GRPC_OS_ERROR(errno, "bind");
    close(fd);
    return err;
  }
<<<<<<< HEAD
  if (getsockname(fd, reinterpret_cast<struct sockaddr*>(wild.addr),
                  &wild.len) != 0) {
=======
  if (getsockname(fd, reinterpret_cast<grpc_sockaddr*>(wild.addr),
                  reinterpret_cast<socklen_t*>(&wild.len)) != 0) {
>>>>>>> 7e24da46
    err = GRPC_OS_ERROR(errno, "getsockname");
    close(fd);
    return err;
  }
  close(fd);
  *port = grpc_sockaddr_get_port(&wild);
  return *port <= 0 ? GRPC_ERROR_CREATE_FROM_STATIC_STRING("Bad port")
                    : GRPC_ERROR_NONE;
}

grpc_error* grpc_tcp_server_add_all_local_addrs(grpc_tcp_server* s,
                                                unsigned port_index,
                                                int requested_port,
                                                int* out_port) {
  struct ifaddrs* ifa = nullptr;
  struct ifaddrs* ifa_it;
  unsigned fd_index = 0;
  grpc_tcp_listener* sp = nullptr;
  grpc_error* err = GRPC_ERROR_NONE;
  if (requested_port == 0) {
    /* Note: There could be a race where some local addrs can listen on the
       selected port and some can't. The sane way to handle this would be to
       retry by recreating the whole grpc_tcp_server. Backing out individual
       listeners and orphaning the FDs looks like too much trouble. */
    if ((err = get_unused_port(&requested_port)) != GRPC_ERROR_NONE) {
      return err;
    } else if (requested_port <= 0) {
      return GRPC_ERROR_CREATE_FROM_STATIC_STRING("Bad get_unused_port()");
    }
    gpr_log(GPR_DEBUG, "Picked unused port %d", requested_port);
  }
  if (getifaddrs(&ifa) != 0 || ifa == nullptr) {
    return GRPC_OS_ERROR(errno, "getifaddrs");
  }
  for (ifa_it = ifa; ifa_it != nullptr; ifa_it = ifa_it->ifa_next) {
    grpc_resolved_address addr;
    char* addr_str = nullptr;
    grpc_dualstack_mode dsmode;
    grpc_tcp_listener* new_sp = nullptr;
    const char* ifa_name = (ifa_it->ifa_name ? ifa_it->ifa_name : "<unknown>");
    if (ifa_it->ifa_addr == nullptr) {
      continue;
    } else if (ifa_it->ifa_addr->sa_family == AF_INET) {
<<<<<<< HEAD
      addr.len = static_cast<socklen_t>(sizeof(struct sockaddr_in));
    } else if (ifa_it->ifa_addr->sa_family == AF_INET6) {
      addr.len = static_cast<socklen_t>(sizeof(struct sockaddr_in6));
=======
      addr.len = sizeof(grpc_sockaddr_in);
    } else if (ifa_it->ifa_addr->sa_family == AF_INET6) {
      addr.len = sizeof(grpc_sockaddr_in6);
>>>>>>> 7e24da46
    } else {
      continue;
    }
    memcpy(addr.addr, ifa_it->ifa_addr, addr.len);
    if (!grpc_sockaddr_set_port(&addr, requested_port)) {
      /* Should never happen, because we check sa_family above. */
      err = GRPC_ERROR_CREATE_FROM_STATIC_STRING("Failed to set port");
      break;
    }
    if (grpc_sockaddr_to_string(&addr_str, &addr, 0) < 0) {
      addr_str = gpr_strdup("<error>");
    }
    gpr_log(GPR_DEBUG,
            "Adding local addr from interface %s flags 0x%x to server: %s",
            ifa_name, ifa_it->ifa_flags, addr_str);
    /* We could have multiple interfaces with the same address (e.g., bonding),
       so look for duplicates. */
    if (find_listener_with_addr(s, &addr) != nullptr) {
      gpr_log(GPR_DEBUG, "Skipping duplicate addr %s on interface %s", addr_str,
              ifa_name);
      gpr_free(addr_str);
      continue;
    }
    if ((err = grpc_tcp_server_add_addr(s, &addr, port_index, fd_index, &dsmode,
                                        &new_sp)) != GRPC_ERROR_NONE) {
      char* err_str = nullptr;
      grpc_error* root_err;
      if (gpr_asprintf(&err_str, "Failed to add listener: %s", addr_str) < 0) {
        err_str = gpr_strdup("Failed to add listener");
      }
      root_err = GRPC_ERROR_CREATE_FROM_COPIED_STRING(err_str);
      gpr_free(err_str);
      gpr_free(addr_str);
      err = grpc_error_add_child(root_err, err);
      break;
    } else {
      GPR_ASSERT(requested_port == new_sp->port);
      ++fd_index;
      if (sp != nullptr) {
        new_sp->is_sibling = 1;
        sp->sibling = new_sp;
      }
      sp = new_sp;
    }
    gpr_free(addr_str);
  }
  freeifaddrs(ifa);
  if (err != GRPC_ERROR_NONE) {
    return err;
  } else if (sp == nullptr) {
    return GRPC_ERROR_CREATE_FROM_STATIC_STRING("No local addresses");
  } else {
    *out_port = sp->port;
    return GRPC_ERROR_NONE;
  }
}

bool grpc_tcp_server_have_ifaddrs(void) { return true; }

#endif /* GRPC_HAVE_IFADDRS */<|MERGE_RESOLUTION|>--- conflicted
+++ resolved
@@ -68,24 +68,14 @@
   if (dsmode == GRPC_DSMODE_IPV4) {
     grpc_sockaddr_make_wildcard4(0, &wild);
   }
-<<<<<<< HEAD
-  if (bind(fd, reinterpret_cast<const struct sockaddr*>(wild.addr), wild.len) !=
+  if (bind(fd, reinterpret_cast<const grpc_sockaddr*>(wild.addr), wild.len) !=
       0) {
-=======
-  if (bind(fd, reinterpret_cast<const grpc_sockaddr*>(wild.addr),
-           static_cast<socklen_t>(wild.len)) != 0) {
->>>>>>> 7e24da46
     err = GRPC_OS_ERROR(errno, "bind");
     close(fd);
     return err;
   }
-<<<<<<< HEAD
-  if (getsockname(fd, reinterpret_cast<struct sockaddr*>(wild.addr),
-                  &wild.len) != 0) {
-=======
-  if (getsockname(fd, reinterpret_cast<grpc_sockaddr*>(wild.addr),
-                  reinterpret_cast<socklen_t*>(&wild.len)) != 0) {
->>>>>>> 7e24da46
+  if (getsockname(fd, reinterpret_cast<grpc_sockaddr*>(wild.addr), &wild.len) !=
+      0) {
     err = GRPC_OS_ERROR(errno, "getsockname");
     close(fd);
     return err;
@@ -129,15 +119,9 @@
     if (ifa_it->ifa_addr == nullptr) {
       continue;
     } else if (ifa_it->ifa_addr->sa_family == AF_INET) {
-<<<<<<< HEAD
-      addr.len = static_cast<socklen_t>(sizeof(struct sockaddr_in));
+      addr.len = static_cast<socklen_t>(sizeof(grpc_sockaddr_in));
     } else if (ifa_it->ifa_addr->sa_family == AF_INET6) {
-      addr.len = static_cast<socklen_t>(sizeof(struct sockaddr_in6));
-=======
-      addr.len = sizeof(grpc_sockaddr_in);
-    } else if (ifa_it->ifa_addr->sa_family == AF_INET6) {
-      addr.len = sizeof(grpc_sockaddr_in6);
->>>>>>> 7e24da46
+      addr.len = static_cast<socklen_t>(sizeof(grpc_sockaddr_in6));
     } else {
       continue;
     }
