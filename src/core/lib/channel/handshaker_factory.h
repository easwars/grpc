/*
 *
 * Copyright 2016 gRPC authors.
 *
 * Licensed under the Apache License, Version 2.0 (the "License");
 * you may not use this file except in compliance with the License.
 * You may obtain a copy of the License at
 *
 *     http://www.apache.org/licenses/LICENSE-2.0
 *
 * Unless required by applicable law or agreed to in writing, software
 * distributed under the License is distributed on an "AS IS" BASIS,
 * WITHOUT WARRANTIES OR CONDITIONS OF ANY KIND, either express or implied.
 * See the License for the specific language governing permissions and
 * limitations under the License.
 *
 */

#ifndef GRPC_CORE_LIB_CHANNEL_HANDSHAKER_FACTORY_H
#define GRPC_CORE_LIB_CHANNEL_HANDSHAKER_FACTORY_H

#include <grpc/impl/codegen/grpc_types.h>

#include "src/core/lib/channel/handshaker.h"
#include "src/core/lib/iomgr/exec_ctx.h"

#ifdef __cplusplus
extern "C" {
#endif

// A handshaker factory is used to create handshakers.

typedef struct grpc_handshaker_factory grpc_handshaker_factory;

typedef struct {
<<<<<<< HEAD
  void (*add_handshakers)(grpc_handshaker_factory *handshaker_factory,
                          const grpc_channel_args *args,
                          grpc_handshake_manager *handshake_mgr);
  void (*destroy)(grpc_handshaker_factory *handshaker_factory);
=======
  void (*add_handshakers)(grpc_exec_ctx* exec_ctx,
                          grpc_handshaker_factory* handshaker_factory,
                          const grpc_channel_args* args,
                          grpc_handshake_manager* handshake_mgr);
  void (*destroy)(grpc_exec_ctx* exec_ctx,
                  grpc_handshaker_factory* handshaker_factory);
>>>>>>> d9da7387
} grpc_handshaker_factory_vtable;

struct grpc_handshaker_factory {
  const grpc_handshaker_factory_vtable* vtable;
};

void grpc_handshaker_factory_add_handshakers(
<<<<<<< HEAD
    grpc_handshaker_factory *handshaker_factory, const grpc_channel_args *args,
    grpc_handshake_manager *handshake_mgr);

void grpc_handshaker_factory_destroy(
    grpc_handshaker_factory *handshaker_factory);
=======
    grpc_exec_ctx* exec_ctx, grpc_handshaker_factory* handshaker_factory,
    const grpc_channel_args* args, grpc_handshake_manager* handshake_mgr);

void grpc_handshaker_factory_destroy(
    grpc_exec_ctx* exec_ctx, grpc_handshaker_factory* handshaker_factory);
>>>>>>> d9da7387

#ifdef __cplusplus
}
#endif

#endif /* GRPC_CORE_LIB_CHANNEL_HANDSHAKER_FACTORY_H */<|MERGE_RESOLUTION|>--- conflicted
+++ resolved
@@ -33,19 +33,10 @@
 typedef struct grpc_handshaker_factory grpc_handshaker_factory;
 
 typedef struct {
-<<<<<<< HEAD
-  void (*add_handshakers)(grpc_handshaker_factory *handshaker_factory,
-                          const grpc_channel_args *args,
-                          grpc_handshake_manager *handshake_mgr);
-  void (*destroy)(grpc_handshaker_factory *handshaker_factory);
-=======
-  void (*add_handshakers)(grpc_exec_ctx* exec_ctx,
-                          grpc_handshaker_factory* handshaker_factory,
+  void (*add_handshakers)(grpc_handshaker_factory* handshaker_factory,
                           const grpc_channel_args* args,
                           grpc_handshake_manager* handshake_mgr);
-  void (*destroy)(grpc_exec_ctx* exec_ctx,
-                  grpc_handshaker_factory* handshaker_factory);
->>>>>>> d9da7387
+  void (*destroy)(grpc_handshaker_factory* handshaker_factory);
 } grpc_handshaker_factory_vtable;
 
 struct grpc_handshaker_factory {
@@ -53,19 +44,11 @@
 };
 
 void grpc_handshaker_factory_add_handshakers(
-<<<<<<< HEAD
-    grpc_handshaker_factory *handshaker_factory, const grpc_channel_args *args,
-    grpc_handshake_manager *handshake_mgr);
+    grpc_handshaker_factory* handshaker_factory, const grpc_channel_args* args,
+    grpc_handshake_manager* handshake_mgr);
 
 void grpc_handshaker_factory_destroy(
-    grpc_handshaker_factory *handshaker_factory);
-=======
-    grpc_exec_ctx* exec_ctx, grpc_handshaker_factory* handshaker_factory,
-    const grpc_channel_args* args, grpc_handshake_manager* handshake_mgr);
-
-void grpc_handshaker_factory_destroy(
-    grpc_exec_ctx* exec_ctx, grpc_handshaker_factory* handshaker_factory);
->>>>>>> d9da7387
+    grpc_handshaker_factory* handshaker_factory);
 
 #ifdef __cplusplus
 }
