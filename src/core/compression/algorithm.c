/*
 *
 * Copyright 2015, Google Inc.
 * All rights reserved.
 *
 * Redistribution and use in source and binary forms, with or without
 * modification, are permitted provided that the following conditions are
 * met:
 *
 *     * Redistributions of source code must retain the above copyright
 * notice, this list of conditions and the following disclaimer.
 *     * Redistributions in binary form must reproduce the above
 * copyright notice, this list of conditions and the following disclaimer
 * in the documentation and/or other materials provided with the
 * distribution.
 *     * Neither the name of Google Inc. nor the names of its
 * contributors may be used to endorse or promote products derived from
 * this software without specific prior written permission.
 *
 * THIS SOFTWARE IS PROVIDED BY THE COPYRIGHT HOLDERS AND CONTRIBUTORS
 * "AS IS" AND ANY EXPRESS OR IMPLIED WARRANTIES, INCLUDING, BUT NOT
 * LIMITED TO, THE IMPLIED WARRANTIES OF MERCHANTABILITY AND FITNESS FOR
 * A PARTICULAR PURPOSE ARE DISCLAIMED. IN NO EVENT SHALL THE COPYRIGHT
 * OWNER OR CONTRIBUTORS BE LIABLE FOR ANY DIRECT, INDIRECT, INCIDENTAL,
 * SPECIAL, EXEMPLARY, OR CONSEQUENTIAL DAMAGES (INCLUDING, BUT NOT
 * LIMITED TO, PROCUREMENT OF SUBSTITUTE GOODS OR SERVICES; LOSS OF USE,
 * DATA, OR PROFITS; OR BUSINESS INTERRUPTION) HOWEVER CAUSED AND ON ANY
 * THEORY OF LIABILITY, WHETHER IN CONTRACT, STRICT LIABILITY, OR TORT
 * (INCLUDING NEGLIGENCE OR OTHERWISE) ARISING IN ANY WAY OUT OF THE USE
 * OF THIS SOFTWARE, EVEN IF ADVISED OF THE POSSIBILITY OF SUCH DAMAGE.
 *
 */

#include <stdlib.h>
#include <string.h>
#include <grpc/compression.h>

int grpc_compression_algorithm_parse(const char* name, size_t name_length,
                                     grpc_compression_algorithm *algorithm) {
<<<<<<< HEAD
  /* we use strncmp not only because it's safer (even though in this case it
   * doesn't matter, given that we are comparing against string literals, but
   * because this way we needn't have "name" nil-terminated (useful for slice
   * data, for example) */
  if (name_length == 0) {
    return 0;
  }
  if (strncmp(name, "none", name_length) == 0) {
=======
  if (strcmp(name, "identity") == 0) {
>>>>>>> 2461bf67
    *algorithm = GRPC_COMPRESS_NONE;
  } else if (strncmp(name, "gzip", name_length) == 0) {
    *algorithm = GRPC_COMPRESS_GZIP;
  } else if (strncmp(name, "deflate", name_length) == 0) {
    *algorithm = GRPC_COMPRESS_DEFLATE;
  } else {
    return 0;
  }
  return 1;
}

int grpc_compression_algorithm_name(grpc_compression_algorithm algorithm,
                                    char **name) {
  switch (algorithm) {
    case GRPC_COMPRESS_NONE:
      *name = "identity";
      break;
    case GRPC_COMPRESS_DEFLATE:
      *name = "deflate";
      break;
    case GRPC_COMPRESS_GZIP:
      *name = "gzip";
      break;
    default:
      return 0;
  }
  return 1;
}

/* TODO(dgq): Add the ability to specify parameters to the individual
 * compression algorithms */
grpc_compression_algorithm grpc_compression_algorithm_for_level(
    grpc_compression_level level) {
  switch (level) {
    case GRPC_COMPRESS_LEVEL_NONE:
      return GRPC_COMPRESS_NONE;
    case GRPC_COMPRESS_LEVEL_LOW:
    case GRPC_COMPRESS_LEVEL_MED:
    case GRPC_COMPRESS_LEVEL_HIGH:
      return GRPC_COMPRESS_DEFLATE;
    default:
      /* we shouldn't be making it here */
      abort();
  }
}

grpc_compression_level grpc_compression_level_for_algorithm(
    grpc_compression_algorithm algorithm) {
  grpc_compression_level clevel;
  for (clevel = GRPC_COMPRESS_LEVEL_NONE; clevel < GRPC_COMPRESS_LEVEL_COUNT;
       ++clevel) {
    if (grpc_compression_algorithm_for_level(clevel) == algorithm) {
      return clevel;
    }
  }
  abort();
}<|MERGE_RESOLUTION|>--- conflicted
+++ resolved
@@ -37,7 +37,6 @@
 
 int grpc_compression_algorithm_parse(const char* name, size_t name_length,
                                      grpc_compression_algorithm *algorithm) {
-<<<<<<< HEAD
   /* we use strncmp not only because it's safer (even though in this case it
    * doesn't matter, given that we are comparing against string literals, but
    * because this way we needn't have "name" nil-terminated (useful for slice
@@ -45,10 +44,7 @@
   if (name_length == 0) {
     return 0;
   }
-  if (strncmp(name, "none", name_length) == 0) {
-=======
-  if (strcmp(name, "identity") == 0) {
->>>>>>> 2461bf67
+  if (strncmp(name, "identity", name_length) == 0) {
     *algorithm = GRPC_COMPRESS_NONE;
   } else if (strncmp(name, "gzip", name_length) == 0) {
     *algorithm = GRPC_COMPRESS_GZIP;
