//
// Copyright 2019 gRPC authors.
//
// Licensed under the Apache License, Version 2.0 (the "License");
// you may not use this file except in compliance with the License.
// You may obtain a copy of the License at
//
//     http://www.apache.org/licenses/LICENSE-2.0
//
// Unless required by applicable law or agreed to in writing, software
// distributed under the License is distributed on an "AS IS" BASIS,
// WITHOUT WARRANTIES OR CONDITIONS OF ANY KIND, either express or implied.
// See the License for the specific language governing permissions and
// limitations under the License.
//

#ifndef GRPC_CORE_EXT_FILTERS_CLIENT_CHANNEL_XDS_XDS_CLIENT_H
#define GRPC_CORE_EXT_FILTERS_CLIENT_CHANNEL_XDS_XDS_CLIENT_H

#include <grpc/support/port_platform.h>

#include <set>

#include "absl/types/optional.h"

#include "src/core/ext/filters/client_channel/service_config.h"
#include "src/core/ext/filters/client_channel/xds/xds_api.h"
#include "src/core/ext/filters/client_channel/xds/xds_bootstrap.h"
#include "src/core/ext/filters/client_channel/xds/xds_client_stats.h"
#include "src/core/lib/gprpp/map.h"
#include "src/core/lib/gprpp/memory.h"
#include "src/core/lib/gprpp/orphanable.h"
#include "src/core/lib/gprpp/ref_counted.h"
#include "src/core/lib/gprpp/ref_counted_ptr.h"
#include "src/core/lib/gprpp/string_view.h"
#include "src/core/lib/iomgr/combiner.h"

namespace grpc_core {

extern TraceFlag xds_client_trace;

class XdsClient : public InternallyRefCounted<XdsClient> {
 public:
  // Service config watcher interface.  Implemented by callers.
  class ServiceConfigWatcherInterface {
   public:
    virtual ~ServiceConfigWatcherInterface() = default;

    virtual void OnServiceConfigChanged(
        RefCountedPtr<ServiceConfig> service_config) = 0;

    virtual void OnError(grpc_error* error) = 0;
  };

  // Cluster data watcher interface.  Implemented by callers.
  class ClusterWatcherInterface {
   public:
    virtual ~ClusterWatcherInterface() = default;

    virtual void OnClusterChanged(XdsApi::CdsUpdate cluster_data) = 0;

    virtual void OnError(grpc_error* error) = 0;
  };

  // Endpoint data watcher interface.  Implemented by callers.
  class EndpointWatcherInterface {
   public:
    virtual ~EndpointWatcherInterface() = default;

    virtual void OnEndpointChanged(XdsApi::EdsUpdate update) = 0;

    virtual void OnError(grpc_error* error) = 0;
  };

  // If *error is not GRPC_ERROR_NONE after construction, then there was
  // an error initializing the client.
  XdsClient(Combiner* combiner, grpc_pollset_set* interested_parties,
            StringView server_name,
            std::unique_ptr<ServiceConfigWatcherInterface> watcher,
            const grpc_channel_args& channel_args, grpc_error** error);
  ~XdsClient();

  void Orphan() override;

  // Start and cancel cluster data watch for a cluster.
  // The XdsClient takes ownership of the watcher, but the caller may
  // keep a raw pointer to the watcher, which may be used only for
  // cancellation.  (Because the caller does not own the watcher, the
  // pointer must not be used for any other purpose.)
  // If the caller is going to start a new watch after cancelling the
  // old one, it should set delay_unsubscription to true.
  void WatchClusterData(StringView cluster_name,
                        std::unique_ptr<ClusterWatcherInterface> watcher);
  void CancelClusterDataWatch(StringView cluster_name,
                              ClusterWatcherInterface* watcher,
                              bool delay_unsubscription = false);

  // Start and cancel endpoint data watch for a cluster.
  // The XdsClient takes ownership of the watcher, but the caller may
  // keep a raw pointer to the watcher, which may be used only for
  // cancellation.  (Because the caller does not own the watcher, the
  // pointer must not be used for any other purpose.)
  // If the caller is going to start a new watch after cancelling the
  // old one, it should set delay_unsubscription to true.
  void WatchEndpointData(StringView eds_service_name,
                         std::unique_ptr<EndpointWatcherInterface> watcher);
  void CancelEndpointDataWatch(StringView eds_service_name,
                               EndpointWatcherInterface* watcher,
                               bool delay_unsubscription = false);

  // Adds and removes drop stats for cluster_name and eds_service_name.
  RefCountedPtr<XdsClusterDropStats> AddClusterDropStats(
      StringView lrs_server, StringView cluster_name,
      StringView eds_service_name);
  void RemoveClusterDropStats(StringView /*lrs_server*/,
                              StringView cluster_name,
                              StringView eds_service_name,
                              XdsClusterDropStats* cluster_drop_stats);

  // Adds and removes locality stats for cluster_name and eds_service_name
  // for the specified locality.
  RefCountedPtr<XdsClusterLocalityStats> AddClusterLocalityStats(
      StringView lrs_server, StringView cluster_name,
      StringView eds_service_name, RefCountedPtr<XdsLocalityName> locality);
  void RemoveClusterLocalityStats(
      StringView /*lrs_server*/, StringView cluster_name,
      StringView eds_service_name,
      const RefCountedPtr<XdsLocalityName>& locality,
      XdsClusterLocalityStats* cluster_locality_stats);

  // Resets connection backoff state.
  void ResetBackoff();

  // Helpers for encoding the XdsClient object in channel args.
  grpc_arg MakeChannelArg() const;
  static RefCountedPtr<XdsClient> GetFromChannelArgs(
      const grpc_channel_args& args);

 private:
  // Contains a channel to the xds server and all the data related to the
  // channel.  Holds a ref to the xds client object.
  // TODO(roth): This is separate from the XdsClient object because it was
  // originally designed to be able to swap itself out in case the
  // balancer name changed.  Now that the balancer name is going to be
  // coming from the bootstrap file, we don't really need this level of
  // indirection unless we decide to support watching the bootstrap file
  // for changes.  At some point, if we decide that we're never going to
  // need to do that, then we can eliminate this class and move its
  // contents directly into the XdsClient class.
  class ChannelState : public InternallyRefCounted<ChannelState> {
   public:
    template <typename T>
    class RetryableCall;

    class AdsCallState;
    class LrsCallState;

    ChannelState(RefCountedPtr<XdsClient> xds_client, grpc_channel* channel);
    ~ChannelState();

    void Orphan() override;

    grpc_channel* channel() const { return channel_; }
    XdsClient* xds_client() const { return xds_client_.get(); }
    AdsCallState* ads_calld() const;
    LrsCallState* lrs_calld() const;

    void MaybeStartLrsCall();
    void StopLrsCall();

    bool HasActiveAdsCall() const;

    void StartConnectivityWatchLocked();
    void CancelConnectivityWatchLocked();

    void Subscribe(const std::string& type_url, const std::string& name);
    void Unsubscribe(const std::string& type_url, const std::string& name,
                     bool delay_unsubscription);

   private:
    class StateWatcher;

    // The owning xds client.
    RefCountedPtr<XdsClient> xds_client_;

    // The channel and its status.
    grpc_channel* channel_;
    bool shutting_down_ = false;
    StateWatcher* watcher_ = nullptr;

    // The retryable XDS calls.
    OrphanablePtr<RetryableCall<AdsCallState>> ads_calld_;
    OrphanablePtr<RetryableCall<LrsCallState>> lrs_calld_;
  };

  struct ClusterState {
    std::map<ClusterWatcherInterface*, std::unique_ptr<ClusterWatcherInterface>>
        watchers;
    // The latest data seen from CDS.
    absl::optional<XdsApi::CdsUpdate> update;
  };

  struct EndpointState {
    std::map<EndpointWatcherInterface*,
             std::unique_ptr<EndpointWatcherInterface>>
        watchers;
    // The latest data seen from EDS.
    absl::optional<XdsApi::EdsUpdate> update;
  };

  struct LoadReportState {
    struct LocalityState {
      std::set<XdsClusterLocalityStats*> locality_stats;
      std::vector<XdsClusterLocalityStats::Snapshot> deleted_locality_stats;
    };

    std::set<XdsClusterDropStats*> drop_stats;
    XdsClusterDropStats::DroppedRequestsMap deleted_drop_stats;
    std::map<RefCountedPtr<XdsLocalityName>, LocalityState,
             XdsLocalityName::Less>
        locality_stats;
    grpc_millis last_report_time = ExecCtx::Get()->Now();
  };

  // Sends an error notification to all watchers.
  void NotifyOnError(grpc_error* error);

  grpc_error* CreateServiceConfig(
      const XdsApi::RdsUpdate& rds_update,
      RefCountedPtr<ServiceConfig>* service_config) const;

  XdsApi::ClusterLoadReportMap BuildLoadReportSnapshot(
      const std::set<std::string>& clusters);

  // Channel arg vtable functions.
  static void* ChannelArgCopy(void* p);
  static void ChannelArgDestroy(void* p);
  static int ChannelArgCmp(void* p, void* q);

  static const grpc_arg_pointer_vtable kXdsClientVtable;

  const grpc_millis request_timeout_;

  Combiner* combiner_;
  grpc_pollset_set* interested_parties_;

  std::unique_ptr<XdsBootstrap> bootstrap_;
  XdsApi api_;

  const std::string server_name_;

  std::unique_ptr<ServiceConfigWatcherInterface> service_config_watcher_;

  // The channel for communicating with the xds server.
  OrphanablePtr<ChannelState> chand_;

<<<<<<< HEAD
  std::string route_config_name_;
=======
  absl::optional<XdsApi::LdsUpdate> lds_result_;
  absl::optional<XdsApi::RdsUpdate> rds_result_;

>>>>>>> 7126ffe0
  // One entry for each watched CDS resource.
  std::map<std::string /*cluster_name*/, ClusterState> cluster_map_;
  // One entry for each watched EDS resource.
  std::map<std::string /*eds_service_name*/, EndpointState> endpoint_map_;
  std::map<
      std::pair<std::string /*cluster_name*/, std::string /*eds_service_name*/>,
      LoadReportState>
      load_report_map_;

  bool shutting_down_ = false;
};

}  // namespace grpc_core

#endif /* GRPC_CORE_EXT_FILTERS_CLIENT_CHANNEL_XDS_XDS_CLIENT_H */<|MERGE_RESOLUTION|>--- conflicted
+++ resolved
@@ -254,13 +254,9 @@
   // The channel for communicating with the xds server.
   OrphanablePtr<ChannelState> chand_;
 
-<<<<<<< HEAD
-  std::string route_config_name_;
-=======
   absl::optional<XdsApi::LdsUpdate> lds_result_;
   absl::optional<XdsApi::RdsUpdate> rds_result_;
 
->>>>>>> 7126ffe0
   // One entry for each watched CDS resource.
   std::map<std::string /*cluster_name*/, ClusterState> cluster_map_;
   // One entry for each watched EDS resource.
