--- conflicted
+++ resolved
@@ -73,13 +73,8 @@
   void* tag;
 } state_watcher;
 
-<<<<<<< HEAD
-static void delete_state_watcher(state_watcher *w) {
-  grpc_channel_element *client_channel_elem = grpc_channel_stack_last_element(
-=======
-static void delete_state_watcher(grpc_exec_ctx* exec_ctx, state_watcher* w) {
+static void delete_state_watcher(state_watcher* w) {
   grpc_channel_element* client_channel_elem = grpc_channel_stack_last_element(
->>>>>>> d9da7387
       grpc_channel_get_channel_stack(w->channel));
   if (client_channel_elem->filter == &grpc_client_channel_filter) {
     GRPC_CHANNEL_INTERNAL_UNREF(w->channel, "watch_channel_connectivity");
@@ -90,12 +85,7 @@
   gpr_free(w);
 }
 
-<<<<<<< HEAD
-static void finished_completion(void *pw, grpc_cq_completion *ignored) {
-=======
-static void finished_completion(grpc_exec_ctx* exec_ctx, void* pw,
-                                grpc_cq_completion* ignored) {
->>>>>>> d9da7387
+static void finished_completion(void* pw, grpc_cq_completion* ignored) {
   bool should_delete = false;
   state_watcher* w = (state_watcher*)pw;
   gpr_mu_lock(&w->mu);
@@ -114,13 +104,8 @@
   }
 }
 
-<<<<<<< HEAD
-static void partly_done(state_watcher *w, bool due_to_completion,
-                        grpc_error *error) {
-=======
-static void partly_done(grpc_exec_ctx* exec_ctx, state_watcher* w,
-                        bool due_to_completion, grpc_error* error) {
->>>>>>> d9da7387
+static void partly_done(state_watcher* w, bool due_to_completion,
+                        grpc_error* error) {
   if (due_to_completion) {
     grpc_timer_cancel(&w->alarm);
   } else {
@@ -174,23 +159,12 @@
   GRPC_ERROR_UNREF(error);
 }
 
-<<<<<<< HEAD
-static void watch_complete(void *pw, grpc_error *error) {
-  partly_done((state_watcher *)pw, true, GRPC_ERROR_REF(error));
-}
-
-static void timeout_complete(void *pw, grpc_error *error) {
-  partly_done((state_watcher *)pw, false, GRPC_ERROR_REF(error));
-=======
-static void watch_complete(grpc_exec_ctx* exec_ctx, void* pw,
-                           grpc_error* error) {
-  partly_done(exec_ctx, (state_watcher*)pw, true, GRPC_ERROR_REF(error));
-}
-
-static void timeout_complete(grpc_exec_ctx* exec_ctx, void* pw,
-                             grpc_error* error) {
-  partly_done(exec_ctx, (state_watcher*)pw, false, GRPC_ERROR_REF(error));
->>>>>>> d9da7387
+static void watch_complete(void* pw, grpc_error* error) {
+  partly_done((state_watcher*)pw, true, GRPC_ERROR_REF(error));
+}
+
+static void timeout_complete(void* pw, grpc_error* error) {
+  partly_done((state_watcher*)pw, false, GRPC_ERROR_REF(error));
 }
 
 int grpc_channel_num_external_connectivity_watchers(grpc_channel* channel) {
@@ -205,14 +179,8 @@
   gpr_timespec deadline;
 } watcher_timer_init_arg;
 
-<<<<<<< HEAD
-static void watcher_timer_init(void *arg, grpc_error *error_ignored) {
-  watcher_timer_init_arg *wa = (watcher_timer_init_arg *)arg;
-=======
-static void watcher_timer_init(grpc_exec_ctx* exec_ctx, void* arg,
-                               grpc_error* error_ignored) {
+static void watcher_timer_init(void* arg, grpc_error* error_ignored) {
   watcher_timer_init_arg* wa = (watcher_timer_init_arg*)arg;
->>>>>>> d9da7387
 
   grpc_timer_init(&wa->w->alarm, grpc_timespec_to_millis_round_up(wa->deadline),
                   &wa->w->on_timeout);
@@ -230,13 +198,8 @@
     gpr_timespec deadline, grpc_completion_queue* cq, void* tag) {
   grpc_channel_element* client_channel_elem =
       grpc_channel_stack_last_element(grpc_channel_get_channel_stack(channel));
-<<<<<<< HEAD
   ExecCtx _local_exec_ctx;
-  state_watcher *w = (state_watcher *)gpr_malloc(sizeof(*w));
-=======
-  grpc_exec_ctx exec_ctx = GRPC_EXEC_CTX_INIT;
   state_watcher* w = (state_watcher*)gpr_malloc(sizeof(*w));
->>>>>>> d9da7387
 
   GRPC_API_TRACE(
       "grpc_channel_watch_connectivity_state("
