--- conflicted
+++ resolved
@@ -364,29 +364,6 @@
 
 // Asynchronously notifies the \a watcher of a change in the connectvity state
 // of \a subchannel to the current \a state. Deletes itself when done.
-<<<<<<< HEAD
-class Subchannel::AsyncWatcherNotifier {
- public:
-  AsyncWatcherNotifier(
-      RefCountedPtr<Subchannel::ConnectivityStateWatcherInterface> watcher,
-      Subchannel* subchannel, grpc_connectivity_state state)
-      : watcher_(std::move(watcher)), state_(state) {
-    if (state_ == GRPC_CHANNEL_READY) {
-      connected_subchannel_ = subchannel->connected_subchannel_;
-    }
-    ExecCtx::Run(DEBUG_LOCATION,
-                 GRPC_CLOSURE_INIT(
-                     &closure_,
-                     [](void* arg, grpc_error* /*error*/) {
-                       auto* self = static_cast<AsyncWatcherNotifier*>(arg);
-                       self->watcher_->OnConnectivityStateChange(
-                           self->state_,
-                           std::move(self->connected_subchannel_));
-                       delete self;
-                     },
-                     this, nullptr),
-                 GRPC_ERROR_NONE);
-=======
 class Subchannel::AsyncWatcherNotifierLocked {
  public:
   AsyncWatcherNotifierLocked(
@@ -410,16 +387,10 @@
                           },
                           this, nullptr),
         GRPC_ERROR_NONE);
->>>>>>> 2cdab491
   }
 
  private:
   RefCountedPtr<Subchannel::ConnectivityStateWatcherInterface> watcher_;
-<<<<<<< HEAD
-  RefCountedPtr<ConnectedSubchannel> connected_subchannel_;
-  grpc_connectivity_state state_;
-=======
->>>>>>> 2cdab491
   grpc_closure closure_;
 };
 
@@ -440,11 +411,7 @@
 void Subchannel::ConnectivityStateWatcherList::NotifyLocked(
     Subchannel* subchannel, grpc_connectivity_state state) {
   for (const auto& p : watchers_) {
-<<<<<<< HEAD
-    new AsyncWatcherNotifier(p.second, subchannel, state);
-=======
     new AsyncWatcherNotifierLocked(p.second, subchannel, state);
->>>>>>> 2cdab491
   }
 }
 
@@ -483,11 +450,7 @@
       grpc_connectivity_state initial_state,
       RefCountedPtr<Subchannel::ConnectivityStateWatcherInterface> watcher) {
     if (state_ != initial_state) {
-<<<<<<< HEAD
-      new AsyncWatcherNotifier(watcher, subchannel_, state_);
-=======
       new AsyncWatcherNotifierLocked(watcher, subchannel_, state_);
->>>>>>> 2cdab491
     }
     watcher_list_.AddWatcherLocked(std::move(watcher));
   }
@@ -848,11 +811,7 @@
   }
   if (health_check_service_name == nullptr) {
     if (state_ != initial_state) {
-<<<<<<< HEAD
-      new AsyncWatcherNotifier(watcher, this, state_);
-=======
       new AsyncWatcherNotifierLocked(watcher, this, state_);
->>>>>>> 2cdab491
     }
     watcher_list_.AddWatcherLocked(std::move(watcher));
   } else {
