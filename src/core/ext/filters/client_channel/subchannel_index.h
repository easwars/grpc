/*
 *
 * Copyright 2016 gRPC authors.
 *
 * Licensed under the Apache License, Version 2.0 (the "License");
 * you may not use this file except in compliance with the License.
 * You may obtain a copy of the License at
 *
 *     http://www.apache.org/licenses/LICENSE-2.0
 *
 * Unless required by applicable law or agreed to in writing, software
 * distributed under the License is distributed on an "AS IS" BASIS,
 * WITHOUT WARRANTIES OR CONDITIONS OF ANY KIND, either express or implied.
 * See the License for the specific language governing permissions and
 * limitations under the License.
 *
 */

#ifndef GRPC_CORE_EXT_FILTERS_CLIENT_CHANNEL_SUBCHANNEL_INDEX_H
#define GRPC_CORE_EXT_FILTERS_CLIENT_CHANNEL_SUBCHANNEL_INDEX_H

#include "src/core/ext/filters/client_channel/subchannel.h"

#ifdef __cplusplus
extern "C" {
#endif

/** \file Provides an index of active subchannels so that they can be
    shared amongst channels */

/** Create a key that can be used to uniquely identify a subchannel */
grpc_subchannel_key* grpc_subchannel_key_create(
    const grpc_subchannel_args* args);

/** Destroy a subchannel key */
<<<<<<< HEAD
void grpc_subchannel_key_destroy(grpc_subchannel_key *key);
=======
void grpc_subchannel_key_destroy(grpc_exec_ctx* exec_ctx,
                                 grpc_subchannel_key* key);
>>>>>>> d9da7387

/** Given a subchannel key, find the subchannel registered for it.
    Returns NULL if no such channel exists.
    Thread-safe. */
<<<<<<< HEAD
grpc_subchannel *grpc_subchannel_index_find(grpc_subchannel_key *key);
=======
grpc_subchannel* grpc_subchannel_index_find(grpc_exec_ctx* exec_ctx,
                                            grpc_subchannel_key* key);
>>>>>>> d9da7387

/** Register a subchannel against a key.
    Takes ownership of \a constructed.
    Returns the registered subchannel. This may be different from
    \a constructed in the case of a registration race. */
<<<<<<< HEAD
grpc_subchannel *grpc_subchannel_index_register(grpc_subchannel_key *key,
                                                grpc_subchannel *constructed);

/** Remove \a constructed as the registered subchannel for \a key. */
void grpc_subchannel_index_unregister(grpc_subchannel_key *key,
                                      grpc_subchannel *constructed);
=======
grpc_subchannel* grpc_subchannel_index_register(grpc_exec_ctx* exec_ctx,
                                                grpc_subchannel_key* key,
                                                grpc_subchannel* constructed);

/** Remove \a constructed as the registered subchannel for \a key. */
void grpc_subchannel_index_unregister(grpc_exec_ctx* exec_ctx,
                                      grpc_subchannel_key* key,
                                      grpc_subchannel* constructed);
>>>>>>> d9da7387

int grpc_subchannel_key_compare(const grpc_subchannel_key* a,
                                const grpc_subchannel_key* b);

/** Initialize the subchannel index (global) */
void grpc_subchannel_index_init(void);
/** Shutdown the subchannel index (global) */
void grpc_subchannel_index_shutdown(void);

/** Increment the refcount (non-zero) of subchannel index (global). */
void grpc_subchannel_index_ref(void);

/** Decrement the refcount of subchannel index (global). If the refcount drops
    to zero, unref the subchannel index and destroy its mutex. */
void grpc_subchannel_index_unref(void);

/** \em TEST ONLY.
 * If \a force_creation is true, all key comparisons will be false, resulting in
 * new subchannels always being created. Otherwise, the keys will be compared as
 * usual.
 *
 * This function is *not* threadsafe on purpose: it should *only* be used in
 * test code.
 *
 * Tests using this function \em MUST run tests with and without \a
 * force_creation set. */
void grpc_subchannel_index_test_only_set_force_creation(bool force_creation);

#ifdef __cplusplus
}
#endif

#endif /* GRPC_CORE_EXT_FILTERS_CLIENT_CHANNEL_SUBCHANNEL_INDEX_H */<|MERGE_RESOLUTION|>--- conflicted
+++ resolved
@@ -33,44 +33,23 @@
     const grpc_subchannel_args* args);
 
 /** Destroy a subchannel key */
-<<<<<<< HEAD
-void grpc_subchannel_key_destroy(grpc_subchannel_key *key);
-=======
-void grpc_subchannel_key_destroy(grpc_exec_ctx* exec_ctx,
-                                 grpc_subchannel_key* key);
->>>>>>> d9da7387
+void grpc_subchannel_key_destroy(grpc_subchannel_key* key);
 
 /** Given a subchannel key, find the subchannel registered for it.
     Returns NULL if no such channel exists.
     Thread-safe. */
-<<<<<<< HEAD
-grpc_subchannel *grpc_subchannel_index_find(grpc_subchannel_key *key);
-=======
-grpc_subchannel* grpc_subchannel_index_find(grpc_exec_ctx* exec_ctx,
-                                            grpc_subchannel_key* key);
->>>>>>> d9da7387
+grpc_subchannel* grpc_subchannel_index_find(grpc_subchannel_key* key);
 
 /** Register a subchannel against a key.
     Takes ownership of \a constructed.
     Returns the registered subchannel. This may be different from
     \a constructed in the case of a registration race. */
-<<<<<<< HEAD
-grpc_subchannel *grpc_subchannel_index_register(grpc_subchannel_key *key,
-                                                grpc_subchannel *constructed);
-
-/** Remove \a constructed as the registered subchannel for \a key. */
-void grpc_subchannel_index_unregister(grpc_subchannel_key *key,
-                                      grpc_subchannel *constructed);
-=======
-grpc_subchannel* grpc_subchannel_index_register(grpc_exec_ctx* exec_ctx,
-                                                grpc_subchannel_key* key,
+grpc_subchannel* grpc_subchannel_index_register(grpc_subchannel_key* key,
                                                 grpc_subchannel* constructed);
 
 /** Remove \a constructed as the registered subchannel for \a key. */
-void grpc_subchannel_index_unregister(grpc_exec_ctx* exec_ctx,
-                                      grpc_subchannel_key* key,
+void grpc_subchannel_index_unregister(grpc_subchannel_key* key,
                                       grpc_subchannel* constructed);
->>>>>>> d9da7387
 
 int grpc_subchannel_key_compare(const grpc_subchannel_key* a,
                                 const grpc_subchannel_key* b);
