/*
 *
 * Copyright 2015, Google Inc.
 * All rights reserved.
 *
 * Redistribution and use in source and binary forms, with or without
 * modification, are permitted provided that the following conditions are
 * met:
 *
 *     * Redistributions of source code must retain the above copyright
 * notice, this list of conditions and the following disclaimer.
 *     * Redistributions in binary form must reproduce the above
 * copyright notice, this list of conditions and the following disclaimer
 * in the documentation and/or other materials provided with the
 * distribution.
 *     * Neither the name of Google Inc. nor the names of its
 * contributors may be used to endorse or promote products derived from
 * this software without specific prior written permission.
 *
 * THIS SOFTWARE IS PROVIDED BY THE COPYRIGHT HOLDERS AND CONTRIBUTORS
 * "AS IS" AND ANY EXPRESS OR IMPLIED WARRANTIES, INCLUDING, BUT NOT
 * LIMITED TO, THE IMPLIED WARRANTIES OF MERCHANTABILITY AND FITNESS FOR
 * A PARTICULAR PURPOSE ARE DISCLAIMED. IN NO EVENT SHALL THE COPYRIGHT
 * OWNER OR CONTRIBUTORS BE LIABLE FOR ANY DIRECT, INDIRECT, INCIDENTAL,
 * SPECIAL, EXEMPLARY, OR CONSEQUENTIAL DAMAGES (INCLUDING, BUT NOT
 * LIMITED TO, PROCUREMENT OF SUBSTITUTE GOODS OR SERVICES; LOSS OF USE,
 * DATA, OR PROFITS; OR BUSINESS INTERRUPTION) HOWEVER CAUSED AND ON ANY
 * THEORY OF LIABILITY, WHETHER IN CONTRACT, STRICT LIABILITY, OR TORT
 * (INCLUDING NEGLIGENCE OR OTHERWISE) ARISING IN ANY WAY OUT OF THE USE
 * OF THIS SOFTWARE, EVEN IF ADVISED OF THE POSSIBILITY OF SUCH DAMAGE.
 *
 */

#include "src/core/ext/transport/chttp2/transport/chttp2_transport.h"

#include <limits.h>
#include <math.h>
#include <stdio.h>
#include <string.h>

#include <grpc/slice_buffer.h>
#include <grpc/support/alloc.h>
#include <grpc/support/log.h>
#include <grpc/support/string_util.h>
#include <grpc/support/useful.h>

#include "src/core/ext/transport/chttp2/transport/http2_errors.h"
#include "src/core/ext/transport/chttp2/transport/internal.h"
#include "src/core/ext/transport/chttp2/transport/status_conversion.h"
#include "src/core/lib/channel/channel_args.h"
#include "src/core/lib/http/parser.h"
#include "src/core/lib/iomgr/workqueue.h"
#include "src/core/lib/profiling/timers.h"
#include "src/core/lib/slice/slice_string_helpers.h"
#include "src/core/lib/support/string.h"
#include "src/core/lib/transport/static_metadata.h"
#include "src/core/lib/transport/timeout_encoding.h"
#include "src/core/lib/transport/transport_impl.h"

#define DEFAULT_WINDOW 65535
#define DEFAULT_CONNECTION_WINDOW_TARGET (1024 * 1024)
#define MAX_WINDOW 0x7fffffffu

#define DEFAULT_MAX_HEADER_LIST_SIZE (16 * 1024)

#define MAX_CLIENT_STREAM_ID 0x7fffffffu
int grpc_http_trace = 0;
int grpc_flowctl_trace = 0;

static const grpc_transport_vtable vtable;

/* forward declarations of various callbacks that we'll build closures around */
static void write_action_begin_locked(grpc_exec_ctx *exec_ctx, void *t,
                                      grpc_error *error);
static void write_action(grpc_exec_ctx *exec_ctx, void *t, grpc_error *error);
static void write_action_end(grpc_exec_ctx *exec_ctx, void *t,
                             grpc_error *error);
static void write_action_end_locked(grpc_exec_ctx *exec_ctx, void *t,
                                    grpc_error *error);

static void read_action_begin(grpc_exec_ctx *exec_ctx, void *t,
                              grpc_error *error);
static void read_action_locked(grpc_exec_ctx *exec_ctx, void *t,
                               grpc_error *error);

static void complete_fetch_locked(grpc_exec_ctx *exec_ctx, void *gs,
                                  grpc_error *error);
static void complete_fetch(grpc_exec_ctx *exec_ctx, void *gs,
                           grpc_error *error);
/** Set a transport level setting, and push it to our peer */
static void push_setting(grpc_exec_ctx *exec_ctx, grpc_chttp2_transport *t,
                         grpc_chttp2_setting_id id, uint32_t value);

static void close_from_api(grpc_exec_ctx *exec_ctx, grpc_chttp2_transport *t,
                           grpc_chttp2_stream *s, grpc_error *error);

/** Start new streams that have been created if we can */
static void maybe_start_some_streams(grpc_exec_ctx *exec_ctx,
                                     grpc_chttp2_transport *t);

static void connectivity_state_set(grpc_exec_ctx *exec_ctx,
                                   grpc_chttp2_transport *t,
                                   grpc_connectivity_state state,
                                   grpc_error *error, const char *reason);

static void incoming_byte_stream_update_flow_control(grpc_exec_ctx *exec_ctx,
                                                     grpc_chttp2_transport *t,
                                                     grpc_chttp2_stream *s,
                                                     size_t max_size_hint,
                                                     size_t have_already);
static void incoming_byte_stream_destroy_locked(grpc_exec_ctx *exec_ctx,
                                                void *byte_stream,
                                                grpc_error *error_ignored);
static void fail_pending_writes(grpc_exec_ctx *exec_ctx,
                                grpc_chttp2_transport *t, grpc_chttp2_stream *s,
                                grpc_error *error);

static void benign_reclaimer(grpc_exec_ctx *exec_ctx, void *t,
                             grpc_error *error);
static void benign_reclaimer_locked(grpc_exec_ctx *exec_ctx, void *t,
                                    grpc_error *error);
static void destructive_reclaimer(grpc_exec_ctx *exec_ctx, void *t,
                                  grpc_error *error);
static void destructive_reclaimer_locked(grpc_exec_ctx *exec_ctx, void *t,
                                         grpc_error *error);

static void post_benign_reclaimer(grpc_exec_ctx *exec_ctx,
                                  grpc_chttp2_transport *t);
static void post_destructive_reclaimer(grpc_exec_ctx *exec_ctx,
                                       grpc_chttp2_transport *t);

static void close_transport_locked(grpc_exec_ctx *exec_ctx,
                                   grpc_chttp2_transport *t, grpc_error *error);
static void end_all_the_calls(grpc_exec_ctx *exec_ctx, grpc_chttp2_transport *t,
                              grpc_error *error);

/*******************************************************************************
 * CONSTRUCTION/DESTRUCTION/REFCOUNTING
 */

static void destruct_transport(grpc_exec_ctx *exec_ctx,
                               grpc_chttp2_transport *t) {
  size_t i;

  grpc_endpoint_destroy(exec_ctx, t->ep);

  grpc_slice_buffer_destroy(&t->qbuf);

  grpc_slice_buffer_destroy(&t->outbuf);
  grpc_chttp2_hpack_compressor_destroy(&t->hpack_compressor);

  grpc_slice_buffer_destroy(&t->read_buffer);
  grpc_chttp2_hpack_parser_destroy(&t->hpack_parser);
  grpc_chttp2_goaway_parser_destroy(&t->goaway_parser);

  for (i = 0; i < STREAM_LIST_COUNT; i++) {
    GPR_ASSERT(t->lists[i].head == NULL);
    GPR_ASSERT(t->lists[i].tail == NULL);
  }

  GPR_ASSERT(grpc_chttp2_stream_map_size(&t->stream_map) == 0);

  grpc_chttp2_stream_map_destroy(&t->stream_map);
  grpc_connectivity_state_destroy(exec_ctx, &t->channel_callback.state_tracker);

  grpc_combiner_destroy(exec_ctx, t->combiner);

  /* callback remaining pings: they're not allowed to call into the transpot,
     and maybe they hold resources that need to be freed */
  while (t->pings.next != &t->pings) {
    grpc_chttp2_outstanding_ping *ping = t->pings.next;
    grpc_exec_ctx_sched(exec_ctx, ping->on_recv,
                        GRPC_ERROR_CREATE("Transport closed"), NULL);
    ping->next->prev = ping->prev;
    ping->prev->next = ping->next;
    gpr_free(ping);
  }

  while (t->write_cb_pool) {
    grpc_chttp2_write_cb *next = t->write_cb_pool->next;
    gpr_free(t->write_cb_pool);
    t->write_cb_pool = next;
  }

  gpr_free(t->peer_string);
  gpr_free(t);
}

#ifdef GRPC_CHTTP2_REFCOUNTING_DEBUG
void grpc_chttp2_unref_transport(grpc_exec_ctx *exec_ctx,
                                 grpc_chttp2_transport *t, const char *reason,
                                 const char *file, int line) {
  gpr_log(GPR_DEBUG, "chttp2:unref:%p %" PRIdPTR "->%" PRIdPTR " %s [%s:%d]", t,
          t->refs.count, t->refs.count - 1, reason, file, line);
  if (!gpr_unref(&t->refs)) return;
  destruct_transport(exec_ctx, t);
}

void grpc_chttp2_ref_transport(grpc_chttp2_transport *t, const char *reason,
                               const char *file, int line) {
  gpr_log(GPR_DEBUG, "chttp2:  ref:%p %" PRIdPTR "->%" PRIdPTR " %s [%s:%d]", t,
          t->refs.count, t->refs.count + 1, reason, file, line);
  gpr_ref(&t->refs);
}
#else
void grpc_chttp2_unref_transport(grpc_exec_ctx *exec_ctx,
                                 grpc_chttp2_transport *t) {
  if (!gpr_unref(&t->refs)) return;
  destruct_transport(exec_ctx, t);
}

void grpc_chttp2_ref_transport(grpc_chttp2_transport *t) { gpr_ref(&t->refs); }
#endif

static void init_transport(grpc_exec_ctx *exec_ctx, grpc_chttp2_transport *t,
                           const grpc_channel_args *channel_args,
                           grpc_endpoint *ep, bool is_client) {
  size_t i;
  int j;

  GPR_ASSERT(strlen(GRPC_CHTTP2_CLIENT_CONNECT_STRING) ==
             GRPC_CHTTP2_CLIENT_CONNECT_STRLEN);

  memset(t, 0, sizeof(*t));

  t->base.vtable = &vtable;
  t->ep = ep;
  /* one ref is for destroy */
  gpr_ref_init(&t->refs, 1);
  t->combiner = grpc_combiner_create(grpc_endpoint_get_workqueue(ep));
  t->peer_string = grpc_endpoint_get_peer(ep);
  t->endpoint_reading = 1;
  t->next_stream_id = is_client ? 1 : 2;
  t->is_client = is_client;
  t->outgoing_window = DEFAULT_WINDOW;
  t->incoming_window = DEFAULT_WINDOW;
  t->stream_lookahead = DEFAULT_WINDOW;
  t->connection_window_target = DEFAULT_CONNECTION_WINDOW_TARGET;
  t->ping_counter = 1;
  t->pings.next = t->pings.prev = &t->pings;
  t->deframe_state = is_client ? GRPC_DTS_FH_0 : GRPC_DTS_CLIENT_PREFIX_0;
  t->is_first_frame = true;
  grpc_connectivity_state_init(
      &t->channel_callback.state_tracker, GRPC_CHANNEL_READY,
      is_client ? "client_transport" : "server_transport");

  grpc_slice_buffer_init(&t->qbuf);

  grpc_slice_buffer_init(&t->outbuf);
  grpc_chttp2_hpack_compressor_init(&t->hpack_compressor);

  grpc_closure_init(&t->write_action_begin_locked, write_action_begin_locked,
                    t);
  grpc_closure_init(&t->write_action, write_action, t);
  grpc_closure_init(&t->write_action_end, write_action_end, t);
  grpc_closure_init(&t->write_action_end_locked, write_action_end_locked, t);
  grpc_closure_init(&t->read_action_begin, read_action_begin, t);
  grpc_closure_init(&t->read_action_locked, read_action_locked, t);
  grpc_closure_init(&t->benign_reclaimer, benign_reclaimer, t);
  grpc_closure_init(&t->destructive_reclaimer, destructive_reclaimer, t);
  grpc_closure_init(&t->benign_reclaimer_locked, benign_reclaimer_locked, t);
  grpc_closure_init(&t->destructive_reclaimer_locked,
                    destructive_reclaimer_locked, t);

  grpc_chttp2_goaway_parser_init(&t->goaway_parser);
  grpc_chttp2_hpack_parser_init(&t->hpack_parser);

  grpc_slice_buffer_init(&t->read_buffer);

  /* 8 is a random stab in the dark as to a good initial size: it's small enough
     that it shouldn't waste memory for infrequently used connections, yet
     large enough that the exponential growth should happen nicely when it's
     needed.
     TODO(ctiller): tune this */
  grpc_chttp2_stream_map_init(&t->stream_map, 8);

  /* copy in initial settings to all setting sets */
  for (i = 0; i < GRPC_CHTTP2_NUM_SETTINGS; i++) {
    for (j = 0; j < GRPC_NUM_SETTING_SETS; j++) {
      t->settings[j][i] = grpc_chttp2_settings_parameters[i].default_value;
    }
  }
  t->dirtied_local_settings = 1;
  /* Hack: it's common for implementations to assume 65536 bytes initial send
     window -- this should by rights be 0 */
  t->force_send_settings = 1 << GRPC_CHTTP2_SETTINGS_INITIAL_WINDOW_SIZE;
  t->sent_local_settings = 0;

  if (is_client) {
    grpc_slice_buffer_add(&t->outbuf, grpc_slice_from_copied_string(
                                          GRPC_CHTTP2_CLIENT_CONNECT_STRING));
    grpc_chttp2_initiate_write(exec_ctx, t, false, "initial_write");
  }

  /* configure http2 the way we like it */
  if (is_client) {
    push_setting(exec_ctx, t, GRPC_CHTTP2_SETTINGS_ENABLE_PUSH, 0);
    push_setting(exec_ctx, t, GRPC_CHTTP2_SETTINGS_MAX_CONCURRENT_STREAMS, 0);
  }
  push_setting(exec_ctx, t, GRPC_CHTTP2_SETTINGS_INITIAL_WINDOW_SIZE,
               DEFAULT_WINDOW);
  push_setting(exec_ctx, t, GRPC_CHTTP2_SETTINGS_MAX_HEADER_LIST_SIZE,
               DEFAULT_MAX_HEADER_LIST_SIZE);

  if (channel_args) {
    for (i = 0; i < channel_args->num_args; i++) {
      if (0 == strcmp(channel_args->args[i].key,
                      GRPC_ARG_HTTP2_INITIAL_SEQUENCE_NUMBER)) {
        const grpc_integer_options options = {-1, 0, INT_MAX};
        const int value =
            grpc_channel_arg_get_integer(&channel_args->args[i], options);
        if (value >= 0) {
          if ((t->next_stream_id & 1) != (value & 1)) {
            gpr_log(GPR_ERROR, "%s: low bit must be %d on %s",
                    GRPC_ARG_HTTP2_INITIAL_SEQUENCE_NUMBER,
                    t->next_stream_id & 1, is_client ? "client" : "server");
          } else {
            t->next_stream_id = (uint32_t)value;
          }
        }
      } else if (0 == strcmp(channel_args->args[i].key,
                             GRPC_ARG_HTTP2_STREAM_LOOKAHEAD_BYTES)) {
        const grpc_integer_options options = {-1, 5, INT_MAX};
        const int value =
            grpc_channel_arg_get_integer(&channel_args->args[i], options);
        if (value >= 0) {
          t->stream_lookahead = (uint32_t)value;
        }
      } else if (0 == strcmp(channel_args->args[i].key,
                             GRPC_ARG_HTTP2_HPACK_TABLE_SIZE_ENCODER)) {
        const grpc_integer_options options = {-1, 0, INT_MAX};
        const int value =
            grpc_channel_arg_get_integer(&channel_args->args[i], options);
        if (value >= 0) {
          grpc_chttp2_hpack_compressor_set_max_usable_size(&t->hpack_compressor,
                                                           (uint32_t)value);
        }
      } else {
        static const struct {
          const char *channel_arg_name;
          grpc_chttp2_setting_id setting_id;
          grpc_integer_options integer_options;
          bool availability[2] /* server, client */;
        } settings_map[] = {
            {GRPC_ARG_MAX_CONCURRENT_STREAMS,
             GRPC_CHTTP2_SETTINGS_MAX_CONCURRENT_STREAMS,
             {-1, 0, INT_MAX},
             {true, false}},
            {GRPC_ARG_HTTP2_HPACK_TABLE_SIZE_DECODER,
             GRPC_CHTTP2_SETTINGS_HEADER_TABLE_SIZE,
             {-1, 0, INT_MAX},
             {true, true}},
            {GRPC_ARG_MAX_METADATA_SIZE,
             GRPC_CHTTP2_SETTINGS_MAX_HEADER_LIST_SIZE,
             {-1, 0, INT_MAX},
             {true, true}},
            {GRPC_ARG_HTTP2_MAX_FRAME_SIZE,
             GRPC_CHTTP2_SETTINGS_MAX_FRAME_SIZE,
             {-1, 16384, 16777215},
             {true, true}},
        };
        for (j = 0; j < (int)GPR_ARRAY_SIZE(settings_map); j++) {
          if (0 == strcmp(channel_args->args[i].key,
                          settings_map[j].channel_arg_name)) {
            if (!settings_map[j].availability[is_client]) {
              gpr_log(GPR_DEBUG, "%s is not available on %s",
                      settings_map[j].channel_arg_name,
                      is_client ? "clients" : "servers");
            } else {
              int value = grpc_channel_arg_get_integer(
                  &channel_args->args[i], settings_map[j].integer_options);
              if (value >= 0) {
                push_setting(exec_ctx, t, settings_map[j].setting_id,
                             (uint32_t)value);
              }
            }
            break;
          }
        }
      }
    }
  }

  grpc_chttp2_initiate_write(exec_ctx, t, false, "init");
  post_benign_reclaimer(exec_ctx, t);
}

static void destroy_transport_locked(grpc_exec_ctx *exec_ctx, void *tp,
                                     grpc_error *error) {
  grpc_chttp2_transport *t = tp;
  t->destroying = 1;
  close_transport_locked(
      exec_ctx, t,
      grpc_error_set_int(GRPC_ERROR_CREATE("Transport destroyed"),
                         GRPC_ERROR_INT_OCCURRED_DURING_WRITE, t->write_state));
  GRPC_CHTTP2_UNREF_TRANSPORT(exec_ctx, t, "destroy");
}

static void destroy_transport(grpc_exec_ctx *exec_ctx, grpc_transport *gt) {
  grpc_chttp2_transport *t = (grpc_chttp2_transport *)gt;
  grpc_combiner_execute(exec_ctx, t->combiner,
                        grpc_closure_create(destroy_transport_locked, t),
                        GRPC_ERROR_NONE, false);
}

static void close_transport_locked(grpc_exec_ctx *exec_ctx,
                                   grpc_chttp2_transport *t,
                                   grpc_error *error) {
  if (!t->closed) {
    if (t->write_state != GRPC_CHTTP2_WRITE_STATE_IDLE) {
      if (t->close_transport_on_writes_finished == NULL) {
        t->close_transport_on_writes_finished =
            GRPC_ERROR_CREATE("Delayed close due to in-progress write");
      }
      t->close_transport_on_writes_finished =
          grpc_error_add_child(t->close_transport_on_writes_finished, error);
      return;
    }
    if (!grpc_error_get_int(error, GRPC_ERROR_INT_GRPC_STATUS, NULL)) {
      error = grpc_error_set_int(error, GRPC_ERROR_INT_GRPC_STATUS,
                                 GRPC_STATUS_UNAVAILABLE);
    }
    t->closed = 1;
    connectivity_state_set(exec_ctx, t, GRPC_CHANNEL_SHUTDOWN,
                           GRPC_ERROR_REF(error), "close_transport");
    grpc_endpoint_shutdown(exec_ctx, t->ep);

    /* flush writable stream list to avoid dangling references */
    grpc_chttp2_stream *s;
    while (grpc_chttp2_list_pop_writable_stream(t, &s)) {
      GRPC_CHTTP2_STREAM_UNREF(exec_ctx, s, "chttp2_writing:close");
    }
    end_all_the_calls(exec_ctx, t, GRPC_ERROR_REF(error));
  }
  GRPC_ERROR_UNREF(error);
}

#ifdef GRPC_STREAM_REFCOUNT_DEBUG
void grpc_chttp2_stream_ref(grpc_chttp2_stream *s, const char *reason) {
  grpc_stream_ref(s->refcount, reason);
}
void grpc_chttp2_stream_unref(grpc_exec_ctx *exec_ctx, grpc_chttp2_stream *s,
                              const char *reason) {
  grpc_stream_unref(exec_ctx, s->refcount, reason);
}
#else
void grpc_chttp2_stream_ref(grpc_chttp2_stream *s) {
  grpc_stream_ref(s->refcount);
}
void grpc_chttp2_stream_unref(grpc_exec_ctx *exec_ctx, grpc_chttp2_stream *s) {
  grpc_stream_unref(exec_ctx, s->refcount);
}
#endif

static int init_stream(grpc_exec_ctx *exec_ctx, grpc_transport *gt,
                       grpc_stream *gs, grpc_stream_refcount *refcount,
                       const void *server_data) {
  GPR_TIMER_BEGIN("init_stream", 0);
  grpc_chttp2_transport *t = (grpc_chttp2_transport *)gt;
  grpc_chttp2_stream *s = (grpc_chttp2_stream *)gs;

  memset(s, 0, sizeof(*s));

  s->t = t;
  s->refcount = refcount;
  /* We reserve one 'active stream' that's dropped when the stream is
     read-closed. The others are for incoming_byte_streams that are actively
     reading */
  gpr_ref_init(&s->active_streams, 1);
  GRPC_CHTTP2_STREAM_REF(s, "chttp2");

  grpc_chttp2_incoming_metadata_buffer_init(&s->metadata_buffer[0]);
  grpc_chttp2_incoming_metadata_buffer_init(&s->metadata_buffer[1]);
  grpc_chttp2_data_parser_init(&s->data_parser);
  grpc_slice_buffer_init(&s->flow_controlled_buffer);
  s->deadline = gpr_inf_future(GPR_CLOCK_MONOTONIC);
  grpc_closure_init(&s->complete_fetch, complete_fetch, s);
  grpc_closure_init(&s->complete_fetch_locked, complete_fetch_locked, s);

  GRPC_CHTTP2_REF_TRANSPORT(t, "stream");

  if (server_data) {
    s->id = (uint32_t)(uintptr_t)server_data;
    s->outgoing_window = t->settings[GRPC_PEER_SETTINGS]
                                    [GRPC_CHTTP2_SETTINGS_INITIAL_WINDOW_SIZE];
    s->incoming_window = s->max_recv_bytes =
        t->settings[GRPC_SENT_SETTINGS]
                   [GRPC_CHTTP2_SETTINGS_INITIAL_WINDOW_SIZE];
    *t->accepting_stream = s;
    grpc_chttp2_stream_map_add(&t->stream_map, s->id, s);
    post_destructive_reclaimer(exec_ctx, t);
  }

  GPR_TIMER_END("init_stream", 0);

  return 0;
}

static void destroy_stream_locked(grpc_exec_ctx *exec_ctx, void *sp,
                                  grpc_error *error) {
  grpc_byte_stream *bs;
  grpc_chttp2_stream *s = sp;
  grpc_chttp2_transport *t = s->t;

  GPR_TIMER_BEGIN("destroy_stream", 0);

  GPR_ASSERT((s->write_closed && s->read_closed) || s->id == 0);
  if (s->id != 0) {
    GPR_ASSERT(grpc_chttp2_stream_map_find(&t->stream_map, s->id) == NULL);
  }

  while ((bs = grpc_chttp2_incoming_frame_queue_pop(&s->incoming_frames))) {
    incoming_byte_stream_destroy_locked(exec_ctx, bs, GRPC_ERROR_NONE);
  }

  grpc_chttp2_list_remove_stalled_by_transport(t, s);

  for (int i = 0; i < STREAM_LIST_COUNT; i++) {
    if (s->included[i]) {
      gpr_log(GPR_ERROR, "%s stream %d still included in list %d",
              t->is_client ? "client" : "server", s->id, i);
      abort();
    }
  }

  GPR_ASSERT(s->send_initial_metadata_finished == NULL);
  GPR_ASSERT(s->fetching_send_message == NULL);
  GPR_ASSERT(s->send_trailing_metadata_finished == NULL);
  GPR_ASSERT(s->recv_initial_metadata_ready == NULL);
  GPR_ASSERT(s->recv_message_ready == NULL);
  GPR_ASSERT(s->recv_trailing_metadata_finished == NULL);
  grpc_chttp2_data_parser_destroy(exec_ctx, &s->data_parser);
  grpc_chttp2_incoming_metadata_buffer_destroy(&s->metadata_buffer[0]);
  grpc_chttp2_incoming_metadata_buffer_destroy(&s->metadata_buffer[1]);
  grpc_slice_buffer_destroy(&s->flow_controlled_buffer);
  GRPC_ERROR_UNREF(s->read_closed_error);
  GRPC_ERROR_UNREF(s->write_closed_error);

  GRPC_CHTTP2_UNREF_TRANSPORT(exec_ctx, t, "stream");

  GPR_TIMER_END("destroy_stream", 0);

  gpr_free(s->destroy_stream_arg);
}

static void destroy_stream(grpc_exec_ctx *exec_ctx, grpc_transport *gt,
                           grpc_stream *gs, void *and_free_memory) {
  GPR_TIMER_BEGIN("destroy_stream", 0);
  grpc_chttp2_transport *t = (grpc_chttp2_transport *)gt;
  grpc_chttp2_stream *s = (grpc_chttp2_stream *)gs;

  s->destroy_stream_arg = and_free_memory;
  grpc_closure_init(&s->destroy_stream, destroy_stream_locked, s);
  grpc_combiner_execute(exec_ctx, t->combiner, &s->destroy_stream,
                        GRPC_ERROR_NONE, false);
  GPR_TIMER_END("destroy_stream", 0);
}

grpc_chttp2_stream *grpc_chttp2_parsing_lookup_stream(grpc_chttp2_transport *t,
                                                      uint32_t id) {
  return grpc_chttp2_stream_map_find(&t->stream_map, id);
}

grpc_chttp2_stream *grpc_chttp2_parsing_accept_stream(grpc_exec_ctx *exec_ctx,
                                                      grpc_chttp2_transport *t,
                                                      uint32_t id) {
  if (t->channel_callback.accept_stream == NULL) {
    return NULL;
  }
  grpc_chttp2_stream *accepting;
  GPR_ASSERT(t->accepting_stream == NULL);
  t->accepting_stream = &accepting;
  t->channel_callback.accept_stream(exec_ctx,
                                    t->channel_callback.accept_stream_user_data,
                                    &t->base, (void *)(uintptr_t)id);
  t->accepting_stream = NULL;
  return accepting;
}

/*******************************************************************************
 * OUTPUT PROCESSING
 */

static const char *write_state_name(grpc_chttp2_write_state st) {
  switch (st) {
    case GRPC_CHTTP2_WRITE_STATE_IDLE:
      return "IDLE";
    case GRPC_CHTTP2_WRITE_STATE_WRITING:
      return "WRITING";
    case GRPC_CHTTP2_WRITE_STATE_WRITING_WITH_MORE:
      return "WRITING+MORE";
    case GRPC_CHTTP2_WRITE_STATE_WRITING_WITH_MORE_AND_COVERED_BY_POLLER:
      return "WRITING+MORE+COVERED";
  }
  GPR_UNREACHABLE_CODE(return "UNKNOWN");
}

static void set_write_state(grpc_exec_ctx *exec_ctx, grpc_chttp2_transport *t,
                            grpc_chttp2_write_state st, const char *reason) {
  GRPC_CHTTP2_IF_TRACING(gpr_log(GPR_DEBUG, "W:%p %s state %s -> %s [%s]", t,
                                 t->is_client ? "CLIENT" : "SERVER",
                                 write_state_name(t->write_state),
                                 write_state_name(st), reason));
  t->write_state = st;
  if (st == GRPC_CHTTP2_WRITE_STATE_IDLE &&
      t->close_transport_on_writes_finished != NULL) {
    grpc_error *err = t->close_transport_on_writes_finished;
    t->close_transport_on_writes_finished = NULL;
    close_transport_locked(exec_ctx, t, err);
  }
}

void grpc_chttp2_initiate_write(grpc_exec_ctx *exec_ctx,
                                grpc_chttp2_transport *t,
                                bool covered_by_poller, const char *reason) {
  GPR_TIMER_BEGIN("grpc_chttp2_initiate_write", 0);

  switch (t->write_state) {
    case GRPC_CHTTP2_WRITE_STATE_IDLE:
      set_write_state(exec_ctx, t, GRPC_CHTTP2_WRITE_STATE_WRITING, reason);
      GRPC_CHTTP2_REF_TRANSPORT(t, "writing");
      grpc_combiner_execute_finally(exec_ctx, t->combiner,
                                    &t->write_action_begin_locked,
                                    GRPC_ERROR_NONE, covered_by_poller);
      break;
    case GRPC_CHTTP2_WRITE_STATE_WRITING:
      set_write_state(
          exec_ctx, t,
          covered_by_poller
              ? GRPC_CHTTP2_WRITE_STATE_WRITING_WITH_MORE_AND_COVERED_BY_POLLER
              : GRPC_CHTTP2_WRITE_STATE_WRITING_WITH_MORE,
          reason);
      break;
    case GRPC_CHTTP2_WRITE_STATE_WRITING_WITH_MORE:
      if (covered_by_poller) {
        set_write_state(
            exec_ctx, t,
            GRPC_CHTTP2_WRITE_STATE_WRITING_WITH_MORE_AND_COVERED_BY_POLLER,
            reason);
      }
      break;
    case GRPC_CHTTP2_WRITE_STATE_WRITING_WITH_MORE_AND_COVERED_BY_POLLER:
      break;
  }
  GPR_TIMER_END("grpc_chttp2_initiate_write", 0);
}

void grpc_chttp2_become_writable(grpc_exec_ctx *exec_ctx,
                                 grpc_chttp2_transport *t,
                                 grpc_chttp2_stream *s, bool covered_by_poller,
                                 const char *reason) {
  if (!t->closed && grpc_chttp2_list_add_writable_stream(t, s)) {
    GRPC_CHTTP2_STREAM_REF(s, "chttp2_writing:become");
    grpc_chttp2_initiate_write(exec_ctx, t, covered_by_poller, reason);
  }
}

static void write_action_begin_locked(grpc_exec_ctx *exec_ctx, void *gt,
                                      grpc_error *error_ignored) {
  GPR_TIMER_BEGIN("write_action_begin_locked", 0);
  grpc_chttp2_transport *t = gt;
  GPR_ASSERT(t->write_state != GRPC_CHTTP2_WRITE_STATE_IDLE);
  if (!t->closed && grpc_chttp2_begin_write(exec_ctx, t)) {
    set_write_state(exec_ctx, t, GRPC_CHTTP2_WRITE_STATE_WRITING,
                    "begin writing");
    grpc_exec_ctx_sched(exec_ctx, &t->write_action, GRPC_ERROR_NONE, NULL);
  } else {
    set_write_state(exec_ctx, t, GRPC_CHTTP2_WRITE_STATE_IDLE,
                    "begin writing nothing");
    GRPC_CHTTP2_UNREF_TRANSPORT(exec_ctx, t, "writing");
  }
  GPR_TIMER_END("write_action_begin_locked", 0);
}

static void write_action(grpc_exec_ctx *exec_ctx, void *gt, grpc_error *error) {
  grpc_chttp2_transport *t = gt;
  GPR_TIMER_BEGIN("write_action", 0);
  grpc_endpoint_write(exec_ctx, t->ep, &t->outbuf, &t->write_action_end);
  GPR_TIMER_END("write_action", 0);
}

static void write_action_end(grpc_exec_ctx *exec_ctx, void *gt,
                             grpc_error *error) {
  grpc_chttp2_transport *t = gt;
  GPR_TIMER_BEGIN("write_action_end", 0);
  grpc_combiner_execute(exec_ctx, t->combiner, &t->write_action_end_locked,
                        GRPC_ERROR_REF(error), false);
  GPR_TIMER_END("write_action_end", 0);
}

static void write_action_end_locked(grpc_exec_ctx *exec_ctx, void *tp,
                                    grpc_error *error) {
  GPR_TIMER_BEGIN("terminate_writing_with_lock", 0);
  grpc_chttp2_transport *t = tp;

  if (error != GRPC_ERROR_NONE) {
    close_transport_locked(exec_ctx, t, GRPC_ERROR_REF(error));
  }

  if (t->sent_goaway_state == GRPC_CHTTP2_GOAWAY_SEND_SCHEDULED) {
    t->sent_goaway_state = GRPC_CHTTP2_GOAWAY_SENT;
    if (grpc_chttp2_stream_map_size(&t->stream_map) == 0) {
      close_transport_locked(exec_ctx, t, GRPC_ERROR_CREATE("goaway sent"));
    }
  }

  grpc_chttp2_end_write(exec_ctx, t, GRPC_ERROR_REF(error));

  switch (t->write_state) {
    case GRPC_CHTTP2_WRITE_STATE_IDLE:
      GPR_UNREACHABLE_CODE(break);
    case GRPC_CHTTP2_WRITE_STATE_WRITING:
      GPR_TIMER_MARK("state=writing", 0);
      set_write_state(exec_ctx, t, GRPC_CHTTP2_WRITE_STATE_IDLE,
                      "finish writing");
      break;
    case GRPC_CHTTP2_WRITE_STATE_WRITING_WITH_MORE:
      GPR_TIMER_MARK("state=writing_stale_no_poller", 0);
      set_write_state(exec_ctx, t, GRPC_CHTTP2_WRITE_STATE_WRITING,
                      "continue writing [!covered]");
      GRPC_CHTTP2_REF_TRANSPORT(t, "writing");
      grpc_combiner_execute_finally(exec_ctx, t->combiner,
                                    &t->write_action_begin_locked,
                                    GRPC_ERROR_NONE, false);
      break;
    case GRPC_CHTTP2_WRITE_STATE_WRITING_WITH_MORE_AND_COVERED_BY_POLLER:
      GPR_TIMER_MARK("state=writing_stale_with_poller", 0);
      set_write_state(exec_ctx, t, GRPC_CHTTP2_WRITE_STATE_WRITING,
                      "continue writing [covered]");
      GRPC_CHTTP2_REF_TRANSPORT(t, "writing");
      grpc_combiner_execute_finally(exec_ctx, t->combiner,
                                    &t->write_action_begin_locked,
                                    GRPC_ERROR_NONE, true);
      break;
  }

  GRPC_CHTTP2_UNREF_TRANSPORT(exec_ctx, t, "writing");
  GPR_TIMER_END("terminate_writing_with_lock", 0);
}

static void push_setting(grpc_exec_ctx *exec_ctx, grpc_chttp2_transport *t,
                         grpc_chttp2_setting_id id, uint32_t value) {
  const grpc_chttp2_setting_parameters *sp =
      &grpc_chttp2_settings_parameters[id];
  uint32_t use_value = GPR_CLAMP(value, sp->min_value, sp->max_value);
  if (use_value != value) {
    gpr_log(GPR_INFO, "Requested parameter %s clamped from %d to %d", sp->name,
            value, use_value);
  }
  if (use_value != t->settings[GRPC_LOCAL_SETTINGS][id]) {
    t->settings[GRPC_LOCAL_SETTINGS][id] = use_value;
    t->dirtied_local_settings = 1;
    grpc_chttp2_initiate_write(exec_ctx, t, false, "push_setting");
  }
}

void grpc_chttp2_add_incoming_goaway(grpc_exec_ctx *exec_ctx,
                                     grpc_chttp2_transport *t,
                                     uint32_t goaway_error,
                                     grpc_slice goaway_text) {
  char *msg = grpc_dump_slice(goaway_text, GPR_DUMP_HEX | GPR_DUMP_ASCII);
  GRPC_CHTTP2_IF_TRACING(
      gpr_log(GPR_DEBUG, "got goaway [%d]: %s", goaway_error, msg));
  grpc_slice_unref(goaway_text);
  t->seen_goaway = 1;
  /* lie: use transient failure from the transport to indicate goaway has been
   * received */
  connectivity_state_set(
      exec_ctx, t, GRPC_CHANNEL_TRANSIENT_FAILURE,
      grpc_error_set_str(
          grpc_error_set_int(GRPC_ERROR_CREATE("GOAWAY received"),
                             GRPC_ERROR_INT_HTTP2_ERROR,
                             (intptr_t)goaway_error),
          GRPC_ERROR_STR_RAW_BYTES, msg),
      "got_goaway");
  gpr_free(msg);
}

static void maybe_start_some_streams(grpc_exec_ctx *exec_ctx,
                                     grpc_chttp2_transport *t) {
  grpc_chttp2_stream *s;
  uint32_t stream_incoming_window;
  /* start streams where we have free grpc_chttp2_stream ids and free
   * concurrency */
  while (t->next_stream_id <= MAX_CLIENT_STREAM_ID &&
         grpc_chttp2_stream_map_size(&t->stream_map) <
             t->settings[GRPC_PEER_SETTINGS]
                        [GRPC_CHTTP2_SETTINGS_MAX_CONCURRENT_STREAMS] &&
         grpc_chttp2_list_pop_waiting_for_concurrency(t, &s)) {
    /* safe since we can't (legally) be parsing this stream yet */
    GRPC_CHTTP2_IF_TRACING(gpr_log(
        GPR_DEBUG, "HTTP:%s: Allocating new grpc_chttp2_stream %p to id %d",
        t->is_client ? "CLI" : "SVR", s, t->next_stream_id));

    GPR_ASSERT(s->id == 0);
    s->id = t->next_stream_id;
    t->next_stream_id += 2;

    if (t->next_stream_id >= MAX_CLIENT_STREAM_ID) {
      connectivity_state_set(exec_ctx, t, GRPC_CHANNEL_TRANSIENT_FAILURE,
                             GRPC_ERROR_CREATE("Stream IDs exhausted"),
                             "no_more_stream_ids");
    }

    s->outgoing_window = t->settings[GRPC_PEER_SETTINGS]
                                    [GRPC_CHTTP2_SETTINGS_INITIAL_WINDOW_SIZE];
    s->incoming_window = stream_incoming_window =
        t->settings[GRPC_SENT_SETTINGS]
                   [GRPC_CHTTP2_SETTINGS_INITIAL_WINDOW_SIZE];
    s->max_recv_bytes = GPR_MAX(stream_incoming_window, s->max_recv_bytes);
    grpc_chttp2_stream_map_add(&t->stream_map, s->id, s);
    post_destructive_reclaimer(exec_ctx, t);
    grpc_chttp2_become_writable(exec_ctx, t, s, true, "new_stream");
  }
  /* cancel out streams that will never be started */
  while (t->next_stream_id >= MAX_CLIENT_STREAM_ID &&
         grpc_chttp2_list_pop_waiting_for_concurrency(t, &s)) {
    grpc_chttp2_cancel_stream(
        exec_ctx, t, s,
        grpc_error_set_int(GRPC_ERROR_CREATE("Stream IDs exhausted"),
                           GRPC_ERROR_INT_GRPC_STATUS,
                           GRPC_STATUS_UNAVAILABLE));
  }
}

#define CLOSURE_BARRIER_STATS_BIT (1 << 0)
#define CLOSURE_BARRIER_FIRST_REF_BIT (1 << 16)

static grpc_closure *add_closure_barrier(grpc_closure *closure) {
  closure->next_data.scratch += CLOSURE_BARRIER_FIRST_REF_BIT;
  return closure;
}

static void null_then_run_closure(grpc_exec_ctx *exec_ctx,
                                  grpc_closure **closure, grpc_error *error) {
  grpc_closure *c = *closure;
  *closure = NULL;
  grpc_closure_run(exec_ctx, c, error);
}

void grpc_chttp2_complete_closure_step(grpc_exec_ctx *exec_ctx,
                                       grpc_chttp2_transport *t,
                                       grpc_chttp2_stream *s,
                                       grpc_closure **pclosure,
                                       grpc_error *error, const char *desc) {
  grpc_closure *closure = *pclosure;
  *pclosure = NULL;
  if (closure == NULL) {
    GRPC_ERROR_UNREF(error);
    return;
  }
  closure->next_data.scratch -= CLOSURE_BARRIER_FIRST_REF_BIT;
  if (error != GRPC_ERROR_NONE) {
    if (closure->error_data.error == GRPC_ERROR_NONE) {
      closure->error_data.error =
          GRPC_ERROR_CREATE("Error in HTTP transport completing operation");
      closure->error_data.error =
          grpc_error_set_str(closure->error_data.error,
                             GRPC_ERROR_STR_TARGET_ADDRESS, t->peer_string);
    }
    closure->error_data.error =
        grpc_error_add_child(closure->error_data.error, error);
  }
  if (closure->next_data.scratch < CLOSURE_BARRIER_FIRST_REF_BIT) {
    if (closure->next_data.scratch & CLOSURE_BARRIER_STATS_BIT) {
      grpc_transport_move_stats(&s->stats, s->collecting_stats);
      s->collecting_stats = NULL;
    }
    grpc_closure_run(exec_ctx, closure, closure->error_data.error);
  }
}

static bool contains_non_ok_status(grpc_metadata_batch *batch) {
  grpc_linked_mdelem *l;
  for (l = batch->list.head; l; l = l->next) {
    if (l->md->key == GRPC_MDSTR_GRPC_STATUS &&
        l->md != GRPC_MDELEM_GRPC_STATUS_0) {
      return true;
    }
  }
  return false;
}

static void add_fetched_slice_locked(grpc_exec_ctx *exec_ctx,
                                     grpc_chttp2_transport *t,
                                     grpc_chttp2_stream *s) {
  s->fetched_send_message_length +=
      (uint32_t)GPR_SLICE_LENGTH(s->fetching_slice);
  gpr_slice_buffer_add(&s->flow_controlled_buffer, s->fetching_slice);
  if (s->id != 0) {
    grpc_chttp2_become_writable(exec_ctx, t, s, true, "op.send_message");
  }
}

static void continue_fetching_send_locked(grpc_exec_ctx *exec_ctx,
                                          grpc_chttp2_transport *t,
                                          grpc_chttp2_stream *s) {
  for (;;) {
    if (s->fetching_send_message == NULL) {
      /* Stream was cancelled before message fetch completed */
      abort(); /* TODO(ctiller): what cleanup here? */
      return;  /* early out */
    }
    if (s->fetched_send_message_length == s->fetching_send_message->length) {
      int64_t notify_offset = s->next_message_end_offset;
      if (notify_offset <= s->flow_controlled_bytes_written) {
        grpc_chttp2_complete_closure_step(
            exec_ctx, t, s, &s->fetching_send_message_finished, GRPC_ERROR_NONE,
            "fetching_send_message_finished");
      } else {
        grpc_chttp2_write_cb *cb = t->write_cb_pool;
        if (cb == NULL) {
          cb = gpr_malloc(sizeof(*cb));
        } else {
          t->write_cb_pool = cb->next;
        }
        cb->call_at_byte = notify_offset;
        cb->closure = s->fetching_send_message_finished;
        s->fetching_send_message_finished = NULL;
        cb->next = s->on_write_finished_cbs;
        s->on_write_finished_cbs = cb;
      }
      s->fetching_send_message = NULL;
      return; /* early out */
    } else if (grpc_byte_stream_next(exec_ctx, s->fetching_send_message,
                                     &s->fetching_slice, UINT32_MAX,
                                     &s->complete_fetch)) {
      add_fetched_slice_locked(exec_ctx, t, s);
    }
<<<<<<< HEAD
    s->fetching_send_message = NULL;
  } else if (grpc_byte_stream_next(exec_ctx, s->fetching_send_message,
                                   &s->fetching_slice, UINT32_MAX,
                                   &s->complete_fetch)) {
    add_fetched_slice_locked(exec_ctx, t, s);
  }
}

static void add_fetched_slice_locked(grpc_exec_ctx *exec_ctx,
                                     grpc_chttp2_transport *t,
                                     grpc_chttp2_stream *s) {
  s->fetched_send_message_length +=
      (uint32_t)GPR_SLICE_LENGTH(s->fetching_slice);
  grpc_slice_buffer_add(&s->flow_controlled_buffer, s->fetching_slice);
  if (s->id != 0) {
    grpc_chttp2_become_writable(exec_ctx, t, s, true, "op.send_message");
=======
>>>>>>> 3d357d90
  }
}

static void complete_fetch_locked(grpc_exec_ctx *exec_ctx, void *gs,
                                  grpc_error *error) {
  grpc_chttp2_stream *s = gs;
  grpc_chttp2_transport *t = s->t;
  if (error == GRPC_ERROR_NONE) {
    add_fetched_slice_locked(exec_ctx, t, s);
    continue_fetching_send_locked(exec_ctx, t, s);
  } else {
    /* TODO(ctiller): what to do here */
    abort();
  }
}

static void complete_fetch(grpc_exec_ctx *exec_ctx, void *gs,
                           grpc_error *error) {
  grpc_chttp2_stream *s = gs;
  grpc_chttp2_transport *t = s->t;
  grpc_combiner_execute(exec_ctx, t->combiner, &s->complete_fetch_locked,
                        GRPC_ERROR_REF(error),
                        s->complete_fetch_covered_by_poller);
}

static void do_nothing(grpc_exec_ctx *exec_ctx, void *arg, grpc_error *error) {}

static void perform_stream_op_locked(grpc_exec_ctx *exec_ctx, void *stream_op,
                                     grpc_error *error_ignored) {
  GPR_TIMER_BEGIN("perform_stream_op_locked", 0);

  grpc_transport_stream_op *op = stream_op;
  grpc_chttp2_transport *t = op->transport_private.args[0];
  grpc_chttp2_stream *s = op->transport_private.args[1];

  if (grpc_http_trace) {
    char *str = grpc_transport_stream_op_string(op);
    gpr_log(GPR_DEBUG, "perform_stream_op_locked: %s; on_complete = %p", str,
            op->on_complete);
    gpr_free(str);
  }

  grpc_closure *on_complete = op->on_complete;
  if (on_complete == NULL) {
    on_complete = grpc_closure_create(do_nothing, NULL);
  }

  /* use final_data as a barrier until enqueue time; the inital counter is
     dropped at the end of this function */
  on_complete->next_data.scratch = CLOSURE_BARRIER_FIRST_REF_BIT;
  on_complete->error_data.error = GRPC_ERROR_NONE;

  if (op->collect_stats != NULL) {
    GPR_ASSERT(s->collecting_stats == NULL);
    s->collecting_stats = op->collect_stats;
    on_complete->next_data.scratch |= CLOSURE_BARRIER_STATS_BIT;
  }

  if (op->cancel_error != GRPC_ERROR_NONE) {
    grpc_chttp2_cancel_stream(exec_ctx, t, s, GRPC_ERROR_REF(op->cancel_error));
  }

  if (op->close_error != GRPC_ERROR_NONE) {
    close_from_api(exec_ctx, t, s, GRPC_ERROR_REF(op->close_error));
  }

  if (op->send_initial_metadata != NULL) {
    GPR_ASSERT(s->send_initial_metadata_finished == NULL);
    s->send_initial_metadata_finished = add_closure_barrier(on_complete);
    s->send_initial_metadata = op->send_initial_metadata;
    const size_t metadata_size =
        grpc_metadata_batch_size(op->send_initial_metadata);
    const size_t metadata_peer_limit =
        t->settings[GRPC_PEER_SETTINGS]
                   [GRPC_CHTTP2_SETTINGS_MAX_HEADER_LIST_SIZE];
    if (t->is_client) {
      s->deadline =
          gpr_time_min(s->deadline, s->send_initial_metadata->deadline);
    }
    if (metadata_size > metadata_peer_limit) {
      grpc_chttp2_cancel_stream(
          exec_ctx, t, s,
          grpc_error_set_int(
              grpc_error_set_int(
                  grpc_error_set_int(
                      GRPC_ERROR_CREATE("to-be-sent initial metadata size "
                                        "exceeds peer limit"),
                      GRPC_ERROR_INT_SIZE, (intptr_t)metadata_size),
                  GRPC_ERROR_INT_LIMIT, (intptr_t)metadata_peer_limit),
              GRPC_ERROR_INT_GRPC_STATUS, GRPC_STATUS_RESOURCE_EXHAUSTED));
    } else {
      if (contains_non_ok_status(op->send_initial_metadata)) {
        s->seen_error = true;
      }
      if (!s->write_closed) {
        if (t->is_client) {
          GPR_ASSERT(s->id == 0);
          grpc_chttp2_list_add_waiting_for_concurrency(t, s);
          maybe_start_some_streams(exec_ctx, t);
        } else {
          GPR_ASSERT(s->id != 0);
          grpc_chttp2_become_writable(exec_ctx, t, s, true,
                                      "op.send_initial_metadata");
        }
      } else {
        s->send_trailing_metadata = NULL;
        grpc_chttp2_complete_closure_step(
            exec_ctx, t, s, &s->send_initial_metadata_finished,
            GRPC_ERROR_CREATE(
                "Attempt to send initial metadata after stream was closed"),
            "send_initial_metadata_finished");
      }
    }
  }

  if (op->send_message != NULL) {
    s->fetching_send_message_finished = add_closure_barrier(op->on_complete);
    if (s->write_closed) {
      grpc_chttp2_complete_closure_step(
          exec_ctx, t, s, &s->fetching_send_message_finished,
          GRPC_ERROR_CREATE("Attempt to send message after stream was closed"),
          "fetching_send_message_finished");
    } else {
      GPR_ASSERT(s->fetching_send_message == NULL);
      uint8_t *frame_hdr =
          grpc_slice_buffer_tiny_add(&s->flow_controlled_buffer, 5);
      uint32_t flags = op->send_message->flags;
      frame_hdr[0] = (flags & GRPC_WRITE_INTERNAL_COMPRESS) != 0;
      size_t len = op->send_message->length;
      frame_hdr[1] = (uint8_t)(len >> 24);
      frame_hdr[2] = (uint8_t)(len >> 16);
      frame_hdr[3] = (uint8_t)(len >> 8);
      frame_hdr[4] = (uint8_t)(len);
      s->fetching_send_message = op->send_message;
      s->fetched_send_message_length = 0;
      s->next_message_end_offset = s->flow_controlled_bytes_written +
                                   (int64_t)s->flow_controlled_buffer.length +
                                   (int64_t)len;
      s->complete_fetch_covered_by_poller = op->covered_by_poller;
      if (flags & GRPC_WRITE_BUFFER_HINT) {
        /* allow up to 64kb to be buffered */
        /* TODO(ctiller): make this configurable */
        s->next_message_end_offset -= 65536;
      }
      continue_fetching_send_locked(exec_ctx, t, s);
      if (s->id != 0) {
        grpc_chttp2_become_writable(exec_ctx, t, s, true, "op.send_message");
      }
    }
  }

  if (op->send_trailing_metadata != NULL) {
    GPR_ASSERT(s->send_trailing_metadata_finished == NULL);
    s->send_trailing_metadata_finished = add_closure_barrier(on_complete);
    s->send_trailing_metadata = op->send_trailing_metadata;
    const size_t metadata_size =
        grpc_metadata_batch_size(op->send_trailing_metadata);
    const size_t metadata_peer_limit =
        t->settings[GRPC_PEER_SETTINGS]
                   [GRPC_CHTTP2_SETTINGS_MAX_HEADER_LIST_SIZE];
    if (metadata_size > metadata_peer_limit) {
      grpc_chttp2_cancel_stream(
          exec_ctx, t, s,
          grpc_error_set_int(
              grpc_error_set_int(
                  grpc_error_set_int(
                      GRPC_ERROR_CREATE("to-be-sent trailing metadata size "
                                        "exceeds peer limit"),
                      GRPC_ERROR_INT_SIZE, (intptr_t)metadata_size),
                  GRPC_ERROR_INT_LIMIT, (intptr_t)metadata_peer_limit),
              GRPC_ERROR_INT_GRPC_STATUS, GRPC_STATUS_RESOURCE_EXHAUSTED));
    } else {
      if (contains_non_ok_status(op->send_trailing_metadata)) {
        s->seen_error = true;
      }
      if (s->write_closed) {
        s->send_trailing_metadata = NULL;
        grpc_chttp2_complete_closure_step(
            exec_ctx, t, s, &s->send_trailing_metadata_finished,
            grpc_metadata_batch_is_empty(op->send_trailing_metadata)
                ? GRPC_ERROR_NONE
                : GRPC_ERROR_CREATE("Attempt to send trailing metadata after "
                                    "stream was closed"),
            "send_trailing_metadata_finished");
      } else if (s->id != 0) {
        /* TODO(ctiller): check if there's flow control for any outstanding
           bytes before going writable */
        grpc_chttp2_become_writable(exec_ctx, t, s, true,
                                    "op.send_trailing_metadata");
      }
    }
  }

  if (op->recv_initial_metadata != NULL) {
    GPR_ASSERT(s->recv_initial_metadata_ready == NULL);
    s->recv_initial_metadata_ready = op->recv_initial_metadata_ready;
    s->recv_initial_metadata = op->recv_initial_metadata;
    grpc_chttp2_maybe_complete_recv_initial_metadata(exec_ctx, t, s);
  }

  if (op->recv_message != NULL) {
    GPR_ASSERT(s->recv_message_ready == NULL);
    s->recv_message_ready = op->recv_message_ready;
    s->recv_message = op->recv_message;
    if (s->id != 0 &&
        (s->incoming_frames.head == NULL || s->incoming_frames.head->is_tail)) {
      incoming_byte_stream_update_flow_control(exec_ctx, t, s,
                                               t->stream_lookahead, 0);
    }
    grpc_chttp2_maybe_complete_recv_message(exec_ctx, t, s);
  }

  if (op->recv_trailing_metadata != NULL) {
    GPR_ASSERT(s->recv_trailing_metadata_finished == NULL);
    s->recv_trailing_metadata_finished = add_closure_barrier(on_complete);
    s->recv_trailing_metadata = op->recv_trailing_metadata;
    s->final_metadata_requested = true;
    grpc_chttp2_maybe_complete_recv_trailing_metadata(exec_ctx, t, s);
  }

  grpc_chttp2_complete_closure_step(exec_ctx, t, s, &on_complete,
                                    GRPC_ERROR_NONE, "op->on_complete");

  GPR_TIMER_END("perform_stream_op_locked", 0);
  GRPC_CHTTP2_STREAM_UNREF(exec_ctx, s, "perform_stream_op");
}

static void perform_stream_op(grpc_exec_ctx *exec_ctx, grpc_transport *gt,
                              grpc_stream *gs, grpc_transport_stream_op *op) {
  GPR_TIMER_BEGIN("perform_stream_op", 0);
  grpc_chttp2_transport *t = (grpc_chttp2_transport *)gt;
  grpc_chttp2_stream *s = (grpc_chttp2_stream *)gs;

  if (grpc_http_trace) {
    char *str = grpc_transport_stream_op_string(op);
    gpr_log(GPR_DEBUG, "perform_stream_op[s=%p/%d]: %s", s, s->id, str);
    gpr_free(str);
  }

  grpc_closure_init(&op->transport_private.closure, perform_stream_op_locked,
                    op);
  op->transport_private.args[0] = gt;
  op->transport_private.args[1] = gs;
  GRPC_CHTTP2_STREAM_REF(s, "perform_stream_op");
  grpc_combiner_execute(exec_ctx, t->combiner, &op->transport_private.closure,
                        GRPC_ERROR_NONE, op->covered_by_poller);
  GPR_TIMER_END("perform_stream_op", 0);
}

static void send_ping_locked(grpc_exec_ctx *exec_ctx, grpc_chttp2_transport *t,
                             grpc_closure *on_recv) {
  grpc_chttp2_outstanding_ping *p = gpr_malloc(sizeof(*p));
  p->next = &t->pings;
  p->prev = p->next->prev;
  p->prev->next = p->next->prev = p;
  p->id[0] = (uint8_t)((t->ping_counter >> 56) & 0xff);
  p->id[1] = (uint8_t)((t->ping_counter >> 48) & 0xff);
  p->id[2] = (uint8_t)((t->ping_counter >> 40) & 0xff);
  p->id[3] = (uint8_t)((t->ping_counter >> 32) & 0xff);
  p->id[4] = (uint8_t)((t->ping_counter >> 24) & 0xff);
  p->id[5] = (uint8_t)((t->ping_counter >> 16) & 0xff);
  p->id[6] = (uint8_t)((t->ping_counter >> 8) & 0xff);
  p->id[7] = (uint8_t)(t->ping_counter & 0xff);
  t->ping_counter++;
  p->on_recv = on_recv;
  grpc_slice_buffer_add(&t->qbuf, grpc_chttp2_ping_create(0, p->id));
  grpc_chttp2_initiate_write(exec_ctx, t, true, "send_ping");
}

void grpc_chttp2_ack_ping(grpc_exec_ctx *exec_ctx, grpc_chttp2_transport *t,
                          const uint8_t *opaque_8bytes) {
  grpc_chttp2_outstanding_ping *ping;
  for (ping = t->pings.next; ping != &t->pings; ping = ping->next) {
    if (0 == memcmp(opaque_8bytes, ping->id, 8)) {
      grpc_exec_ctx_sched(exec_ctx, ping->on_recv, GRPC_ERROR_NONE, NULL);
      ping->next->prev = ping->prev;
      ping->prev->next = ping->next;
      gpr_free(ping);
      return;
    }
  }
  char *msg = gpr_dump((const char *)opaque_8bytes, 8, GPR_DUMP_HEX);
  char *from = grpc_endpoint_get_peer(t->ep);
  gpr_log(GPR_DEBUG, "Unknown ping response from %s: %s", from, msg);
  gpr_free(from);
  gpr_free(msg);
}

static void send_goaway(grpc_exec_ctx *exec_ctx, grpc_chttp2_transport *t,
                        grpc_chttp2_error_code error, grpc_slice data) {
  t->sent_goaway_state = GRPC_CHTTP2_GOAWAY_SEND_SCHEDULED;
  grpc_chttp2_goaway_append(t->last_new_stream_id, (uint32_t)error, data,
                            &t->qbuf);
  grpc_chttp2_initiate_write(exec_ctx, t, false, "goaway_sent");
}

static void perform_transport_op_locked(grpc_exec_ctx *exec_ctx,
                                        void *stream_op,
                                        grpc_error *error_ignored) {
  grpc_transport_op *op = stream_op;
  grpc_chttp2_transport *t = op->transport_private.args[0];
  grpc_error *close_transport = op->disconnect_with_error;

  if (op->on_connectivity_state_change != NULL) {
    grpc_connectivity_state_notify_on_state_change(
        exec_ctx, &t->channel_callback.state_tracker, op->connectivity_state,
        op->on_connectivity_state_change);
  }

  if (op->send_goaway) {
    send_goaway(exec_ctx, t,
                grpc_chttp2_grpc_status_to_http2_error(op->goaway_status),
                grpc_slice_ref(*op->goaway_message));
  }

  if (op->set_accept_stream) {
    t->channel_callback.accept_stream = op->set_accept_stream_fn;
    t->channel_callback.accept_stream_user_data =
        op->set_accept_stream_user_data;
  }

  if (op->bind_pollset) {
    grpc_endpoint_add_to_pollset(exec_ctx, t->ep, op->bind_pollset);
  }

  if (op->bind_pollset_set) {
    grpc_endpoint_add_to_pollset_set(exec_ctx, t->ep, op->bind_pollset_set);
  }

  if (op->send_ping) {
    send_ping_locked(exec_ctx, t, op->send_ping);
  }

  if (close_transport != GRPC_ERROR_NONE) {
    close_transport_locked(exec_ctx, t, close_transport);
  }

  grpc_closure_run(exec_ctx, op->on_consumed, GRPC_ERROR_NONE);

  GRPC_CHTTP2_UNREF_TRANSPORT(exec_ctx, t, "transport_op");
}

static void perform_transport_op(grpc_exec_ctx *exec_ctx, grpc_transport *gt,
                                 grpc_transport_op *op) {
  grpc_chttp2_transport *t = (grpc_chttp2_transport *)gt;
  char *msg = grpc_transport_op_string(op);
  gpr_free(msg);
  op->transport_private.args[0] = gt;
  grpc_closure_init(&op->transport_private.closure, perform_transport_op_locked,
                    op);
  GRPC_CHTTP2_REF_TRANSPORT(t, "transport_op");
  grpc_combiner_execute(exec_ctx, t->combiner, &op->transport_private.closure,
                        GRPC_ERROR_NONE, false);
}

/*******************************************************************************
 * INPUT PROCESSING - GENERAL
 */

void grpc_chttp2_maybe_complete_recv_initial_metadata(grpc_exec_ctx *exec_ctx,
                                                      grpc_chttp2_transport *t,
                                                      grpc_chttp2_stream *s) {
  grpc_byte_stream *bs;
  if (s->recv_initial_metadata_ready != NULL &&
      s->published_metadata[0] != GRPC_METADATA_NOT_PUBLISHED) {
    if (s->seen_error) {
      while ((bs = grpc_chttp2_incoming_frame_queue_pop(&s->incoming_frames)) !=
             NULL) {
        incoming_byte_stream_destroy_locked(exec_ctx, bs, GRPC_ERROR_NONE);
      }
    }
    grpc_chttp2_incoming_metadata_buffer_publish(&s->metadata_buffer[0],
                                                 s->recv_initial_metadata);
    null_then_run_closure(exec_ctx, &s->recv_initial_metadata_ready,
                          GRPC_ERROR_NONE);
  }
}

void grpc_chttp2_maybe_complete_recv_message(grpc_exec_ctx *exec_ctx,
                                             grpc_chttp2_transport *t,
                                             grpc_chttp2_stream *s) {
  grpc_byte_stream *bs;
  if (s->recv_message_ready != NULL) {
    while (s->final_metadata_requested && s->seen_error &&
           (bs = grpc_chttp2_incoming_frame_queue_pop(&s->incoming_frames)) !=
               NULL) {
      incoming_byte_stream_destroy_locked(exec_ctx, bs, GRPC_ERROR_NONE);
    }
    if (s->incoming_frames.head != NULL) {
      *s->recv_message =
          grpc_chttp2_incoming_frame_queue_pop(&s->incoming_frames);
      GPR_ASSERT(*s->recv_message != NULL);
      null_then_run_closure(exec_ctx, &s->recv_message_ready, GRPC_ERROR_NONE);
    } else if (s->published_metadata[1] != GRPC_METADATA_NOT_PUBLISHED) {
      *s->recv_message = NULL;
      null_then_run_closure(exec_ctx, &s->recv_message_ready, GRPC_ERROR_NONE);
    }
  }
}

void grpc_chttp2_maybe_complete_recv_trailing_metadata(grpc_exec_ctx *exec_ctx,
                                                       grpc_chttp2_transport *t,
                                                       grpc_chttp2_stream *s) {
  grpc_byte_stream *bs;
  grpc_chttp2_maybe_complete_recv_message(exec_ctx, t, s);
  if (s->recv_trailing_metadata_finished != NULL && s->read_closed &&
      s->write_closed) {
    if (s->seen_error) {
      while ((bs = grpc_chttp2_incoming_frame_queue_pop(&s->incoming_frames)) !=
             NULL) {
        incoming_byte_stream_destroy_locked(exec_ctx, bs, GRPC_ERROR_NONE);
      }
    }
    if (s->all_incoming_byte_streams_finished &&
        s->recv_trailing_metadata_finished != NULL) {
      grpc_chttp2_incoming_metadata_buffer_publish(&s->metadata_buffer[1],
                                                   s->recv_trailing_metadata);
      grpc_chttp2_complete_closure_step(
          exec_ctx, t, s, &s->recv_trailing_metadata_finished, GRPC_ERROR_NONE,
          "recv_trailing_metadata_finished");
    }
  }
}

static void decrement_active_streams_locked(grpc_exec_ctx *exec_ctx,
                                            grpc_chttp2_transport *t,
                                            grpc_chttp2_stream *s) {
  if ((s->all_incoming_byte_streams_finished = gpr_unref(&s->active_streams))) {
    grpc_chttp2_maybe_complete_recv_trailing_metadata(exec_ctx, t, s);
  }
}

static void remove_stream(grpc_exec_ctx *exec_ctx, grpc_chttp2_transport *t,
                          uint32_t id, grpc_error *error) {
  grpc_chttp2_stream *s = grpc_chttp2_stream_map_delete(&t->stream_map, id);
  GPR_ASSERT(s);
  if (t->incoming_stream == s) {
    t->incoming_stream = NULL;
    grpc_chttp2_parsing_become_skip_parser(exec_ctx, t);
  }
  if (s->data_parser.parsing_frame != NULL) {
    grpc_chttp2_incoming_byte_stream_finished(
        exec_ctx, s->data_parser.parsing_frame, GRPC_ERROR_REF(error));
    s->data_parser.parsing_frame = NULL;
  }

  if (grpc_chttp2_stream_map_size(&t->stream_map) == 0) {
    post_benign_reclaimer(exec_ctx, t);
    if (t->sent_goaway_state == GRPC_CHTTP2_GOAWAY_SENT) {
      close_transport_locked(
          exec_ctx, t,
          GRPC_ERROR_CREATE_REFERENCING(
              "Last stream closed after sending GOAWAY", &error, 1));
    }
  }
  if (grpc_chttp2_list_remove_writable_stream(t, s)) {
    GRPC_CHTTP2_STREAM_UNREF(exec_ctx, s, "chttp2_writing:remove_stream");
  }

  GRPC_ERROR_UNREF(error);

  maybe_start_some_streams(exec_ctx, t);
}

static void status_codes_from_error(grpc_error *error, gpr_timespec deadline,
                                    grpc_chttp2_error_code *http2_error,
                                    grpc_status_code *grpc_status) {
  intptr_t ip_http;
  intptr_t ip_grpc;
  bool have_http =
      grpc_error_get_int(error, GRPC_ERROR_INT_HTTP2_ERROR, &ip_http);
  bool have_grpc =
      grpc_error_get_int(error, GRPC_ERROR_INT_GRPC_STATUS, &ip_grpc);
  if (have_http) {
    *http2_error = (grpc_chttp2_error_code)ip_http;
  } else if (have_grpc) {
    *http2_error =
        grpc_chttp2_grpc_status_to_http2_error((grpc_status_code)ip_grpc);
  } else {
    *http2_error = GRPC_CHTTP2_INTERNAL_ERROR;
  }
  if (have_grpc) {
    *grpc_status = (grpc_status_code)ip_grpc;
  } else if (have_http) {
    *grpc_status = grpc_chttp2_http2_error_to_grpc_status(
        (grpc_chttp2_error_code)ip_http, deadline);
  } else {
    *grpc_status = GRPC_STATUS_INTERNAL;
  }
}

void grpc_chttp2_cancel_stream(grpc_exec_ctx *exec_ctx,
                               grpc_chttp2_transport *t, grpc_chttp2_stream *s,
                               grpc_error *due_to_error) {
  if (!s->read_closed || !s->write_closed) {
    grpc_status_code grpc_status;
    grpc_chttp2_error_code http_error;
    status_codes_from_error(due_to_error, s->deadline, &http_error,
                            &grpc_status);

    if (s->id != 0) {
      grpc_slice_buffer_add(
          &t->qbuf, grpc_chttp2_rst_stream_create(s->id, (uint32_t)http_error,
                                                  &s->stats.outgoing));
      grpc_chttp2_initiate_write(exec_ctx, t, false, "rst_stream");
    }

    const char *msg =
        grpc_error_get_str(due_to_error, GRPC_ERROR_STR_GRPC_MESSAGE);
    bool free_msg = false;
    if (msg == NULL) {
      free_msg = true;
      msg = grpc_error_string(due_to_error);
    }
    grpc_slice msg_slice = grpc_slice_from_copied_string(msg);
    grpc_chttp2_fake_status(exec_ctx, t, s, grpc_status, &msg_slice);
    if (free_msg) grpc_error_free_string(msg);
  }
  if (due_to_error != GRPC_ERROR_NONE && !s->seen_error) {
    s->seen_error = true;
    grpc_chttp2_maybe_complete_recv_trailing_metadata(exec_ctx, t, s);
  }
  grpc_chttp2_mark_stream_closed(exec_ctx, t, s, 1, 1, due_to_error);
}

void grpc_chttp2_fake_status(grpc_exec_ctx *exec_ctx, grpc_chttp2_transport *t,
                             grpc_chttp2_stream *s, grpc_status_code status,
                             grpc_slice *slice) {
  if (status != GRPC_STATUS_OK) {
    s->seen_error = true;
  }
  /* stream_global->recv_trailing_metadata_finished gives us a
     last chance replacement: we've received trailing metadata,
     but something more important has become available to signal
     to the upper layers - drop what we've got, and then publish
     what we want - which is safe because we haven't told anyone
     about the metadata yet */
  if (s->published_metadata[1] == GRPC_METADATA_NOT_PUBLISHED ||
      s->recv_trailing_metadata_finished != NULL) {
    char status_string[GPR_LTOA_MIN_BUFSIZE];
    gpr_ltoa(status, status_string);
    grpc_chttp2_incoming_metadata_buffer_add(
        &s->metadata_buffer[1],
        grpc_mdelem_from_metadata_strings(
            GRPC_MDSTR_GRPC_STATUS, grpc_mdstr_from_string(status_string)));
    if (slice) {
      grpc_chttp2_incoming_metadata_buffer_add(
          &s->metadata_buffer[1],
          grpc_mdelem_from_metadata_strings(
              GRPC_MDSTR_GRPC_MESSAGE,
              grpc_mdstr_from_slice(grpc_slice_ref(*slice))));
    }
    s->published_metadata[1] = GRPC_METADATA_SYNTHESIZED_FROM_FAKE;
    grpc_chttp2_maybe_complete_recv_trailing_metadata(exec_ctx, t, s);
  }
  if (slice) {
    grpc_slice_unref(*slice);
  }
}

static void add_error(grpc_error *error, grpc_error **refs, size_t *nrefs) {
  if (error == GRPC_ERROR_NONE) return;
  for (size_t i = 0; i < *nrefs; i++) {
    if (error == refs[i]) {
      return;
    }
  }
  refs[*nrefs] = error;
  ++*nrefs;
}

static grpc_error *removal_error(grpc_error *extra_error, grpc_chttp2_stream *s,
                                 const char *master_error_msg) {
  grpc_error *refs[3];
  size_t nrefs = 0;
  add_error(s->read_closed_error, refs, &nrefs);
  add_error(s->write_closed_error, refs, &nrefs);
  add_error(extra_error, refs, &nrefs);
  grpc_error *error = GRPC_ERROR_NONE;
  if (nrefs > 0) {
    error = GRPC_ERROR_CREATE_REFERENCING(master_error_msg, refs, nrefs);
  }
  GRPC_ERROR_UNREF(extra_error);
  return error;
}

static void fail_pending_writes(grpc_exec_ctx *exec_ctx,
                                grpc_chttp2_transport *t, grpc_chttp2_stream *s,
                                grpc_error *error) {
  error =
      removal_error(error, s, "Pending writes failed due to stream closure");
  s->fetching_send_message = NULL;
  grpc_chttp2_complete_closure_step(
      exec_ctx, t, s, &s->send_initial_metadata_finished, GRPC_ERROR_REF(error),
      "send_initial_metadata_finished");
  grpc_chttp2_complete_closure_step(
      exec_ctx, t, s, &s->send_trailing_metadata_finished,
      GRPC_ERROR_REF(error), "send_trailing_metadata_finished");
  grpc_chttp2_complete_closure_step(
      exec_ctx, t, s, &s->fetching_send_message_finished, GRPC_ERROR_REF(error),
      "fetching_send_message_finished");
  while (s->on_write_finished_cbs) {
    grpc_chttp2_write_cb *cb = s->on_write_finished_cbs;
    s->on_write_finished_cbs = cb->next;
    grpc_chttp2_complete_closure_step(exec_ctx, t, s, &cb->closure,
                                      GRPC_ERROR_REF(error),
                                      "on_write_finished_cb");
    cb->next = t->write_cb_pool;
    t->write_cb_pool = cb;
  }
  GRPC_ERROR_UNREF(error);
}

void grpc_chttp2_mark_stream_closed(grpc_exec_ctx *exec_ctx,
                                    grpc_chttp2_transport *t,
                                    grpc_chttp2_stream *s, int close_reads,
                                    int close_writes, grpc_error *error) {
  if (s->read_closed && s->write_closed) {
    /* already closed */
    GRPC_ERROR_UNREF(error);
    return;
  }
  if (close_reads && !s->read_closed) {
    s->read_closed_error = GRPC_ERROR_REF(error);
    s->read_closed = true;
    for (int i = 0; i < 2; i++) {
      if (s->published_metadata[i] == GRPC_METADATA_NOT_PUBLISHED) {
        s->published_metadata[i] = GPRC_METADATA_PUBLISHED_AT_CLOSE;
      }
    }
    decrement_active_streams_locked(exec_ctx, t, s);
    grpc_chttp2_maybe_complete_recv_initial_metadata(exec_ctx, t, s);
    grpc_chttp2_maybe_complete_recv_message(exec_ctx, t, s);
    grpc_chttp2_maybe_complete_recv_trailing_metadata(exec_ctx, t, s);
  }
  if (close_writes && !s->write_closed) {
    s->write_closed_error = GRPC_ERROR_REF(error);
    s->write_closed = true;
    fail_pending_writes(exec_ctx, t, s, GRPC_ERROR_REF(error));
    grpc_chttp2_maybe_complete_recv_trailing_metadata(exec_ctx, t, s);
  }
  if (s->read_closed && s->write_closed) {
    if (s->id != 0) {
      remove_stream(exec_ctx, t, s->id,
                    removal_error(GRPC_ERROR_REF(error), s, "Stream removed"));
    }
    GRPC_CHTTP2_STREAM_UNREF(exec_ctx, s, "chttp2");
  }
  GRPC_ERROR_UNREF(error);
}

static void close_from_api(grpc_exec_ctx *exec_ctx, grpc_chttp2_transport *t,
                           grpc_chttp2_stream *s, grpc_error *error) {
  grpc_slice hdr;
  grpc_slice status_hdr;
  grpc_slice message_pfx;
  uint8_t *p;
  uint32_t len = 0;
  grpc_status_code grpc_status;
  grpc_chttp2_error_code http_error;
  status_codes_from_error(error, s->deadline, &http_error, &grpc_status);

  GPR_ASSERT(grpc_status >= 0 && (int)grpc_status < 100);

  if (s->id != 0 && !t->is_client) {
    /* Hand roll a header block.
       This is unnecessarily ugly - at some point we should find a more
       elegant
       solution.
       It's complicated by the fact that our send machinery would be dead by
       the
       time we got around to sending this, so instead we ignore HPACK
       compression
       and just write the uncompressed bytes onto the wire. */
    status_hdr = grpc_slice_malloc(15 + (grpc_status >= 10));
    p = GPR_SLICE_START_PTR(status_hdr);
    *p++ = 0x40; /* literal header */
    *p++ = 11;   /* len(grpc-status) */
    *p++ = 'g';
    *p++ = 'r';
    *p++ = 'p';
    *p++ = 'c';
    *p++ = '-';
    *p++ = 's';
    *p++ = 't';
    *p++ = 'a';
    *p++ = 't';
    *p++ = 'u';
    *p++ = 's';
    if (grpc_status < 10) {
      *p++ = 1;
      *p++ = (uint8_t)('0' + grpc_status);
    } else {
      *p++ = 2;
      *p++ = (uint8_t)('0' + (grpc_status / 10));
      *p++ = (uint8_t)('0' + (grpc_status % 10));
    }
    GPR_ASSERT(p == GPR_SLICE_END_PTR(status_hdr));
    len += (uint32_t)GPR_SLICE_LENGTH(status_hdr);

    const char *optional_message =
        grpc_error_get_str(error, GRPC_ERROR_STR_GRPC_MESSAGE);

    if (optional_message != NULL) {
      size_t msg_len = strlen(optional_message);
      GPR_ASSERT(msg_len < 127);
      message_pfx = grpc_slice_malloc(15);
      p = GPR_SLICE_START_PTR(message_pfx);
      *p++ = 0x40;
      *p++ = 12; /* len(grpc-message) */
      *p++ = 'g';
      *p++ = 'r';
      *p++ = 'p';
      *p++ = 'c';
      *p++ = '-';
      *p++ = 'm';
      *p++ = 'e';
      *p++ = 's';
      *p++ = 's';
      *p++ = 'a';
      *p++ = 'g';
      *p++ = 'e';
      *p++ = (uint8_t)msg_len;
      GPR_ASSERT(p == GPR_SLICE_END_PTR(message_pfx));
      len += (uint32_t)GPR_SLICE_LENGTH(message_pfx);
      len += (uint32_t)msg_len;
    }

    hdr = grpc_slice_malloc(9);
    p = GPR_SLICE_START_PTR(hdr);
    *p++ = (uint8_t)(len >> 16);
    *p++ = (uint8_t)(len >> 8);
    *p++ = (uint8_t)(len);
    *p++ = GRPC_CHTTP2_FRAME_HEADER;
    *p++ = GRPC_CHTTP2_DATA_FLAG_END_STREAM | GRPC_CHTTP2_DATA_FLAG_END_HEADERS;
    *p++ = (uint8_t)(s->id >> 24);
    *p++ = (uint8_t)(s->id >> 16);
    *p++ = (uint8_t)(s->id >> 8);
    *p++ = (uint8_t)(s->id);
    GPR_ASSERT(p == GPR_SLICE_END_PTR(hdr));

    grpc_slice_buffer_add(&t->qbuf, hdr);
    grpc_slice_buffer_add(&t->qbuf, status_hdr);
    if (optional_message) {
      grpc_slice_buffer_add(&t->qbuf, message_pfx);
      grpc_slice_buffer_add(&t->qbuf,
                            grpc_slice_from_copied_string(optional_message));
    }
    grpc_slice_buffer_add(
        &t->qbuf, grpc_chttp2_rst_stream_create(s->id, GRPC_CHTTP2_NO_ERROR,
                                                &s->stats.outgoing));
  }

  const char *msg = grpc_error_get_str(error, GRPC_ERROR_STR_GRPC_MESSAGE);
  bool free_msg = false;
  if (msg == NULL) {
    free_msg = true;
    msg = grpc_error_string(error);
  }
  grpc_slice msg_slice = grpc_slice_from_copied_string(msg);
  grpc_chttp2_fake_status(exec_ctx, t, s, grpc_status, &msg_slice);
  if (free_msg) grpc_error_free_string(msg);

  grpc_chttp2_mark_stream_closed(exec_ctx, t, s, 1, 1, error);
  grpc_chttp2_initiate_write(exec_ctx, t, false, "close_from_api");
}

typedef struct {
  grpc_exec_ctx *exec_ctx;
  grpc_error *error;
  grpc_chttp2_transport *t;
} cancel_stream_cb_args;

static void cancel_stream_cb(void *user_data, uint32_t key, void *stream) {
  cancel_stream_cb_args *args = user_data;
  grpc_chttp2_stream *s = stream;
  grpc_chttp2_cancel_stream(args->exec_ctx, args->t, s,
                            GRPC_ERROR_REF(args->error));
}

static void end_all_the_calls(grpc_exec_ctx *exec_ctx, grpc_chttp2_transport *t,
                              grpc_error *error) {
  cancel_stream_cb_args args = {exec_ctx, error, t};
  grpc_chttp2_stream_map_for_each(&t->stream_map, cancel_stream_cb, &args);
  GRPC_ERROR_UNREF(error);
}

/** update window from a settings change */
typedef struct {
  grpc_chttp2_transport *t;
  grpc_exec_ctx *exec_ctx;
} update_global_window_args;

static void update_global_window(void *args, uint32_t id, void *stream) {
  update_global_window_args *a = args;
  grpc_chttp2_transport *t = a->t;
  grpc_chttp2_stream *s = stream;
  int was_zero;
  int is_zero;
  int64_t initial_window_update = t->initial_window_update;

  if (initial_window_update > 0) {
    was_zero = s->outgoing_window <= 0;
    GRPC_CHTTP2_FLOW_CREDIT_STREAM("settings", t, s, outgoing_window,
                                   initial_window_update);
    is_zero = s->outgoing_window <= 0;

    if (was_zero && !is_zero) {
      grpc_chttp2_become_writable(a->exec_ctx, t, s, true,
                                  "update_global_window");
    }
  } else {
    GRPC_CHTTP2_FLOW_DEBIT_STREAM("settings", t, s, outgoing_window,
                                  -initial_window_update);
  }
}

/*******************************************************************************
 * INPUT PROCESSING - PARSING
 */

static void read_action_begin(grpc_exec_ctx *exec_ctx, void *tp,
                              grpc_error *error) {
  /* Control flow:
     reading_action_locked ->
       (parse_unlocked -> post_parse_locked)? ->
       post_reading_action_locked */
  GPR_TIMER_BEGIN("reading_action", 0);
  grpc_chttp2_transport *t = tp;
  grpc_combiner_execute(exec_ctx, t->combiner, &t->read_action_locked,
                        GRPC_ERROR_REF(error), false);
  GPR_TIMER_END("reading_action", 0);
}

static grpc_error *try_http_parsing(grpc_exec_ctx *exec_ctx,
                                    grpc_chttp2_transport *t) {
  grpc_http_parser parser;
  size_t i = 0;
  grpc_error *error = GRPC_ERROR_NONE;
  grpc_http_response response;
  memset(&response, 0, sizeof(response));

  grpc_http_parser_init(&parser, GRPC_HTTP_RESPONSE, &response);

  grpc_error *parse_error = GRPC_ERROR_NONE;
  for (; i < t->read_buffer.count && parse_error == GRPC_ERROR_NONE; i++) {
    parse_error =
        grpc_http_parser_parse(&parser, t->read_buffer.slices[i], NULL);
  }
  if (parse_error == GRPC_ERROR_NONE &&
      (parse_error = grpc_http_parser_eof(&parser)) == GRPC_ERROR_NONE) {
    error = grpc_error_set_int(
        GRPC_ERROR_CREATE("Trying to connect an http1.x server"),
        GRPC_ERROR_INT_HTTP_STATUS, response.status);
  }
  GRPC_ERROR_UNREF(parse_error);

  grpc_http_parser_destroy(&parser);
  grpc_http_response_destroy(&response);
  return error;
}

static void read_action_locked(grpc_exec_ctx *exec_ctx, void *tp,
                               grpc_error *error) {
  GPR_TIMER_BEGIN("reading_action_locked", 0);

  grpc_chttp2_transport *t = tp;

  GRPC_ERROR_REF(error);

  grpc_error *err = error;
  if (err != GRPC_ERROR_NONE) {
    err = grpc_error_set_int(
        GRPC_ERROR_CREATE_REFERENCING("Endpoint read failed", &err, 1),
        GRPC_ERROR_INT_OCCURRED_DURING_WRITE, t->write_state);
  }
  GPR_SWAP(grpc_error *, err, error);
  GRPC_ERROR_UNREF(err);
  if (!t->closed) {
    GPR_TIMER_BEGIN("reading_action.parse", 0);
    size_t i = 0;
    grpc_error *errors[3] = {GRPC_ERROR_REF(error), GRPC_ERROR_NONE,
                             GRPC_ERROR_NONE};
    for (; i < t->read_buffer.count && errors[1] == GRPC_ERROR_NONE; i++) {
      errors[1] =
          grpc_chttp2_perform_read(exec_ctx, t, t->read_buffer.slices[i]);
    };
    if (errors[1] != GRPC_ERROR_NONE) {
      errors[2] = try_http_parsing(exec_ctx, t);
      GRPC_ERROR_UNREF(error);
      error = GRPC_ERROR_CREATE_REFERENCING("Failed parsing HTTP/2", errors,
                                            GPR_ARRAY_SIZE(errors));
    }
    for (i = 0; i < GPR_ARRAY_SIZE(errors); i++) {
      GRPC_ERROR_UNREF(errors[i]);
    }
    GPR_TIMER_END("reading_action.parse", 0);

    GPR_TIMER_BEGIN("post_parse_locked", 0);
    if (t->initial_window_update != 0) {
      update_global_window_args args = {t, exec_ctx};
      grpc_chttp2_stream_map_for_each(&t->stream_map, update_global_window,
                                      &args);
      t->initial_window_update = 0;
    }
    /* handle higher level things */
    if (t->incoming_window < t->connection_window_target * 3 / 4) {
      int64_t announce_bytes = t->connection_window_target - t->incoming_window;
      GRPC_CHTTP2_FLOW_CREDIT_TRANSPORT("parsed", t, announce_incoming_window,
                                        announce_bytes);
      GRPC_CHTTP2_FLOW_CREDIT_TRANSPORT("parsed", t, incoming_window,
                                        announce_bytes);
      grpc_chttp2_initiate_write(exec_ctx, t, false, "global incoming window");
    }

    GPR_TIMER_END("post_parse_locked", 0);
  }

  GPR_TIMER_BEGIN("post_reading_action_locked", 0);
  bool keep_reading = false;
  if (error == GRPC_ERROR_NONE && t->closed) {
    error = GRPC_ERROR_CREATE("Transport closed");
  }
  if (error != GRPC_ERROR_NONE) {
    close_transport_locked(exec_ctx, t, GRPC_ERROR_REF(error));
    t->endpoint_reading = 0;
  } else if (!t->closed) {
    keep_reading = true;
    GRPC_CHTTP2_REF_TRANSPORT(t, "keep_reading");
  }
  grpc_slice_buffer_reset_and_unref(&t->read_buffer);

  if (keep_reading) {
    grpc_endpoint_read(exec_ctx, t->ep, &t->read_buffer, &t->read_action_begin);
    GRPC_CHTTP2_UNREF_TRANSPORT(exec_ctx, t, "keep_reading");
  } else {
    GRPC_CHTTP2_UNREF_TRANSPORT(exec_ctx, t, "reading_action");
  }

  GPR_TIMER_END("post_reading_action_locked", 0);

  GRPC_ERROR_UNREF(error);

  GPR_TIMER_END("reading_action_locked", 0);
}

/*******************************************************************************
 * CALLBACK LOOP
 */

static void connectivity_state_set(grpc_exec_ctx *exec_ctx,
                                   grpc_chttp2_transport *t,
                                   grpc_connectivity_state state,
                                   grpc_error *error, const char *reason) {
  GRPC_CHTTP2_IF_TRACING(
      gpr_log(GPR_DEBUG, "set connectivity_state=%d", state));
  grpc_connectivity_state_set(exec_ctx, &t->channel_callback.state_tracker,
                              state, error, reason);
}

/*******************************************************************************
 * POLLSET STUFF
 */

static void set_pollset(grpc_exec_ctx *exec_ctx, grpc_transport *gt,
                        grpc_stream *gs, grpc_pollset *pollset) {
  grpc_chttp2_transport *t = (grpc_chttp2_transport *)gt;
  grpc_endpoint_add_to_pollset(exec_ctx, t->ep, pollset);
}

static void set_pollset_set(grpc_exec_ctx *exec_ctx, grpc_transport *gt,
                            grpc_stream *gs, grpc_pollset_set *pollset_set) {
  grpc_chttp2_transport *t = (grpc_chttp2_transport *)gt;
  grpc_endpoint_add_to_pollset_set(exec_ctx, t->ep, pollset_set);
}

/*******************************************************************************
 * BYTE STREAM
 */

static void incoming_byte_stream_unref(grpc_exec_ctx *exec_ctx,
                                       grpc_chttp2_incoming_byte_stream *bs) {
  if (gpr_unref(&bs->refs)) {
    GRPC_ERROR_UNREF(bs->error);
    grpc_slice_buffer_destroy(&bs->slices);
    gpr_mu_destroy(&bs->slice_mu);
    gpr_free(bs);
  }
}

static void incoming_byte_stream_update_flow_control(grpc_exec_ctx *exec_ctx,
                                                     grpc_chttp2_transport *t,
                                                     grpc_chttp2_stream *s,
                                                     size_t max_size_hint,
                                                     size_t have_already) {
  uint32_t max_recv_bytes;

  /* clamp max recv hint to an allowable size */
  if (max_size_hint >= UINT32_MAX - t->stream_lookahead) {
    max_recv_bytes = UINT32_MAX - t->stream_lookahead;
  } else {
    max_recv_bytes = (uint32_t)max_size_hint;
  }

  /* account for bytes already received but unknown to higher layers */
  if (max_recv_bytes >= have_already) {
    max_recv_bytes -= (uint32_t)have_already;
  } else {
    max_recv_bytes = 0;
  }

  /* add some small lookahead to keep pipelines flowing */
  GPR_ASSERT(max_recv_bytes <= UINT32_MAX - t->stream_lookahead);
  max_recv_bytes += t->stream_lookahead;
  if (s->max_recv_bytes < max_recv_bytes) {
    uint32_t add_max_recv_bytes = max_recv_bytes - s->max_recv_bytes;
    bool new_window_write_is_covered_by_poller =
        s->max_recv_bytes < have_already;
    GRPC_CHTTP2_FLOW_CREDIT_STREAM("op", t, s, max_recv_bytes,
                                   add_max_recv_bytes);
    GRPC_CHTTP2_FLOW_CREDIT_STREAM("op", t, s, incoming_window,
                                   add_max_recv_bytes);
    GRPC_CHTTP2_FLOW_CREDIT_STREAM("op", t, s, announce_window,
                                   add_max_recv_bytes);
    grpc_chttp2_become_writable(exec_ctx, t, s,
                                new_window_write_is_covered_by_poller,
                                "read_incoming_stream");
  }
}

static void incoming_byte_stream_next_locked(grpc_exec_ctx *exec_ctx,
                                             void *argp,
                                             grpc_error *error_ignored) {
  grpc_chttp2_incoming_byte_stream *bs = argp;
  grpc_chttp2_transport *t = bs->transport;
  grpc_chttp2_stream *s = bs->stream;

  if (bs->is_tail) {
    gpr_mu_lock(&bs->slice_mu);
    size_t cur_length = bs->slices.length;
    gpr_mu_unlock(&bs->slice_mu);
    incoming_byte_stream_update_flow_control(
        exec_ctx, t, s, bs->next_action.max_size_hint, cur_length);
  }
  gpr_mu_lock(&bs->slice_mu);
  if (bs->slices.count > 0) {
    *bs->next_action.slice = grpc_slice_buffer_take_first(&bs->slices);
    grpc_closure_run(exec_ctx, bs->next_action.on_complete, GRPC_ERROR_NONE);
  } else if (bs->error != GRPC_ERROR_NONE) {
    grpc_closure_run(exec_ctx, bs->next_action.on_complete,
                     GRPC_ERROR_REF(bs->error));
  } else {
    bs->on_next = bs->next_action.on_complete;
    bs->next = bs->next_action.slice;
  }
  gpr_mu_unlock(&bs->slice_mu);
  incoming_byte_stream_unref(exec_ctx, bs);
}

static int incoming_byte_stream_next(grpc_exec_ctx *exec_ctx,
                                     grpc_byte_stream *byte_stream,
                                     grpc_slice *slice, size_t max_size_hint,
                                     grpc_closure *on_complete) {
  GPR_TIMER_BEGIN("incoming_byte_stream_next", 0);
  grpc_chttp2_incoming_byte_stream *bs =
      (grpc_chttp2_incoming_byte_stream *)byte_stream;
  gpr_ref(&bs->refs);
  bs->next_action.slice = slice;
  bs->next_action.max_size_hint = max_size_hint;
  bs->next_action.on_complete = on_complete;
  grpc_closure_init(&bs->next_action.closure, incoming_byte_stream_next_locked,
                    bs);
  grpc_combiner_execute(exec_ctx, bs->transport->combiner,
                        &bs->next_action.closure, GRPC_ERROR_NONE, false);
  GPR_TIMER_END("incoming_byte_stream_next", 0);
  return 0;
}

static void incoming_byte_stream_destroy(grpc_exec_ctx *exec_ctx,
                                         grpc_byte_stream *byte_stream);

static void incoming_byte_stream_destroy_locked(grpc_exec_ctx *exec_ctx,
                                                void *byte_stream,
                                                grpc_error *error_ignored) {
  grpc_chttp2_incoming_byte_stream *bs = byte_stream;
  GPR_ASSERT(bs->base.destroy == incoming_byte_stream_destroy);
  decrement_active_streams_locked(exec_ctx, bs->transport, bs->stream);
  incoming_byte_stream_unref(exec_ctx, bs);
}

static void incoming_byte_stream_destroy(grpc_exec_ctx *exec_ctx,
                                         grpc_byte_stream *byte_stream) {
  GPR_TIMER_BEGIN("incoming_byte_stream_destroy", 0);
  grpc_chttp2_incoming_byte_stream *bs =
      (grpc_chttp2_incoming_byte_stream *)byte_stream;
  grpc_closure_init(&bs->destroy_action, incoming_byte_stream_destroy_locked,
                    bs);
  grpc_combiner_execute(exec_ctx, bs->transport->combiner, &bs->destroy_action,
                        GRPC_ERROR_NONE, false);
  GPR_TIMER_END("incoming_byte_stream_destroy", 0);
}

static void incoming_byte_stream_publish_error(
    grpc_exec_ctx *exec_ctx, grpc_chttp2_incoming_byte_stream *bs,
    grpc_error *error) {
  GPR_ASSERT(error != GRPC_ERROR_NONE);
  grpc_exec_ctx_sched(exec_ctx, bs->on_next, GRPC_ERROR_REF(error), NULL);
  bs->on_next = NULL;
  GRPC_ERROR_UNREF(bs->error);
  bs->error = error;
}

void grpc_chttp2_incoming_byte_stream_push(grpc_exec_ctx *exec_ctx,
                                           grpc_chttp2_incoming_byte_stream *bs,
                                           grpc_slice slice) {
  gpr_mu_lock(&bs->slice_mu);
  if (bs->remaining_bytes < GPR_SLICE_LENGTH(slice)) {
    incoming_byte_stream_publish_error(
        exec_ctx, bs, GRPC_ERROR_CREATE("Too many bytes in stream"));
  } else {
    bs->remaining_bytes -= (uint32_t)GPR_SLICE_LENGTH(slice);
    if (bs->on_next != NULL) {
      *bs->next = slice;
      grpc_exec_ctx_sched(exec_ctx, bs->on_next, GRPC_ERROR_NONE, NULL);
      bs->on_next = NULL;
    } else {
      grpc_slice_buffer_add(&bs->slices, slice);
    }
  }
  gpr_mu_unlock(&bs->slice_mu);
}

void grpc_chttp2_incoming_byte_stream_finished(
    grpc_exec_ctx *exec_ctx, grpc_chttp2_incoming_byte_stream *bs,
    grpc_error *error) {
  if (error == GRPC_ERROR_NONE) {
    gpr_mu_lock(&bs->slice_mu);
    if (bs->remaining_bytes != 0) {
      error = GRPC_ERROR_CREATE("Truncated message");
    }
    gpr_mu_unlock(&bs->slice_mu);
  }
  if (error != GRPC_ERROR_NONE) {
    incoming_byte_stream_publish_error(exec_ctx, bs, error);
  }
  incoming_byte_stream_unref(exec_ctx, bs);
}

grpc_chttp2_incoming_byte_stream *grpc_chttp2_incoming_byte_stream_create(
    grpc_exec_ctx *exec_ctx, grpc_chttp2_transport *t, grpc_chttp2_stream *s,
    uint32_t frame_size, uint32_t flags) {
  grpc_chttp2_incoming_byte_stream *incoming_byte_stream =
      gpr_malloc(sizeof(*incoming_byte_stream));
  incoming_byte_stream->base.length = frame_size;
  incoming_byte_stream->remaining_bytes = frame_size;
  incoming_byte_stream->base.flags = flags;
  incoming_byte_stream->base.next = incoming_byte_stream_next;
  incoming_byte_stream->base.destroy = incoming_byte_stream_destroy;
  gpr_mu_init(&incoming_byte_stream->slice_mu);
  gpr_ref_init(&incoming_byte_stream->refs, 2);
  incoming_byte_stream->next_message = NULL;
  incoming_byte_stream->transport = t;
  incoming_byte_stream->stream = s;
  gpr_ref(&incoming_byte_stream->stream->active_streams);
  grpc_slice_buffer_init(&incoming_byte_stream->slices);
  incoming_byte_stream->on_next = NULL;
  incoming_byte_stream->is_tail = 1;
  incoming_byte_stream->error = GRPC_ERROR_NONE;
  grpc_chttp2_incoming_frame_queue *q = &s->incoming_frames;
  if (q->head == NULL) {
    q->head = incoming_byte_stream;
  } else {
    q->tail->is_tail = 0;
    q->tail->next_message = incoming_byte_stream;
  }
  q->tail = incoming_byte_stream;
  grpc_chttp2_maybe_complete_recv_message(exec_ctx, t, s);
  return incoming_byte_stream;
}

/*******************************************************************************
 * RESOURCE QUOTAS
 */

static void post_benign_reclaimer(grpc_exec_ctx *exec_ctx,
                                  grpc_chttp2_transport *t) {
  if (!t->benign_reclaimer_registered) {
    t->benign_reclaimer_registered = true;
    GRPC_CHTTP2_REF_TRANSPORT(t, "benign_reclaimer");
    grpc_resource_user_post_reclaimer(exec_ctx,
                                      grpc_endpoint_get_resource_user(t->ep),
                                      false, &t->benign_reclaimer);
  }
}

static void post_destructive_reclaimer(grpc_exec_ctx *exec_ctx,
                                       grpc_chttp2_transport *t) {
  if (!t->destructive_reclaimer_registered) {
    t->destructive_reclaimer_registered = true;
    GRPC_CHTTP2_REF_TRANSPORT(t, "destructive_reclaimer");
    grpc_resource_user_post_reclaimer(exec_ctx,
                                      grpc_endpoint_get_resource_user(t->ep),
                                      true, &t->destructive_reclaimer);
  }
}

static void benign_reclaimer(grpc_exec_ctx *exec_ctx, void *arg,
                             grpc_error *error) {
  grpc_chttp2_transport *t = arg;
  grpc_combiner_execute(exec_ctx, t->combiner, &t->benign_reclaimer_locked,
                        GRPC_ERROR_REF(error), false);
}

static void destructive_reclaimer(grpc_exec_ctx *exec_ctx, void *arg,
                                  grpc_error *error) {
  grpc_chttp2_transport *t = arg;
  grpc_combiner_execute(exec_ctx, t->combiner, &t->destructive_reclaimer_locked,
                        GRPC_ERROR_REF(error), false);
}

static void benign_reclaimer_locked(grpc_exec_ctx *exec_ctx, void *arg,
                                    grpc_error *error) {
  grpc_chttp2_transport *t = arg;
  if (error == GRPC_ERROR_NONE &&
      grpc_chttp2_stream_map_size(&t->stream_map) == 0) {
    /* Channel with no active streams: send a goaway to try and make it
     * disconnect cleanly */
    if (grpc_resource_quota_trace) {
      gpr_log(GPR_DEBUG, "HTTP2: %s - send goaway to free memory",
              t->peer_string);
    }
    send_goaway(exec_ctx, t, GRPC_CHTTP2_ENHANCE_YOUR_CALM,
                grpc_slice_from_static_string("Buffers full"));
  } else if (error == GRPC_ERROR_NONE && grpc_resource_quota_trace) {
    gpr_log(GPR_DEBUG,
            "HTTP2: %s - skip benign reclamation, there are still %" PRIdPTR
            " streams",
            t->peer_string, grpc_chttp2_stream_map_size(&t->stream_map));
  }
  t->benign_reclaimer_registered = false;
  if (error != GRPC_ERROR_CANCELLED) {
    grpc_resource_user_finish_reclamation(
        exec_ctx, grpc_endpoint_get_resource_user(t->ep));
  }
  GRPC_CHTTP2_UNREF_TRANSPORT(exec_ctx, t, "benign_reclaimer");
}

static void destructive_reclaimer_locked(grpc_exec_ctx *exec_ctx, void *arg,
                                         grpc_error *error) {
  grpc_chttp2_transport *t = arg;
  size_t n = grpc_chttp2_stream_map_size(&t->stream_map);
  t->destructive_reclaimer_registered = false;
  if (error == GRPC_ERROR_NONE && n > 0) {
    grpc_chttp2_stream *s = grpc_chttp2_stream_map_rand(&t->stream_map);
    if (grpc_resource_quota_trace) {
      gpr_log(GPR_DEBUG, "HTTP2: %s - abandon stream id %d", t->peer_string,
              s->id);
    }
    grpc_chttp2_cancel_stream(
        exec_ctx, t, s, grpc_error_set_int(GRPC_ERROR_CREATE("Buffers full"),
                                           GRPC_ERROR_INT_HTTP2_ERROR,
                                           GRPC_CHTTP2_ENHANCE_YOUR_CALM));
    if (n > 1) {
      /* Since we cancel one stream per destructive reclaimation, if
         there are more streams left, we can immediately post a new
         reclaimer in case the resource quota needs to free more
         memory */
      post_destructive_reclaimer(exec_ctx, t);
    }
  }
  if (error != GRPC_ERROR_CANCELLED) {
    grpc_resource_user_finish_reclamation(
        exec_ctx, grpc_endpoint_get_resource_user(t->ep));
  }
  GRPC_CHTTP2_UNREF_TRANSPORT(exec_ctx, t, "destructive_reclaimer");
}

/*******************************************************************************
 * TRACING
 */

static char *format_flowctl_context_var(const char *context, const char *var,
                                        int64_t val, uint32_t id) {
  char *name;
  if (context == NULL) {
    name = gpr_strdup(var);
  } else if (0 == strcmp(context, "t")) {
    GPR_ASSERT(id == 0);
    gpr_asprintf(&name, "TRANSPORT:%s", var);
  } else if (0 == strcmp(context, "s")) {
    GPR_ASSERT(id != 0);
    gpr_asprintf(&name, "STREAM[%d]:%s", id, var);
  } else {
    gpr_asprintf(&name, "BAD_CONTEXT[%s][%d]:%s", context, id, var);
  }
  char *name_fld = gpr_leftpad(name, ' ', 64);
  char *value;
  gpr_asprintf(&value, "%" PRId64, val);
  char *value_fld = gpr_leftpad(value, ' ', 8);
  char *result;
  gpr_asprintf(&result, "%s %s", name_fld, value_fld);
  gpr_free(name);
  gpr_free(name_fld);
  gpr_free(value);
  gpr_free(value_fld);
  return result;
}

void grpc_chttp2_flowctl_trace(const char *file, int line, const char *phase,
                               grpc_chttp2_flowctl_op op, const char *context1,
                               const char *var1, const char *context2,
                               const char *var2, int is_client,
                               uint32_t stream_id, int64_t val1, int64_t val2) {
  char *tmp_phase;
  char *label1 = format_flowctl_context_var(context1, var1, val1, stream_id);
  char *label2 = format_flowctl_context_var(context2, var2, val2, stream_id);
  char *clisvr = is_client ? "client" : "server";
  char *prefix;

  tmp_phase = gpr_leftpad(phase, ' ', 8);
  gpr_asprintf(&prefix, "FLOW %s: %s ", tmp_phase, clisvr);
  gpr_free(tmp_phase);

  switch (op) {
    case GRPC_CHTTP2_FLOWCTL_MOVE:
      if (val2 != 0) {
        gpr_log(file, line, GPR_LOG_SEVERITY_DEBUG,
                "%sMOVE   %s <- %s giving %" PRId64, prefix, label1, label2,
                val1 + val2);
      }
      break;
    case GRPC_CHTTP2_FLOWCTL_CREDIT:
      GPR_ASSERT(val2 >= 0);
      if (val2 != 0) {
        gpr_log(file, line, GPR_LOG_SEVERITY_DEBUG,
                "%sCREDIT %s by %s giving %" PRId64, prefix, label1, label2,
                val1 + val2);
      }
      break;
    case GRPC_CHTTP2_FLOWCTL_DEBIT:
      GPR_ASSERT(val2 >= 0);
      if (val2 != 0) {
        gpr_log(file, line, GPR_LOG_SEVERITY_DEBUG,
                "%sDEBIT  %s by %s giving %" PRId64, prefix, label1, label2,
                val1 - val2);
      }
      break;
  }

  gpr_free(label1);
  gpr_free(label2);
  gpr_free(prefix);
}

/*******************************************************************************
 * INTEGRATION GLUE
 */

static char *chttp2_get_peer(grpc_exec_ctx *exec_ctx, grpc_transport *t) {
  return gpr_strdup(((grpc_chttp2_transport *)t)->peer_string);
}

static const grpc_transport_vtable vtable = {sizeof(grpc_chttp2_stream),
                                             "chttp2",
                                             init_stream,
                                             set_pollset,
                                             set_pollset_set,
                                             perform_stream_op,
                                             perform_transport_op,
                                             destroy_stream,
                                             destroy_transport,
                                             chttp2_get_peer};

grpc_transport *grpc_create_chttp2_transport(
    grpc_exec_ctx *exec_ctx, const grpc_channel_args *channel_args,
    grpc_endpoint *ep, int is_client) {
  grpc_chttp2_transport *t = gpr_malloc(sizeof(grpc_chttp2_transport));
  init_transport(exec_ctx, t, channel_args, ep, is_client != 0);
  return &t->base;
}

void grpc_chttp2_transport_start_reading(grpc_exec_ctx *exec_ctx,
                                         grpc_transport *transport,
                                         grpc_slice_buffer *read_buffer) {
  grpc_chttp2_transport *t = (grpc_chttp2_transport *)transport;
  GRPC_CHTTP2_REF_TRANSPORT(
      t, "reading_action"); /* matches unref inside reading_action */
  if (read_buffer != NULL) {
    grpc_slice_buffer_move_into(read_buffer, &t->read_buffer);
    gpr_free(read_buffer);
  }
  read_action_begin(exec_ctx, t, GRPC_ERROR_NONE);
}<|MERGE_RESOLUTION|>--- conflicted
+++ resolved
@@ -886,7 +886,7 @@
                                      grpc_chttp2_stream *s) {
   s->fetched_send_message_length +=
       (uint32_t)GPR_SLICE_LENGTH(s->fetching_slice);
-  gpr_slice_buffer_add(&s->flow_controlled_buffer, s->fetching_slice);
+  grpc_slice_buffer_add(&s->flow_controlled_buffer, s->fetching_slice);
   if (s->id != 0) {
     grpc_chttp2_become_writable(exec_ctx, t, s, true, "op.send_message");
   }
@@ -927,25 +927,6 @@
                                      &s->complete_fetch)) {
       add_fetched_slice_locked(exec_ctx, t, s);
     }
-<<<<<<< HEAD
-    s->fetching_send_message = NULL;
-  } else if (grpc_byte_stream_next(exec_ctx, s->fetching_send_message,
-                                   &s->fetching_slice, UINT32_MAX,
-                                   &s->complete_fetch)) {
-    add_fetched_slice_locked(exec_ctx, t, s);
-  }
-}
-
-static void add_fetched_slice_locked(grpc_exec_ctx *exec_ctx,
-                                     grpc_chttp2_transport *t,
-                                     grpc_chttp2_stream *s) {
-  s->fetched_send_message_length +=
-      (uint32_t)GPR_SLICE_LENGTH(s->fetching_slice);
-  grpc_slice_buffer_add(&s->flow_controlled_buffer, s->fetching_slice);
-  if (s->id != 0) {
-    grpc_chttp2_become_writable(exec_ctx, t, s, true, "op.send_message");
-=======
->>>>>>> 3d357d90
   }
 }
 
