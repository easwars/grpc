/*
 *
 * Copyright 2015 gRPC authors.
 *
 * Licensed under the Apache License, Version 2.0 (the "License");
 * you may not use this file except in compliance with the License.
 * You may obtain a copy of the License at
 *
 *     http://www.apache.org/licenses/LICENSE-2.0
 *
 * Unless required by applicable law or agreed to in writing, software
 * distributed under the License is distributed on an "AS IS" BASIS,
 * WITHOUT WARRANTIES OR CONDITIONS OF ANY KIND, either express or implied.
 * See the License for the specific language governing permissions and
 * limitations under the License.
 *
 */

#ifndef GRPC_CORE_EXT_TRANSPORT_CHTTP2_TRANSPORT_INTERNAL_H
#define GRPC_CORE_EXT_TRANSPORT_CHTTP2_TRANSPORT_INTERNAL_H

#include <assert.h>
#include <stdbool.h>

#include "src/core/ext/transport/chttp2/transport/frame.h"
#include "src/core/ext/transport/chttp2/transport/frame_data.h"
#include "src/core/ext/transport/chttp2/transport/frame_goaway.h"
#include "src/core/ext/transport/chttp2/transport/frame_ping.h"
#include "src/core/ext/transport/chttp2/transport/frame_rst_stream.h"
#include "src/core/ext/transport/chttp2/transport/frame_settings.h"
#include "src/core/ext/transport/chttp2/transport/frame_window_update.h"
#include "src/core/ext/transport/chttp2/transport/hpack_encoder.h"
#include "src/core/ext/transport/chttp2/transport/hpack_parser.h"
#include "src/core/ext/transport/chttp2/transport/incoming_metadata.h"
#include "src/core/ext/transport/chttp2/transport/stream_map.h"
#include "src/core/lib/compression/stream_compression.h"
#include "src/core/lib/iomgr/combiner.h"
#include "src/core/lib/iomgr/endpoint.h"
#include "src/core/lib/iomgr/timer.h"
#include "src/core/lib/transport/bdp_estimator.h"
#include "src/core/lib/transport/connectivity_state.h"
#include "src/core/lib/transport/pid_controller.h"
#include "src/core/lib/transport/transport_impl.h"

/* streams are kept in various linked lists depending on what things need to
   happen to them... this enum labels each list */
typedef enum {
  GRPC_CHTTP2_LIST_WRITABLE,
  GRPC_CHTTP2_LIST_WRITING,
  GRPC_CHTTP2_LIST_STALLED_BY_TRANSPORT,
  GRPC_CHTTP2_LIST_STALLED_BY_STREAM,
  /** streams that are waiting to start because there are too many concurrent
      streams on the connection */
  GRPC_CHTTP2_LIST_WAITING_FOR_CONCURRENCY,
  STREAM_LIST_COUNT /* must be last */
} grpc_chttp2_stream_list_id;

typedef enum {
  GRPC_CHTTP2_WRITE_STATE_IDLE,
  GRPC_CHTTP2_WRITE_STATE_WRITING,
  GRPC_CHTTP2_WRITE_STATE_WRITING_WITH_MORE,
} grpc_chttp2_write_state;

typedef enum {
  GRPC_CHTTP2_PING_ON_NEXT_WRITE = 0,
  GRPC_CHTTP2_PING_BEFORE_TRANSPORT_WINDOW_UPDATE,
  GRPC_CHTTP2_PING_TYPE_COUNT /* must be last */
} grpc_chttp2_ping_type;

typedef enum {
  GRPC_CHTTP2_OPTIMIZE_FOR_LATENCY,
  GRPC_CHTTP2_OPTIMIZE_FOR_THROUGHPUT,
} grpc_chttp2_optimization_target;

typedef enum {
  GRPC_CHTTP2_PCL_INITIATE = 0,
  GRPC_CHTTP2_PCL_NEXT,
  GRPC_CHTTP2_PCL_INFLIGHT,
  GRPC_CHTTP2_PCL_COUNT /* must be last */
} grpc_chttp2_ping_closure_list;

typedef enum {
  GRPC_CHTTP2_INITIATE_WRITE_INITIAL_WRITE,
  GRPC_CHTTP2_INITIATE_WRITE_START_NEW_STREAM,
  GRPC_CHTTP2_INITIATE_WRITE_SEND_MESSAGE,
  GRPC_CHTTP2_INITIATE_WRITE_SEND_INITIAL_METADATA,
  GRPC_CHTTP2_INITIATE_WRITE_SEND_TRAILING_METADATA,
  GRPC_CHTTP2_INITIATE_WRITE_RETRY_SEND_PING,
  GRPC_CHTTP2_INITIATE_WRITE_CONTINUE_PINGS,
  GRPC_CHTTP2_INITIATE_WRITE_GOAWAY_SENT,
  GRPC_CHTTP2_INITIATE_WRITE_RST_STREAM,
  GRPC_CHTTP2_INITIATE_WRITE_CLOSE_FROM_API,
  GRPC_CHTTP2_INITIATE_WRITE_STREAM_FLOW_CONTROL,
  GRPC_CHTTP2_INITIATE_WRITE_TRANSPORT_FLOW_CONTROL,
  GRPC_CHTTP2_INITIATE_WRITE_SEND_SETTINGS,
  GRPC_CHTTP2_INITIATE_WRITE_BDP_ESTIMATOR_PING,
  GRPC_CHTTP2_INITIATE_WRITE_FLOW_CONTROL_UNSTALLED_BY_SETTING,
  GRPC_CHTTP2_INITIATE_WRITE_FLOW_CONTROL_UNSTALLED_BY_UPDATE,
  GRPC_CHTTP2_INITIATE_WRITE_APPLICATION_PING,
  GRPC_CHTTP2_INITIATE_WRITE_KEEPALIVE_PING,
  GRPC_CHTTP2_INITIATE_WRITE_TRANSPORT_FLOW_CONTROL_UNSTALLED,
  GRPC_CHTTP2_INITIATE_WRITE_PING_RESPONSE,
  GRPC_CHTTP2_INITIATE_WRITE_FORCE_RST_STREAM,
} grpc_chttp2_initiate_write_reason;

const char *grpc_chttp2_initiate_write_reason_string(
    grpc_chttp2_initiate_write_reason reason);

typedef struct {
  grpc_closure_list lists[GRPC_CHTTP2_PCL_COUNT];
  uint64_t inflight_id;
} grpc_chttp2_ping_queue;

typedef struct {
<<<<<<< HEAD
  grpc_millis min_time_between_pings;
  int max_pings_without_data;
  int max_ping_strikes;
  grpc_millis min_ping_interval_without_data;
=======
  int max_pings_without_data;
  int max_ping_strikes;
  gpr_timespec min_sent_ping_interval_without_data;
  gpr_timespec min_recv_ping_interval_without_data;
>>>>>>> 574faf3b
} grpc_chttp2_repeated_ping_policy;

typedef struct {
  grpc_millis last_ping_sent_time;
  int pings_before_data_required;
  grpc_timer delayed_ping_timer;
  bool is_delayed_ping_timer_set;
} grpc_chttp2_repeated_ping_state;

typedef struct {
  grpc_millis last_ping_recv_time;
  int ping_strikes;
} grpc_chttp2_server_ping_recv_state;

/* deframer state for the overall http2 stream of bytes */
typedef enum {
  /* prefix: one entry per http2 connection prefix byte */
  GRPC_DTS_CLIENT_PREFIX_0 = 0,
  GRPC_DTS_CLIENT_PREFIX_1,
  GRPC_DTS_CLIENT_PREFIX_2,
  GRPC_DTS_CLIENT_PREFIX_3,
  GRPC_DTS_CLIENT_PREFIX_4,
  GRPC_DTS_CLIENT_PREFIX_5,
  GRPC_DTS_CLIENT_PREFIX_6,
  GRPC_DTS_CLIENT_PREFIX_7,
  GRPC_DTS_CLIENT_PREFIX_8,
  GRPC_DTS_CLIENT_PREFIX_9,
  GRPC_DTS_CLIENT_PREFIX_10,
  GRPC_DTS_CLIENT_PREFIX_11,
  GRPC_DTS_CLIENT_PREFIX_12,
  GRPC_DTS_CLIENT_PREFIX_13,
  GRPC_DTS_CLIENT_PREFIX_14,
  GRPC_DTS_CLIENT_PREFIX_15,
  GRPC_DTS_CLIENT_PREFIX_16,
  GRPC_DTS_CLIENT_PREFIX_17,
  GRPC_DTS_CLIENT_PREFIX_18,
  GRPC_DTS_CLIENT_PREFIX_19,
  GRPC_DTS_CLIENT_PREFIX_20,
  GRPC_DTS_CLIENT_PREFIX_21,
  GRPC_DTS_CLIENT_PREFIX_22,
  GRPC_DTS_CLIENT_PREFIX_23,
  /* frame header byte 0... */
  /* must follow from the prefix states */
  GRPC_DTS_FH_0,
  GRPC_DTS_FH_1,
  GRPC_DTS_FH_2,
  GRPC_DTS_FH_3,
  GRPC_DTS_FH_4,
  GRPC_DTS_FH_5,
  GRPC_DTS_FH_6,
  GRPC_DTS_FH_7,
  /* ... frame header byte 8 */
  GRPC_DTS_FH_8,
  /* inside a http2 frame */
  GRPC_DTS_FRAME
} grpc_chttp2_deframe_transport_state;

typedef struct {
  grpc_chttp2_stream *head;
  grpc_chttp2_stream *tail;
} grpc_chttp2_stream_list;

typedef struct {
  grpc_chttp2_stream *next;
  grpc_chttp2_stream *prev;
} grpc_chttp2_stream_link;

/* We keep several sets of connection wide parameters */
typedef enum {
  /* The settings our peer has asked for (and we have acked) */
  GRPC_PEER_SETTINGS = 0,
  /* The settings we'd like to have */
  GRPC_LOCAL_SETTINGS,
  /* The settings we've published to our peer */
  GRPC_SENT_SETTINGS,
  /* The settings the peer has acked */
  GRPC_ACKED_SETTINGS,
  GRPC_NUM_SETTING_SETS
} grpc_chttp2_setting_set;

typedef enum {
  GRPC_CHTTP2_NO_GOAWAY_SEND,
  GRPC_CHTTP2_GOAWAY_SEND_SCHEDULED,
  GRPC_CHTTP2_GOAWAY_SENT,
} grpc_chttp2_sent_goaway_state;

typedef struct grpc_chttp2_write_cb {
  int64_t call_at_byte;
  grpc_closure *closure;
  struct grpc_chttp2_write_cb *next;
} grpc_chttp2_write_cb;

/* forward declared in frame_data.h */
struct grpc_chttp2_incoming_byte_stream {
  grpc_byte_stream base;
  gpr_refcount refs;

  grpc_chttp2_transport *transport; /* immutable */
  grpc_chttp2_stream *stream;       /* immutable */

  /* Accessed only by transport thread when stream->pending_byte_stream == false
   * Accessed only by application thread when stream->pending_byte_stream ==
   * true */
  uint32_t remaining_bytes;

  /* Accessed only by transport thread when stream->pending_byte_stream == false
   * Accessed only by application thread when stream->pending_byte_stream ==
   * true */
  struct {
    grpc_closure closure;
    size_t max_size_hint;
    grpc_closure *on_complete;
  } next_action;
  grpc_closure destroy_action;
  grpc_closure finished_action;
};

typedef enum {
  GRPC_CHTTP2_KEEPALIVE_STATE_WAITING,
  GRPC_CHTTP2_KEEPALIVE_STATE_PINGING,
  GRPC_CHTTP2_KEEPALIVE_STATE_DYING,
  GRPC_CHTTP2_KEEPALIVE_STATE_DISABLED,
} grpc_chttp2_keepalive_state;

typedef struct {
  /** initial window change. This is tracked as we parse settings frames from
   * the remote peer. If there is a positive delta, then we will make all
   * streams readable since they may have become unstalled */
  int64_t initial_window_update;

  /** Our bookkeeping for the remote peer's available window */
  int64_t remote_window;

  /** calculating what we should give for local window:
      we track the total amount of flow control over initial window size
      across all streams: this is data that we want to receive right now (it
      has an outstanding read)
      and the total amount of flow control under initial window size across all
      streams: this is data we've read early
      we want to adjust incoming_window such that:
      incoming_window = total_over - max(bdp - total_under, 0) */
  int64_t announced_stream_total_over_incoming_window;
  int64_t announced_stream_total_under_incoming_window;

  /** This is out window according to what we have sent to our remote peer. The
   * difference between this and target window is what we use to decide when
   * to send WINDOW_UPDATE frames. */
  int64_t announced_window;

  /** should we probe bdp? */
  bool enable_bdp_probe;

  /* bdp estimation */
  grpc_bdp_estimator bdp_estimator;

  /* pid controller */
  grpc_pid_controller pid_controller;
  gpr_timespec last_pid_update;

  // pointer back to transport for tracing
  const grpc_chttp2_transport *t;
} grpc_chttp2_transport_flowctl;

struct grpc_chttp2_transport {
  grpc_transport base; /* must be first */
  gpr_refcount refs;
  grpc_endpoint *ep;
  char *peer_string;

  grpc_combiner *combiner;

  /** write execution state of the transport */
  grpc_chttp2_write_state write_state;
  /** is this the first write in a series of writes?
      set when we initiate writing from idle, cleared when we
      initiate writing from writing+more */
  bool is_first_write_in_batch;

  /** is the transport destroying itself? */
  uint8_t destroying;
  /** has the upper layer closed the transport? */
  uint8_t closed;

  /** is there a read request to the endpoint outstanding? */
  uint8_t endpoint_reading;

  grpc_chttp2_optimization_target opt_target;

  /** various lists of streams */
  grpc_chttp2_stream_list lists[STREAM_LIST_COUNT];

  /** maps stream id to grpc_chttp2_stream objects */
  grpc_chttp2_stream_map stream_map;

  grpc_closure write_action_begin_locked;
  grpc_closure write_action;
  grpc_closure write_action_end_locked;

  grpc_closure read_action_locked;

  /** incoming read bytes */
  grpc_slice_buffer read_buffer;

  /** address to place a newly accepted stream - set and unset by
      grpc_chttp2_parsing_accept_stream; used by init_stream to
      publish the accepted server stream */
  grpc_chttp2_stream **accepting_stream;

  struct {
    /* accept stream callback */
    void (*accept_stream)(grpc_exec_ctx *exec_ctx, void *user_data,
                          grpc_transport *transport, const void *server_data);
    void *accept_stream_user_data;

    /** connectivity tracking */
    grpc_connectivity_state_tracker state_tracker;
  } channel_callback;

  /** data to write now */
  grpc_slice_buffer outbuf;
  /** hpack encoding */
  grpc_chttp2_hpack_compressor hpack_compressor;
  /** is this a client? */
  uint8_t is_client;

  /** data to write next write */
  grpc_slice_buffer qbuf;

  /** how much data are we willing to buffer when the WRITE_BUFFER_HINT is set?
   */
  uint32_t write_buffer_size;

  /** have we seen a goaway */
  uint8_t seen_goaway;
  /** have we sent a goaway */
  grpc_chttp2_sent_goaway_state sent_goaway_state;

  /** are the local settings dirty and need to be sent? */
  uint8_t dirtied_local_settings;
  /** have local settings been sent? */
  uint8_t sent_local_settings;
  /** bitmask of setting indexes to send out */
  uint32_t force_send_settings;
  /** settings values */
  uint32_t settings[GRPC_NUM_SETTING_SETS][GRPC_CHTTP2_NUM_SETTINGS];

  /** what is the next stream id to be allocated by this peer?
      copied to next_stream_id in parsing when parsing commences */
  uint32_t next_stream_id;

  /** last new stream id */
  uint32_t last_new_stream_id;

  /** ping queues for various ping insertion points */
  grpc_chttp2_ping_queue ping_queues[GRPC_CHTTP2_PING_TYPE_COUNT];
  grpc_chttp2_repeated_ping_policy ping_policy;
  grpc_chttp2_repeated_ping_state ping_state;
  uint64_t ping_ctr; /* unique id for pings */
  grpc_closure retry_initiate_ping_locked;

  /** ping acks */
  size_t ping_ack_count;
  size_t ping_ack_capacity;
  uint64_t *ping_acks;
  grpc_chttp2_server_ping_recv_state ping_recv_state;

  /** parser for headers */
  grpc_chttp2_hpack_parser hpack_parser;
  /** simple one shot parsers */
  union {
    grpc_chttp2_window_update_parser window_update;
    grpc_chttp2_settings_parser settings;
    grpc_chttp2_ping_parser ping;
    grpc_chttp2_rst_stream_parser rst_stream;
  } simple;
  /** parser for goaway frames */
  grpc_chttp2_goaway_parser goaway_parser;

  grpc_chttp2_transport_flowctl flow_control;

  /* deframing */
  grpc_chttp2_deframe_transport_state deframe_state;
  uint8_t incoming_frame_type;
  uint8_t incoming_frame_flags;
  uint8_t header_eof;
  bool is_first_frame;
  uint32_t expect_continuation_stream_id;
  uint32_t incoming_frame_size;
  uint32_t incoming_stream_id;

  /* active parser */
  void *parser_data;
  grpc_chttp2_stream *incoming_stream;
  grpc_error *(*parser)(grpc_exec_ctx *exec_ctx, void *parser_user_data,
                        grpc_chttp2_transport *t, grpc_chttp2_stream *s,
                        grpc_slice slice, int is_last);

  /* goaway data */
  grpc_status_code goaway_error;
  uint32_t goaway_last_stream_index;
  grpc_slice goaway_text;

  grpc_chttp2_write_cb *write_cb_pool;

  /* bdp estimator */
  grpc_closure start_bdp_ping_locked;
  grpc_closure finish_bdp_ping_locked;

  /* if non-NULL, close the transport with this error when writes are finished
   */
  grpc_error *close_transport_on_writes_finished;

  /* a list of closures to run after writes are finished */
  grpc_closure_list run_after_write;

  /* buffer pool state */
  /** have we scheduled a benign cleanup? */
  bool benign_reclaimer_registered;
  /** have we scheduled a destructive cleanup? */
  bool destructive_reclaimer_registered;
  /** benign cleanup closure */
  grpc_closure benign_reclaimer_locked;
  /** destructive cleanup closure */
  grpc_closure destructive_reclaimer_locked;

  /* keep-alive ping support */
  /** Closure to initialize a keepalive ping */
  grpc_closure init_keepalive_ping_locked;
  /** Closure to run when the keepalive ping is sent */
  grpc_closure start_keepalive_ping_locked;
  /** Cousure to run when the keepalive ping ack is received */
  grpc_closure finish_keepalive_ping_locked;
  /** Closrue to run when the keepalive ping timeouts */
  grpc_closure keepalive_watchdog_fired_locked;
  /** timer to initiate ping events */
  grpc_timer keepalive_ping_timer;
  /** watchdog to kill the transport when waiting for the keepalive ping */
  grpc_timer keepalive_watchdog_timer;
  /** time duration in between pings */
  grpc_millis keepalive_time;
  /** grace period for a ping to complete before watchdog kicks in */
  grpc_millis keepalive_timeout;
  /** if keepalive pings are allowed when there's no outstanding streams */
  bool keepalive_permit_without_calls;
  /** keep-alive state machine state */
  grpc_chttp2_keepalive_state keepalive_state;
};

typedef enum {
  GRPC_METADATA_NOT_PUBLISHED,
  GRPC_METADATA_SYNTHESIZED_FROM_FAKE,
  GRPC_METADATA_PUBLISHED_FROM_WIRE,
  GPRC_METADATA_PUBLISHED_AT_CLOSE
} grpc_published_metadata_method;

typedef struct {
  /** window available for us to send to peer, over or under the initial window
   * size of the transport... ie:
   * remote_window = remote_window_delta + transport.initial_window_size */
  int64_t remote_window_delta;

  /** window available for peer to send to us (as a delta on
   * transport.initial_window_size)
   * local_window = local_window_delta + transport.initial_window_size */
  int64_t local_window_delta;

  /** window available for peer to send to us over this stream that we have
   * announced to the peer */
  int64_t announced_window_delta;

  // read only pointer back to stream for data
  const grpc_chttp2_stream *s;
} grpc_chttp2_stream_flowctl;

struct grpc_chttp2_stream {
  grpc_chttp2_transport *t;
  grpc_stream_refcount *refcount;

  grpc_closure destroy_stream;
  grpc_closure *destroy_stream_arg;

  grpc_chttp2_stream_link links[STREAM_LIST_COUNT];
  uint8_t included[STREAM_LIST_COUNT];

  /** HTTP2 stream id for this stream, or zero if one has not been assigned */
  uint32_t id;

  /** things the upper layers would like to send */
  grpc_metadata_batch *send_initial_metadata;
  grpc_closure *send_initial_metadata_finished;
  grpc_metadata_batch *send_trailing_metadata;
  grpc_closure *send_trailing_metadata_finished;

  grpc_byte_stream *fetching_send_message;
  uint32_t fetched_send_message_length;
  grpc_slice fetching_slice;
  int64_t next_message_end_offset;
  int64_t flow_controlled_bytes_written;
  int64_t flow_controlled_bytes_flowed;
  grpc_closure complete_fetch_locked;
  grpc_closure *fetching_send_message_finished;

  grpc_metadata_batch *recv_initial_metadata;
  grpc_closure *recv_initial_metadata_ready;
  bool *trailing_metadata_available;
  grpc_byte_stream **recv_message;
  grpc_closure *recv_message_ready;
  grpc_metadata_batch *recv_trailing_metadata;
  grpc_closure *recv_trailing_metadata_finished;

  grpc_transport_stream_stats *collecting_stats;
  grpc_transport_stream_stats stats;

  /** Is this stream closed for writing. */
  bool write_closed;
  /** Is this stream reading half-closed. */
  bool read_closed;
  /** Are all published incoming byte streams closed. */
  bool all_incoming_byte_streams_finished;
  /** Has this stream seen an error.
      If true, then pending incoming frames can be thrown away. */
  bool seen_error;
  /** Are we buffering writes on this stream? If yes, we won't become writable
      until there's enough queued up in the flow_controlled_buffer */
  bool write_buffering;
  /** Has trailing metadata been received. */
  bool received_trailing_metadata;

  /** the error that resulted in this stream being read-closed */
  grpc_error *read_closed_error;
  /** the error that resulted in this stream being write-closed */
  grpc_error *write_closed_error;

  grpc_published_metadata_method published_metadata[2];
  bool final_metadata_requested;

  grpc_chttp2_incoming_metadata_buffer metadata_buffer[2];

  grpc_slice_buffer frame_storage; /* protected by t combiner */

  /* Accessed only by transport thread when stream->pending_byte_stream == false
   * Accessed only by application thread when stream->pending_byte_stream ==
   * true */
  grpc_slice_buffer unprocessed_incoming_frames_buffer;
  grpc_closure *on_next;    /* protected by t combiner */
  bool pending_byte_stream; /* protected by t combiner */
  grpc_closure reset_byte_stream;
  grpc_error *byte_stream_error; /* protected by t combiner */
  bool received_last_frame;      /* protected by t combiner */

  grpc_millis deadline;

  /** saw some stream level error */
  grpc_error *forced_close_error;
  /** how many header frames have we received? */
  uint8_t header_frames_received;
  /** parsing state for data frames */
  /* Accessed only by transport thread when stream->pending_byte_stream == false
   * Accessed only by application thread when stream->pending_byte_stream ==
   * true */
  grpc_chttp2_data_parser data_parser;
  /** number of bytes received - reset at end of parse thread execution */
  int64_t received_bytes;

  bool sent_initial_metadata;
  bool sent_trailing_metadata;

  grpc_chttp2_stream_flowctl flow_control;

  grpc_slice_buffer flow_controlled_buffer;

  grpc_chttp2_write_cb *on_flow_controlled_cbs;
  grpc_chttp2_write_cb *on_write_finished_cbs;
  grpc_chttp2_write_cb *finish_after_write;
  size_t sending_bytes;

  /** Whether stream compression send is enabled */
  bool stream_compression_recv_enabled;
  /** Whether stream compression recv is enabled */
  bool stream_compression_send_enabled;
  /** Whether bytes stored in unprocessed_incoming_byte_stream is decompressed
   */
  bool unprocessed_incoming_frames_decompressed;
  /** Stream compression decompress context */
  grpc_stream_compression_context *stream_decompression_ctx;
  /** Stream compression compress context */
  grpc_stream_compression_context *stream_compression_ctx;

  /** Buffer storing data that is compressed but not sent */
  grpc_slice_buffer *compressed_data_buffer;
  /** Amount of uncompressed bytes sent out when compressed_data_buffer is
   * emptied */
  size_t uncompressed_data_size;
  /** Temporary buffer storing decompressed data */
  grpc_slice_buffer *decompressed_data_buffer;
};

/** Transport writing call flow:
    grpc_chttp2_initiate_write() is called anywhere that we know bytes need to
    go out on the wire.
    If no other write has been started, a task is enqueued onto our workqueue.
    When that task executes, it obtains the global lock, and gathers the data
    to write.
    The global lock is dropped and we do the syscall to write.
    After writing, a follow-up check is made to see if another round of writing
    should be performed.

    The actual call chain is documented in the implementation of this function.
    */
void grpc_chttp2_initiate_write(grpc_exec_ctx *exec_ctx,
                                grpc_chttp2_transport *t,
                                grpc_chttp2_initiate_write_reason reason);

typedef struct {
  /** are we writing? */
  bool writing;
  /** if writing: was it a complete flush (false) or a partial flush (true) */
  bool partial;
  /** did we queue any completions as part of beginning the write */
  bool early_results_scheduled;
} grpc_chttp2_begin_write_result;

grpc_chttp2_begin_write_result grpc_chttp2_begin_write(
    grpc_exec_ctx *exec_ctx, grpc_chttp2_transport *t);
void grpc_chttp2_end_write(grpc_exec_ctx *exec_ctx, grpc_chttp2_transport *t,
                           grpc_error *error);

/** Process one slice of incoming data; return 1 if the connection is still
    viable after reading, or 0 if the connection should be torn down */
grpc_error *grpc_chttp2_perform_read(grpc_exec_ctx *exec_ctx,
                                     grpc_chttp2_transport *t,
                                     grpc_slice slice);

bool grpc_chttp2_list_add_writable_stream(grpc_chttp2_transport *t,
                                          grpc_chttp2_stream *s);
/** Get a writable stream
    returns non-zero if there was a stream available */
bool grpc_chttp2_list_pop_writable_stream(grpc_chttp2_transport *t,
                                          grpc_chttp2_stream **s);
bool grpc_chttp2_list_remove_writable_stream(
    grpc_chttp2_transport *t, grpc_chttp2_stream *s) GRPC_MUST_USE_RESULT;

bool grpc_chttp2_list_add_writing_stream(grpc_chttp2_transport *t,
                                         grpc_chttp2_stream *s);
bool grpc_chttp2_list_have_writing_streams(grpc_chttp2_transport *t);
bool grpc_chttp2_list_pop_writing_stream(grpc_chttp2_transport *t,
                                         grpc_chttp2_stream **s);

void grpc_chttp2_list_add_written_stream(grpc_chttp2_transport *t,
                                         grpc_chttp2_stream *s);
bool grpc_chttp2_list_pop_written_stream(grpc_chttp2_transport *t,
                                         grpc_chttp2_stream **s);

void grpc_chttp2_list_add_waiting_for_concurrency(grpc_chttp2_transport *t,
                                                  grpc_chttp2_stream *s);
bool grpc_chttp2_list_pop_waiting_for_concurrency(grpc_chttp2_transport *t,
                                                  grpc_chttp2_stream **s);
void grpc_chttp2_list_remove_waiting_for_concurrency(grpc_chttp2_transport *t,
                                                     grpc_chttp2_stream *s);

void grpc_chttp2_list_add_stalled_by_transport(grpc_chttp2_transport *t,
                                               grpc_chttp2_stream *s);
bool grpc_chttp2_list_pop_stalled_by_transport(grpc_chttp2_transport *t,
                                               grpc_chttp2_stream **s);
void grpc_chttp2_list_remove_stalled_by_transport(grpc_chttp2_transport *t,
                                                  grpc_chttp2_stream *s);

void grpc_chttp2_list_add_stalled_by_stream(grpc_chttp2_transport *t,
                                            grpc_chttp2_stream *s);
bool grpc_chttp2_list_pop_stalled_by_stream(grpc_chttp2_transport *t,
                                            grpc_chttp2_stream **s);
bool grpc_chttp2_list_remove_stalled_by_stream(grpc_chttp2_transport *t,
                                               grpc_chttp2_stream *s);

/********* Flow Control ***************/

// we have sent data on the wire
void grpc_chttp2_flowctl_sent_data(grpc_chttp2_transport_flowctl *tfc,
                                   grpc_chttp2_stream_flowctl *sfc,
                                   int64_t size);

// we have received data from the wire
grpc_error *grpc_chttp2_flowctl_recv_data(grpc_chttp2_transport_flowctl *tfc,
                                          grpc_chttp2_stream_flowctl *sfc,
                                          int64_t incoming_frame_size);

// returns an announce if we should send a transport update to our peer,
// else returns zero
uint32_t grpc_chttp2_flowctl_maybe_send_transport_update(
    grpc_chttp2_transport_flowctl *tfc);

// returns an announce if we should send a stream update to our peer, else
// returns zero
uint32_t grpc_chttp2_flowctl_maybe_send_stream_update(
    grpc_chttp2_transport_flowctl *tfc, grpc_chttp2_stream_flowctl *sfc);

// we have received a WINDOW_UPDATE frame for a transport
void grpc_chttp2_flowctl_recv_transport_update(
    grpc_chttp2_transport_flowctl *tfc, uint32_t size);

// we have received a WINDOW_UPDATE frame for a stream
void grpc_chttp2_flowctl_recv_stream_update(grpc_chttp2_transport_flowctl *tfc,
                                            grpc_chttp2_stream_flowctl *sfc,
                                            uint32_t size);

// the application is asking for a certain amount of bytes
void grpc_chttp2_flowctl_incoming_bs_update(grpc_chttp2_transport_flowctl *tfc,
                                            grpc_chttp2_stream_flowctl *sfc,
                                            size_t max_size_hint,
                                            size_t have_already);

void grpc_chttp2_flowctl_destroy_stream(grpc_chttp2_transport_flowctl *tfc,
                                        grpc_chttp2_stream_flowctl *sfc);

typedef enum {
  // Nothing to be done.
  GRPC_CHTTP2_FLOWCTL_NO_ACTION_NEEDED = 0,
  // Initiate a write to update the initial window immediately.
  GRPC_CHTTP2_FLOWCTL_UPDATE_IMMEDIATELY,
  // Push the flow control update into a send buffer, to be sent
  // out the next time a write is initiated.
  GRPC_CHTTP2_FLOWCTL_QUEUE_UPDATE,
} grpc_chttp2_flowctl_urgency;

typedef struct {
  grpc_chttp2_flowctl_urgency send_stream_update;
  grpc_chttp2_flowctl_urgency send_transport_update;
  grpc_chttp2_flowctl_urgency send_setting_update;
  uint32_t initial_window_size;
  uint32_t max_frame_size;
  bool need_ping;
} grpc_chttp2_flowctl_action;

// Reads the flow control data and returns and actionable struct that will tell
// chttp2 exactly what it needs to do
grpc_chttp2_flowctl_action grpc_chttp2_flowctl_get_action(
    grpc_chttp2_transport_flowctl *tfc, grpc_chttp2_stream_flowctl *sfc);

grpc_chttp2_flowctl_action grpc_chttp2_flowctl_get_bdp_action(
    grpc_chttp2_transport_flowctl *tfc);

// Takes in a flow control action and performs all the needed operations.
void grpc_chttp2_act_on_flowctl_action(grpc_exec_ctx *exec_ctx,
                                       grpc_chttp2_flowctl_action action,
                                       grpc_chttp2_transport *t,
                                       grpc_chttp2_stream *s);

/********* End of Flow Control ***************/

grpc_chttp2_stream *grpc_chttp2_parsing_lookup_stream(grpc_chttp2_transport *t,
                                                      uint32_t id);
grpc_chttp2_stream *grpc_chttp2_parsing_accept_stream(grpc_exec_ctx *exec_ctx,
                                                      grpc_chttp2_transport *t,
                                                      uint32_t id);

void grpc_chttp2_add_incoming_goaway(grpc_exec_ctx *exec_ctx,
                                     grpc_chttp2_transport *t,
                                     uint32_t goaway_error,
                                     grpc_slice goaway_text);

void grpc_chttp2_parsing_become_skip_parser(grpc_exec_ctx *exec_ctx,
                                            grpc_chttp2_transport *t);

void grpc_chttp2_complete_closure_step(grpc_exec_ctx *exec_ctx,
                                       grpc_chttp2_transport *t,
                                       grpc_chttp2_stream *s,
                                       grpc_closure **pclosure,
                                       grpc_error *error, const char *desc);

#define GRPC_HEADER_SIZE_IN_BYTES 5
#define MAX_SIZE_T (~(size_t)0)

#define GRPC_CHTTP2_CLIENT_CONNECT_STRING "PRI * HTTP/2.0\r\n\r\nSM\r\n\r\n"
#define GRPC_CHTTP2_CLIENT_CONNECT_STRLEN \
  (sizeof(GRPC_CHTTP2_CLIENT_CONNECT_STRING) - 1)

extern grpc_tracer_flag grpc_http_trace;
extern grpc_tracer_flag grpc_flowctl_trace;

#ifndef NDEBUG
#define GRPC_FLOW_CONTROL_IF_TRACING(stmt)   \
  if (!(GRPC_TRACER_ON(grpc_flowctl_trace))) \
    ;                                        \
  else                                       \
  stmt
#else
#define GRPC_FLOW_CONTROL_IF_TRACING(stmt)
#endif

#define GRPC_CHTTP2_IF_TRACING(stmt)      \
  if (!(GRPC_TRACER_ON(grpc_http_trace))) \
    ;                                     \
  else                                    \
  stmt

void grpc_chttp2_fake_status(grpc_exec_ctx *exec_ctx, grpc_chttp2_transport *t,
                             grpc_chttp2_stream *stream, grpc_error *error);
void grpc_chttp2_mark_stream_closed(grpc_exec_ctx *exec_ctx,
                                    grpc_chttp2_transport *t,
                                    grpc_chttp2_stream *s, int close_reads,
                                    int close_writes, grpc_error *error);
void grpc_chttp2_start_writing(grpc_exec_ctx *exec_ctx,
                               grpc_chttp2_transport *t);

#ifndef NDEBUG
#define GRPC_CHTTP2_STREAM_REF(stream, reason) \
  grpc_chttp2_stream_ref(stream, reason)
#define GRPC_CHTTP2_STREAM_UNREF(exec_ctx, stream, reason) \
  grpc_chttp2_stream_unref(exec_ctx, stream, reason)
void grpc_chttp2_stream_ref(grpc_chttp2_stream *s, const char *reason);
void grpc_chttp2_stream_unref(grpc_exec_ctx *exec_ctx, grpc_chttp2_stream *s,
                              const char *reason);
#else
#define GRPC_CHTTP2_STREAM_REF(stream, reason) grpc_chttp2_stream_ref(stream)
#define GRPC_CHTTP2_STREAM_UNREF(exec_ctx, stream, reason) \
  grpc_chttp2_stream_unref(exec_ctx, stream)
void grpc_chttp2_stream_ref(grpc_chttp2_stream *s);
void grpc_chttp2_stream_unref(grpc_exec_ctx *exec_ctx, grpc_chttp2_stream *s);
#endif

#ifndef NDEBUG
#define GRPC_CHTTP2_REF_TRANSPORT(t, r) \
  grpc_chttp2_ref_transport(t, r, __FILE__, __LINE__)
#define GRPC_CHTTP2_UNREF_TRANSPORT(cl, t, r) \
  grpc_chttp2_unref_transport(cl, t, r, __FILE__, __LINE__)
void grpc_chttp2_unref_transport(grpc_exec_ctx *exec_ctx,
                                 grpc_chttp2_transport *t, const char *reason,
                                 const char *file, int line);
void grpc_chttp2_ref_transport(grpc_chttp2_transport *t, const char *reason,
                               const char *file, int line);
#else
#define GRPC_CHTTP2_REF_TRANSPORT(t, r) grpc_chttp2_ref_transport(t)
#define GRPC_CHTTP2_UNREF_TRANSPORT(cl, t, r) grpc_chttp2_unref_transport(cl, t)
void grpc_chttp2_unref_transport(grpc_exec_ctx *exec_ctx,
                                 grpc_chttp2_transport *t);
void grpc_chttp2_ref_transport(grpc_chttp2_transport *t);
#endif

grpc_chttp2_incoming_byte_stream *grpc_chttp2_incoming_byte_stream_create(
    grpc_exec_ctx *exec_ctx, grpc_chttp2_transport *t, grpc_chttp2_stream *s,
    uint32_t frame_size, uint32_t flags);
grpc_error *grpc_chttp2_incoming_byte_stream_push(
    grpc_exec_ctx *exec_ctx, grpc_chttp2_incoming_byte_stream *bs,
    grpc_slice slice, grpc_slice *slice_out);
grpc_error *grpc_chttp2_incoming_byte_stream_finished(
    grpc_exec_ctx *exec_ctx, grpc_chttp2_incoming_byte_stream *bs,
    grpc_error *error, bool reset_on_error);
void grpc_chttp2_incoming_byte_stream_notify(
    grpc_exec_ctx *exec_ctx, grpc_chttp2_incoming_byte_stream *bs,
    grpc_error *error);

void grpc_chttp2_ack_ping(grpc_exec_ctx *exec_ctx, grpc_chttp2_transport *t,
                          uint64_t id);

/** Add a new ping strike to ping_recv_state.ping_strikes. If
    ping_recv_state.ping_strikes > ping_policy.max_ping_strikes, it sends GOAWAY
    with error code ENHANCE_YOUR_CALM and additional debug data resembling
    "too_many_pings" followed by immediately closing the connection. */
void grpc_chttp2_add_ping_strike(grpc_exec_ctx *exec_ctx,
                                 grpc_chttp2_transport *t);

/** add a ref to the stream and add it to the writable list;
    ref will be dropped in writing.c */
void grpc_chttp2_mark_stream_writable(grpc_exec_ctx *exec_ctx,
                                      grpc_chttp2_transport *t,
                                      grpc_chttp2_stream *s);

void grpc_chttp2_cancel_stream(grpc_exec_ctx *exec_ctx,
                               grpc_chttp2_transport *t, grpc_chttp2_stream *s,
                               grpc_error *due_to_error);

void grpc_chttp2_maybe_complete_recv_initial_metadata(grpc_exec_ctx *exec_ctx,
                                                      grpc_chttp2_transport *t,
                                                      grpc_chttp2_stream *s);
void grpc_chttp2_maybe_complete_recv_message(grpc_exec_ctx *exec_ctx,
                                             grpc_chttp2_transport *t,
                                             grpc_chttp2_stream *s);
void grpc_chttp2_maybe_complete_recv_trailing_metadata(grpc_exec_ctx *exec_ctx,
                                                       grpc_chttp2_transport *t,
                                                       grpc_chttp2_stream *s);

void grpc_chttp2_fail_pending_writes(grpc_exec_ctx *exec_ctx,
                                     grpc_chttp2_transport *t,
                                     grpc_chttp2_stream *s, grpc_error *error);

/** Set the default keepalive configurations, must only be called at
    initialization */
void grpc_chttp2_config_default_keepalive_args(grpc_channel_args *args,
                                               bool is_client);

#endif /* GRPC_CORE_EXT_TRANSPORT_CHTTP2_TRANSPORT_INTERNAL_H */<|MERGE_RESOLUTION|>--- conflicted
+++ resolved
@@ -112,17 +112,10 @@
 } grpc_chttp2_ping_queue;
 
 typedef struct {
-<<<<<<< HEAD
-  grpc_millis min_time_between_pings;
   int max_pings_without_data;
   int max_ping_strikes;
-  grpc_millis min_ping_interval_without_data;
-=======
-  int max_pings_without_data;
-  int max_ping_strikes;
-  gpr_timespec min_sent_ping_interval_without_data;
-  gpr_timespec min_recv_ping_interval_without_data;
->>>>>>> 574faf3b
+  grpc_millis min_sent_ping_interval_without_data;
+  grpc_millis min_recv_ping_interval_without_data;
 } grpc_chttp2_repeated_ping_policy;
 
 typedef struct {
