--- conflicted
+++ resolved
@@ -64,10 +64,10 @@
   return *this;
 }
 
-<<<<<<< HEAD
-ServerBuilder& ServerBuilder::RegisterService(
-    const grpc::string& addr, SynchronousService* service) {
-  services_.emplace_back(new NamedService<RpcService>(addr, service->service()));
+ServerBuilder& ServerBuilder::RegisterService(const grpc::string& addr,
+                                              SynchronousService* service) {
+  services_.emplace_back(
+      new NamedService<RpcService>(addr, service->service()));
   return *this;
 }
 
@@ -76,18 +76,6 @@
   async_services_.emplace_back(
       new NamedService<AsynchronousService>(addr, service));
   return *this;
-=======
-void ServerBuilder::RegisterService(const grpc::string& addr,
-                                    SynchronousService* service) {
-  services_.emplace_back(
-      new NamedService<RpcService>(addr, service->service()));
-}
-
-void ServerBuilder::RegisterAsyncService(const grpc::string& addr,
-                                         AsynchronousService* service) {
-  async_services_.emplace_back(
-      new NamedService<AsynchronousService>(addr, service));
->>>>>>> 04715888
 }
 
 ServerBuilder& ServerBuilder::RegisterAsyncGenericService(
@@ -137,20 +125,15 @@
     thread_pool_ = CreateDefaultThreadPool();
     thread_pool_owned = true;
   }
-<<<<<<< HEAD
-  std::unique_ptr<Server> server(new Server(thread_pool_, thread_pool_owned,
-                                            max_message_size_,
-                                            compression_options_));
-=======
   // Async services only, create a thread pool to handle requests to unknown
   // services.
   if (!thread_pool_ && !generic_service_ && !async_services_.empty()) {
     thread_pool_ = new FixedSizeThreadPool(1);
     thread_pool_owned = true;
   }
-  std::unique_ptr<Server> server(
-      new Server(thread_pool_, thread_pool_owned, max_message_size_));
->>>>>>> 04715888
+  std::unique_ptr<Server> server(new Server(thread_pool_, thread_pool_owned,
+                                            max_message_size_,
+                                            compression_options_));
   for (auto cq = cqs_.begin(); cq != cqs_.end(); ++cq) {
     grpc_server_register_completion_queue(server->server_, (*cq)->cq(),
                                           nullptr);
@@ -161,13 +144,8 @@
       return nullptr;
     }
   }
-<<<<<<< HEAD
-  for (auto service = async_services_.begin();
-       service != async_services_.end(); service++) {
-=======
   for (auto service = async_services_.begin(); service != async_services_.end();
        service++) {
->>>>>>> 04715888
     if (!server->RegisterAsyncService((*service)->host.get(),
                                       (*service)->service)) {
       return nullptr;
