/*
 * Copyright 2015 gRPC authors.
 *
 * Licensed under the Apache License, Version 2.0 (the "License");
 * you may not use this file except in compliance with the License.
 * You may obtain a copy of the License at
 *
 *     http://www.apache.org/licenses/LICENSE-2.0
 *
 * Unless required by applicable law or agreed to in writing, software
 * distributed under the License is distributed on an "AS IS" BASIS,
 * WITHOUT WARRANTIES OR CONDITIONS OF ANY KIND, either express or implied.
 * See the License for the specific language governing permissions and
 * limitations under the License.
 *
 */

#include <grpcpp/server.h>

#include <cstdlib>
#include <sstream>
#include <type_traits>
#include <utility>

#include <grpc/grpc.h>
#include <grpc/support/alloc.h>
#include <grpc/support/log.h>
#include <grpcpp/completion_queue.h>
#include <grpcpp/generic/async_generic_service.h>
#include <grpcpp/impl/codegen/async_unary_call.h>
#include <grpcpp/impl/codegen/call.h>
#include <grpcpp/impl/codegen/completion_queue_tag.h>
#include <grpcpp/impl/codegen/server_interceptor.h>
#include <grpcpp/impl/grpc_library.h>
#include <grpcpp/impl/method_handler_impl.h>
#include <grpcpp/impl/rpc_service_method.h>
#include <grpcpp/impl/server_initializer.h>
#include <grpcpp/impl/service_type.h>
#include <grpcpp/security/server_credentials.h>
#include <grpcpp/server_context.h>
#include <grpcpp/support/time.h>

#include "src/core/ext/transport/inproc/inproc_transport.h"
#include "src/core/lib/iomgr/exec_ctx.h"
#include "src/core/lib/profiling/timers.h"
#include "src/core/lib/surface/call.h"
#include "src/core/lib/surface/completion_queue.h"
#include "src/cpp/client/create_channel_internal.h"
#include "src/cpp/server/health/default_health_check_service.h"
#include "src/cpp/thread_manager/thread_manager.h"

namespace grpc {
namespace {

// The default value for maximum number of threads that can be created in the
// sync server. This value of INT_MAX is chosen to match the default behavior if
// no ResourceQuota is set. To modify the max number of threads in a sync
// server, pass a custom ResourceQuota object  (with the desired number of
// max-threads set) to the server builder.
#define DEFAULT_MAX_SYNC_SERVER_THREADS INT_MAX

// How many callback requests of each method should we pre-register at start
#define DEFAULT_CALLBACK_REQS_PER_METHOD 512

// What is the (soft) limit for outstanding requests in the server
#define SOFT_MAXIMUM_CALLBACK_REQS_OUTSTANDING 30000

// If the number of unmatched requests for a method drops below this amount, try
// to allocate extra unless it pushes the total number of callbacks above the
// soft maximum
#define SOFT_MINIMUM_SPARE_CALLBACK_REQS_PER_METHOD 128

class DefaultGlobalCallbacks final : public Server::GlobalCallbacks {
 public:
  ~DefaultGlobalCallbacks() override {}
  void PreSynchronousRequest(ServerContext* context) override {}
  void PostSynchronousRequest(ServerContext* context) override {}
};

std::shared_ptr<Server::GlobalCallbacks> g_callbacks = nullptr;
gpr_once g_once_init_callbacks = GPR_ONCE_INIT;

void InitGlobalCallbacks() {
  if (!g_callbacks) {
    g_callbacks.reset(new DefaultGlobalCallbacks());
  }
}

class ShutdownTag : public internal::CompletionQueueTag {
 public:
  bool FinalizeResult(void** tag, bool* status) { return false; }
};

class DummyTag : public internal::CompletionQueueTag {
 public:
  bool FinalizeResult(void** tag, bool* status) { return true; }
};

class UnimplementedAsyncRequestContext {
 protected:
  UnimplementedAsyncRequestContext() : generic_stream_(&server_context_) {}

  GenericServerContext server_context_;
  GenericServerAsyncReaderWriter generic_stream_;
};

}  // namespace

ServerInterface::BaseAsyncRequest::BaseAsyncRequest(
    ServerInterface* server, ServerContext* context,
    internal::ServerAsyncStreamingInterface* stream, CompletionQueue* call_cq,
    ServerCompletionQueue* notification_cq, void* tag, bool delete_on_finalize)
    : server_(server),
      context_(context),
      stream_(stream),
      call_cq_(call_cq),
      notification_cq_(notification_cq),
      tag_(tag),
      delete_on_finalize_(delete_on_finalize),
      call_(nullptr),
      done_intercepting_(false) {
  /* Set up interception state partially for the receive ops. call_wrapper_ is
   * not filled at this point, but it will be filled before the interceptors are
   * run. */
  interceptor_methods_.SetCall(&call_wrapper_);
  interceptor_methods_.SetReverse();
  call_cq_->RegisterAvalanching();  // This op will trigger more ops
}

ServerInterface::BaseAsyncRequest::~BaseAsyncRequest() {
  call_cq_->CompleteAvalanching();
}

bool ServerInterface::BaseAsyncRequest::FinalizeResult(void** tag,
                                                       bool* status) {
  if (done_intercepting_) {
    *tag = tag_;
    if (delete_on_finalize_) {
      delete this;
    }
    return true;
  }
  context_->set_call(call_);
  context_->cq_ = call_cq_;
  if (call_wrapper_.call() == nullptr) {
    // Fill it since it is empty.
    call_wrapper_ = internal::Call(
        call_, server_, call_cq_, server_->max_receive_message_size(), nullptr);
  }

  // just the pointers inside call are copied here
  stream_->BindCall(&call_wrapper_);

  if (*status && call_ && call_wrapper_.server_rpc_info()) {
    done_intercepting_ = true;
    // Set interception point for RECV INITIAL METADATA
    interceptor_methods_.AddInterceptionHookPoint(
        experimental::InterceptionHookPoints::POST_RECV_INITIAL_METADATA);
    interceptor_methods_.SetRecvInitialMetadata(&context_->client_metadata_);
    if (interceptor_methods_.RunInterceptors(
            [this]() { ContinueFinalizeResultAfterInterception(); })) {
      // There are no interceptors to run. Continue
    } else {
      // There were interceptors to be run, so
      // ContinueFinalizeResultAfterInterception will be run when interceptors
      // are done.
      return false;
    }
  }
  if (*status && call_) {
    context_->BeginCompletionOp(&call_wrapper_, nullptr, nullptr);
  }
  *tag = tag_;
  if (delete_on_finalize_) {
    delete this;
  }
  return true;
}

void ServerInterface::BaseAsyncRequest::
    ContinueFinalizeResultAfterInterception() {
  context_->BeginCompletionOp(&call_wrapper_, nullptr, nullptr);
  // Queue a tag which will be returned immediately
  grpc_core::ExecCtx exec_ctx;
  grpc_cq_begin_op(notification_cq_->cq(), this);
  grpc_cq_end_op(
      notification_cq_->cq(), this, GRPC_ERROR_NONE,
      [](void* arg, grpc_cq_completion* completion) { delete completion; },
      nullptr, new grpc_cq_completion());
}

ServerInterface::RegisteredAsyncRequest::RegisteredAsyncRequest(
    ServerInterface* server, ServerContext* context,
    internal::ServerAsyncStreamingInterface* stream, CompletionQueue* call_cq,
    ServerCompletionQueue* notification_cq, void* tag, const char* name,
    internal::RpcMethod::RpcType type)
    : BaseAsyncRequest(server, context, stream, call_cq, notification_cq, tag,
                       true),
      name_(name),
      type_(type) {}

void ServerInterface::RegisteredAsyncRequest::IssueRequest(
    void* registered_method, grpc_byte_buffer** payload,
    ServerCompletionQueue* notification_cq) {
  GPR_ASSERT(GRPC_CALL_OK == grpc_server_request_registered_call(
                                 server_->server(), registered_method, &call_,
                                 &context_->deadline_,
                                 context_->client_metadata_.arr(), payload,
                                 call_cq_->cq(), notification_cq->cq(), this));
}

ServerInterface::GenericAsyncRequest::GenericAsyncRequest(
    ServerInterface* server, GenericServerContext* context,
    internal::ServerAsyncStreamingInterface* stream, CompletionQueue* call_cq,
    ServerCompletionQueue* notification_cq, void* tag, bool delete_on_finalize)
    : BaseAsyncRequest(server, context, stream, call_cq, notification_cq, tag,
                       delete_on_finalize) {
  grpc_call_details_init(&call_details_);
  GPR_ASSERT(notification_cq);
  GPR_ASSERT(call_cq);
  GPR_ASSERT(GRPC_CALL_OK == grpc_server_request_call(
                                 server->server(), &call_, &call_details_,
                                 context->client_metadata_.arr(), call_cq->cq(),
                                 notification_cq->cq(), this));
}

bool ServerInterface::GenericAsyncRequest::FinalizeResult(void** tag,
                                                          bool* status) {
  // If we are done intercepting, there is nothing more for us to do
  if (done_intercepting_) {
    return BaseAsyncRequest::FinalizeResult(tag, status);
  }
  // TODO(yangg) remove the copy here.
  if (*status) {
    static_cast<GenericServerContext*>(context_)->method_ =
        StringFromCopiedSlice(call_details_.method);
    static_cast<GenericServerContext*>(context_)->host_ =
        StringFromCopiedSlice(call_details_.host);
    context_->deadline_ = call_details_.deadline;
  }
  grpc_slice_unref(call_details_.method);
  grpc_slice_unref(call_details_.host);
  call_wrapper_ = internal::Call(
      call_, server_, call_cq_, server_->max_receive_message_size(),
      context_->set_server_rpc_info(
          static_cast<GenericServerContext*>(context_)->method_.c_str(),
          internal::RpcMethod::BIDI_STREAMING,
          *server_->interceptor_creators()));
  return BaseAsyncRequest::FinalizeResult(tag, status);
}

namespace {
class ShutdownCallback : public grpc_experimental_completion_queue_functor {
 public:
  ShutdownCallback() { functor_run = &ShutdownCallback::Run; }
  // TakeCQ takes ownership of the cq into the shutdown callback
  // so that the shutdown callback will be responsible for destroying it
  void TakeCQ(CompletionQueue* cq) { cq_ = cq; }

  // The Run function will get invoked by the completion queue library
  // when the shutdown is actually complete
  static void Run(grpc_experimental_completion_queue_functor* cb, int) {
    auto* callback = static_cast<ShutdownCallback*>(cb);
    delete callback->cq_;
    delete callback;
  }

 private:
  CompletionQueue* cq_ = nullptr;
};
}  // namespace

}  // namespace grpc

namespace grpc_impl {

/// Use private inheritance rather than composition only to establish order
/// of construction, since the public base class should be constructed after the
/// elements belonging to the private base class are constructed. This is not
/// possible using true composition.
class Server::UnimplementedAsyncRequest final
    : private grpc::UnimplementedAsyncRequestContext,
      public GenericAsyncRequest {
 public:
  UnimplementedAsyncRequest(Server* server, grpc::ServerCompletionQueue* cq)
      : GenericAsyncRequest(server, &server_context_, &generic_stream_, cq, cq,
                            nullptr, false),
        server_(server),
        cq_(cq) {}

  bool FinalizeResult(void** tag, bool* status) override;

  grpc::ServerContext* context() { return &server_context_; }
  grpc::GenericServerAsyncReaderWriter* stream() { return &generic_stream_; }

 private:
  Server* const server_;
  grpc::ServerCompletionQueue* const cq_;
};

/// UnimplementedAsyncResponse should not post user-visible completions to the
/// C++ completion queue, but is generated as a CQ event by the core
class Server::UnimplementedAsyncResponse final
    : public grpc::internal::CallOpSet<
          grpc::internal::CallOpSendInitialMetadata,
          grpc::internal::CallOpServerSendStatus> {
 public:
  UnimplementedAsyncResponse(UnimplementedAsyncRequest* request);
  ~UnimplementedAsyncResponse() { delete request_; }

  bool FinalizeResult(void** tag, bool* status) override {
    if (grpc::internal::CallOpSet<
            grpc::internal::CallOpSendInitialMetadata,
            grpc::internal::CallOpServerSendStatus>::FinalizeResult(tag,
                                                                    status)) {
      delete this;
    } else {
      // The tag was swallowed due to interception. We will see it again.
    }
    return false;
  }

 private:
  UnimplementedAsyncRequest* const request_;
};

class Server::SyncRequest final : public grpc::internal::CompletionQueueTag {
 public:
  SyncRequest(grpc::internal::RpcServiceMethod* method, void* method_tag)
      : method_(method),
        method_tag_(method_tag),
        in_flight_(false),
        has_request_payload_(method->method_type() ==
                                 grpc::internal::RpcMethod::NORMAL_RPC ||
                             method->method_type() ==
                                 grpc::internal::RpcMethod::SERVER_STREAMING),
        call_details_(nullptr),
        cq_(nullptr) {
    grpc_metadata_array_init(&request_metadata_);
  }

  ~SyncRequest() {
    if (call_details_) {
      delete call_details_;
    }
    grpc_metadata_array_destroy(&request_metadata_);
  }

  void SetupRequest() { cq_ = grpc_completion_queue_create_for_pluck(nullptr); }

  void TeardownRequest() {
    grpc_completion_queue_destroy(cq_);
    cq_ = nullptr;
  }

  void Request(grpc_server* server, grpc_completion_queue* notify_cq) {
    GPR_ASSERT(cq_ && !in_flight_);
    in_flight_ = true;
    if (method_tag_) {
      if (grpc_server_request_registered_call(
              server, method_tag_, &call_, &deadline_, &request_metadata_,
              has_request_payload_ ? &request_payload_ : nullptr, cq_,
              notify_cq, this) != GRPC_CALL_OK) {
        TeardownRequest();
        return;
      }
    } else {
      if (!call_details_) {
        call_details_ = new grpc_call_details;
        grpc_call_details_init(call_details_);
      }
      if (grpc_server_request_call(server, &call_, call_details_,
                                   &request_metadata_, cq_, notify_cq,
                                   this) != GRPC_CALL_OK) {
        TeardownRequest();
        return;
      }
    }
  }

  void PostShutdownCleanup() {
    if (call_) {
      grpc_call_unref(call_);
      call_ = nullptr;
    }
    if (cq_) {
      grpc_completion_queue_destroy(cq_);
      cq_ = nullptr;
    }
  }

  bool FinalizeResult(void** tag, bool* status) override {
    if (!*status) {
      grpc_completion_queue_destroy(cq_);
      cq_ = nullptr;
    }
    if (call_details_) {
      deadline_ = call_details_->deadline;
      grpc_call_details_destroy(call_details_);
      grpc_call_details_init(call_details_);
    }
    return true;
  }

  // The CallData class represents a call that is "active" as opposed
  // to just being requested. It wraps and takes ownership of the cq from
  // the call request
  class CallData final {
   public:
    explicit CallData(Server* server, SyncRequest* mrd)
        : cq_(mrd->cq_),
          ctx_(mrd->deadline_, &mrd->request_metadata_),
          has_request_payload_(mrd->has_request_payload_),
          request_payload_(has_request_payload_ ? mrd->request_payload_
                                                : nullptr),
          request_(nullptr),
          method_(mrd->method_),
          call_(
              mrd->call_, server, &cq_, server->max_receive_message_size(),
              ctx_.set_server_rpc_info(method_->name(), method_->method_type(),
                                       server->interceptor_creators_)),
          server_(server),
          global_callbacks_(nullptr),
          resources_(false) {
      ctx_.set_call(mrd->call_);
      ctx_.cq_ = &cq_;
      GPR_ASSERT(mrd->in_flight_);
      mrd->in_flight_ = false;
      mrd->request_metadata_.count = 0;
    }

    ~CallData() {
      if (has_request_payload_ && request_payload_) {
        grpc_byte_buffer_destroy(request_payload_);
      }
    }

    void Run(const std::shared_ptr<GlobalCallbacks>& global_callbacks,
             bool resources) {
      global_callbacks_ = global_callbacks;
      resources_ = resources;

      interceptor_methods_.SetCall(&call_);
      interceptor_methods_.SetReverse();
      // Set interception point for RECV INITIAL METADATA
      interceptor_methods_.AddInterceptionHookPoint(
          grpc::experimental::InterceptionHookPoints::
              POST_RECV_INITIAL_METADATA);
      interceptor_methods_.SetRecvInitialMetadata(&ctx_.client_metadata_);

      if (has_request_payload_) {
        // Set interception point for RECV MESSAGE
        auto* handler = resources_ ? method_->handler()
                                   : server_->resource_exhausted_handler_.get();
        request_ = handler->Deserialize(call_.call(), request_payload_,
                                        &request_status_, nullptr);

        request_payload_ = nullptr;
        interceptor_methods_.AddInterceptionHookPoint(
            grpc::experimental::InterceptionHookPoints::POST_RECV_MESSAGE);
        interceptor_methods_.SetRecvMessage(request_, nullptr);
      }

      if (interceptor_methods_.RunInterceptors(
              [this]() { ContinueRunAfterInterception(); })) {
        ContinueRunAfterInterception();
      } else {
        // There were interceptors to be run, so ContinueRunAfterInterception
        // will be run when interceptors are done.
      }
    }

    void ContinueRunAfterInterception() {
      {
        ctx_.BeginCompletionOp(&call_, nullptr, nullptr);
        global_callbacks_->PreSynchronousRequest(&ctx_);
        auto* handler = resources_ ? method_->handler()
                                   : server_->resource_exhausted_handler_.get();
<<<<<<< HEAD
        handler->RunHandler(grpc::internal::MethodHandler::HandlerParameter(
            &call_, &ctx_, request_, request_status_, nullptr));
=======
        handler->RunHandler(internal::MethodHandler::HandlerParameter(
            &call_, &ctx_, request_, request_status_, nullptr, nullptr));
>>>>>>> 5224e88e
        request_ = nullptr;
        global_callbacks_->PostSynchronousRequest(&ctx_);

        cq_.Shutdown();

        grpc::internal::CompletionQueueTag* op_tag = ctx_.GetCompletionOpTag();
        cq_.TryPluck(op_tag, gpr_inf_future(GPR_CLOCK_REALTIME));

        /* Ensure the cq_ is shutdown */
        grpc::DummyTag ignored_tag;
        GPR_ASSERT(cq_.Pluck(&ignored_tag) == false);
      }
      delete this;
    }

   private:
    grpc::CompletionQueue cq_;
    grpc::ServerContext ctx_;
    const bool has_request_payload_;
    grpc_byte_buffer* request_payload_;
    void* request_;
    grpc::Status request_status_;
    grpc::internal::RpcServiceMethod* const method_;
    grpc::internal::Call call_;
    Server* server_;
    std::shared_ptr<GlobalCallbacks> global_callbacks_;
    bool resources_;
    grpc::internal::InterceptorBatchMethodsImpl interceptor_methods_;
  };

 private:
  grpc::internal::RpcServiceMethod* const method_;
  void* const method_tag_;
  bool in_flight_;
  const bool has_request_payload_;
  grpc_call* call_;
  grpc_call_details* call_details_;
  gpr_timespec deadline_;
  grpc_metadata_array request_metadata_;
  grpc_byte_buffer* request_payload_;
  grpc_completion_queue* cq_;
};

class Server::CallbackRequestBase : public grpc::internal::CompletionQueueTag {
 public:
  virtual ~CallbackRequestBase() {}
  virtual bool Request() = 0;
};

template <class ServerContextType>
class Server::CallbackRequest final : public Server::CallbackRequestBase {
 public:
  static_assert(std::is_base_of<grpc::ServerContext, ServerContextType>::value,
                "ServerContextType must be derived from ServerContext");

  // The constructor needs to know the server for this callback request and its
  // index in the server's request count array to allow for proper dynamic
  // requesting of incoming RPCs. For codegen services, the values of method and
  // method_tag represent the defined characteristics of the method being
  // requested. For generic services, method and method_tag are nullptr since
  // these services don't have pre-defined methods or method registration tags.
  CallbackRequest(Server* server, size_t method_idx,
                  grpc::internal::RpcServiceMethod* method, void* method_tag)
      : server_(server),
        method_index_(method_idx),
        method_(method),
        method_tag_(method_tag),
        has_request_payload_(
            method_ != nullptr &&
            (method->method_type() == grpc::internal::RpcMethod::NORMAL_RPC ||
             method->method_type() ==
                 grpc::internal::RpcMethod::SERVER_STREAMING)),
        cq_(server->CallbackCQ()),
        tag_(this) {
    server_->callback_reqs_outstanding_++;
    Setup();
  }

  ~CallbackRequest() {
    Clear();

    // The counter of outstanding requests must be decremented
    // under a lock in case it causes the server shutdown.
    grpc::internal::MutexLock l(&server_->callback_reqs_mu_);
    if (--server_->callback_reqs_outstanding_ == 0) {
      server_->callback_reqs_done_cv_.Signal();
    }
  }

  bool Request() override {
    if (method_tag_) {
      if (GRPC_CALL_OK !=
          grpc_server_request_registered_call(
              server_->c_server(), method_tag_, &call_, &deadline_,
              &request_metadata_,
              has_request_payload_ ? &request_payload_ : nullptr, cq_->cq(),
              cq_->cq(), static_cast<void*>(&tag_))) {
        return false;
      }
    } else {
      if (!call_details_) {
        call_details_ = new grpc_call_details;
        grpc_call_details_init(call_details_);
      }
      if (grpc_server_request_call(server_->c_server(), &call_, call_details_,
                                   &request_metadata_, cq_->cq(), cq_->cq(),
                                   static_cast<void*>(&tag_)) != GRPC_CALL_OK) {
        return false;
      }
    }
    return true;
  }

  // Needs specialization to account for different processing of metadata
  // in generic API
  bool FinalizeResult(void** tag, bool* status) override;

 private:
  // method_name needs to be specialized between named method and generic
  const char* method_name() const;

  class CallbackCallTag : public grpc_experimental_completion_queue_functor {
   public:
    CallbackCallTag(Server::CallbackRequest<ServerContextType>* req)
        : req_(req) {
      functor_run = &CallbackCallTag::StaticRun;
    }

    // force_run can not be performed on a tag if operations using this tag
    // have been sent to PerformOpsOnCall. It is intended for error conditions
    // that are detected before the operations are internally processed.
    void force_run(bool ok) { Run(ok); }

   private:
    Server::CallbackRequest<ServerContextType>* req_;
    grpc::internal::Call* call_;

    static void StaticRun(grpc_experimental_completion_queue_functor* cb,
                          int ok) {
      static_cast<CallbackCallTag*>(cb)->Run(static_cast<bool>(ok));
    }
    void Run(bool ok) {
      void* ignored = req_;
      bool new_ok = ok;
      GPR_ASSERT(!req_->FinalizeResult(&ignored, &new_ok));
      GPR_ASSERT(ignored == req_);

      int count =
          static_cast<int>(gpr_atm_no_barrier_fetch_add(
              &req_->server_
                   ->callback_unmatched_reqs_count_[req_->method_index_],
              -1)) -
          1;
      if (!ok) {
        // The call has been shutdown.
        // Delete its contents to free up the request.
        delete req_;
        return;
      }

      // If this was the last request in the list or it is below the soft
      // minimum and there are spare requests available, set up a new one.
      if (count == 0 || (count < SOFT_MINIMUM_SPARE_CALLBACK_REQS_PER_METHOD &&
                         req_->server_->callback_reqs_outstanding_ <
                             SOFT_MAXIMUM_CALLBACK_REQS_OUTSTANDING)) {
        auto* new_req = new CallbackRequest<ServerContextType>(
            req_->server_, req_->method_index_, req_->method_,
            req_->method_tag_);
        if (!new_req->Request()) {
          // The server must have just decided to shutdown.
          gpr_atm_no_barrier_fetch_add(
              &new_req->server_
                   ->callback_unmatched_reqs_count_[new_req->method_index_],
              -1);
          delete new_req;
        }
      }

      // Bind the call, deadline, and metadata from what we got
      req_->ctx_.set_call(req_->call_);
      req_->ctx_.cq_ = req_->cq_;
      req_->ctx_.BindDeadlineAndMetadata(req_->deadline_,
                                         &req_->request_metadata_);
      req_->request_metadata_.count = 0;

      // Create a C++ Call to control the underlying core call
      call_ =
          new (grpc_call_arena_alloc(req_->call_, sizeof(grpc::internal::Call)))
              grpc::internal::Call(
                  req_->call_, req_->server_, req_->cq_,
                  req_->server_->max_receive_message_size(),
                  req_->ctx_.set_server_rpc_info(
                      req_->method_name(),
                      (req_->method_ != nullptr)
                          ? req_->method_->method_type()
                          : grpc::internal::RpcMethod::BIDI_STREAMING,
                      req_->server_->interceptor_creators_));

      req_->interceptor_methods_.SetCall(call_);
      req_->interceptor_methods_.SetReverse();
      // Set interception point for RECV INITIAL METADATA
      req_->interceptor_methods_.AddInterceptionHookPoint(
          grpc::experimental::InterceptionHookPoints::
              POST_RECV_INITIAL_METADATA);
      req_->interceptor_methods_.SetRecvInitialMetadata(
          &req_->ctx_.client_metadata_);

      if (req_->has_request_payload_) {
        // Set interception point for RECV MESSAGE
        req_->request_ = req_->method_->handler()->Deserialize(
            req_->call_, req_->request_payload_, &req_->request_status_,
            &req_->handler_data_);
        req_->request_payload_ = nullptr;
        req_->interceptor_methods_.AddInterceptionHookPoint(
            grpc::experimental::InterceptionHookPoints::POST_RECV_MESSAGE);
        req_->interceptor_methods_.SetRecvMessage(req_->request_, nullptr);
      }

      if (req_->interceptor_methods_.RunInterceptors(
              [this] { ContinueRunAfterInterception(); })) {
        ContinueRunAfterInterception();
      } else {
        // There were interceptors to be run, so ContinueRunAfterInterception
        // will be run when interceptors are done.
      }
    }
    void ContinueRunAfterInterception() {
      auto* handler = (req_->method_ != nullptr)
                          ? req_->method_->handler()
                          : req_->server_->generic_handler_.get();
<<<<<<< HEAD
      handler->RunHandler(grpc::internal::MethodHandler::HandlerParameter(
          call_, &req_->ctx_, req_->request_, req_->request_status_, [this] {
=======
      handler->RunHandler(internal::MethodHandler::HandlerParameter(
          call_, &req_->ctx_, req_->request_, req_->request_status_,
          req_->handler_data_, [this] {
>>>>>>> 5224e88e
            // Recycle this request if there aren't too many outstanding.
            // Note that we don't have to worry about a case where there
            // are no requests waiting to match for this method since that
            // is already taken care of when binding a request to a call.
            // TODO(vjpai): Also don't recycle this request if the dynamic
            //              load no longer justifies it. Consider measuring
            //              dynamic load and setting a target accordingly.
            if (req_->server_->callback_reqs_outstanding_ <
                SOFT_MAXIMUM_CALLBACK_REQS_OUTSTANDING) {
              req_->Clear();
              req_->Setup();
            } else {
              // We can free up this request because there are too many
              delete req_;
              return;
            }
            if (!req_->Request()) {
              // The server must have just decided to shutdown.
              delete req_;
            }
          }));
    }
  };

  void Clear() {
    if (call_details_) {
      delete call_details_;
      call_details_ = nullptr;
    }
    grpc_metadata_array_destroy(&request_metadata_);
    if (has_request_payload_ && request_payload_) {
      grpc_byte_buffer_destroy(request_payload_);
    }
    ctx_.Clear();
    interceptor_methods_.ClearState();
  }

  void Setup() {
    gpr_atm_no_barrier_fetch_add(
        &server_->callback_unmatched_reqs_count_[method_index_], 1);
    grpc_metadata_array_init(&request_metadata_);
    ctx_.Setup(gpr_inf_future(GPR_CLOCK_REALTIME));
    request_payload_ = nullptr;
    request_ = nullptr;
<<<<<<< HEAD
    request_status_ = grpc::Status();
=======
    handler_data_ = nullptr;
    request_status_ = Status();
>>>>>>> 5224e88e
  }

  Server* const server_;
  const size_t method_index_;
  grpc::internal::RpcServiceMethod* const method_;
  void* const method_tag_;
  const bool has_request_payload_;
  grpc_byte_buffer* request_payload_;
  void* request_;
<<<<<<< HEAD
  grpc::Status request_status_;
=======
  void* handler_data_;
  Status request_status_;
>>>>>>> 5224e88e
  grpc_call_details* call_details_ = nullptr;
  grpc_call* call_;
  gpr_timespec deadline_;
  grpc_metadata_array request_metadata_;
  grpc::CompletionQueue* cq_;
  CallbackCallTag tag_;
  ServerContextType ctx_;
  grpc::internal::InterceptorBatchMethodsImpl interceptor_methods_;
};

template <>
bool Server::CallbackRequest<grpc::ServerContext>::FinalizeResult(
    void** tag, bool* status) {
  return false;
}

template <>
bool Server::CallbackRequest<grpc::GenericServerContext>::FinalizeResult(
    void** tag, bool* status) {
  if (*status) {
    // TODO(yangg) remove the copy here
    ctx_.method_ = grpc::StringFromCopiedSlice(call_details_->method);
    ctx_.host_ = grpc::StringFromCopiedSlice(call_details_->host);
  }
  grpc_slice_unref(call_details_->method);
  grpc_slice_unref(call_details_->host);
  return false;
}

template <>
const char* Server::CallbackRequest<grpc::ServerContext>::method_name() const {
  return method_->name();
}

template <>
const char* Server::CallbackRequest<grpc::GenericServerContext>::method_name()
    const {
  return ctx_.method().c_str();
}

// Implementation of ThreadManager. Each instance of SyncRequestThreadManager
// manages a pool of threads that poll for incoming Sync RPCs and call the
// appropriate RPC handlers
class Server::SyncRequestThreadManager : public grpc::ThreadManager {
 public:
  SyncRequestThreadManager(Server* server, grpc::CompletionQueue* server_cq,
                           std::shared_ptr<GlobalCallbacks> global_callbacks,
                           grpc_resource_quota* rq, int min_pollers,
                           int max_pollers, int cq_timeout_msec)
      : ThreadManager("SyncServer", rq, min_pollers, max_pollers),
        server_(server),
        server_cq_(server_cq),
        cq_timeout_msec_(cq_timeout_msec),
        global_callbacks_(std::move(global_callbacks)) {}

  WorkStatus PollForWork(void** tag, bool* ok) override {
    *tag = nullptr;
    // TODO(ctiller): workaround for GPR_TIMESPAN based deadlines not working
    // right now
    gpr_timespec deadline =
        gpr_time_add(gpr_now(GPR_CLOCK_MONOTONIC),
                     gpr_time_from_millis(cq_timeout_msec_, GPR_TIMESPAN));

    switch (server_cq_->AsyncNext(tag, ok, deadline)) {
      case grpc::CompletionQueue::TIMEOUT:
        return TIMEOUT;
      case grpc::CompletionQueue::SHUTDOWN:
        return SHUTDOWN;
      case grpc::CompletionQueue::GOT_EVENT:
        return WORK_FOUND;
    }

    GPR_UNREACHABLE_CODE(return TIMEOUT);
  }

  void DoWork(void* tag, bool ok, bool resources) override {
    SyncRequest* sync_req = static_cast<SyncRequest*>(tag);

    if (!sync_req) {
      // No tag. Nothing to work on. This is an unlikley scenario and possibly a
      // bug in RPC Manager implementation.
      gpr_log(GPR_ERROR, "Sync server. DoWork() was called with NULL tag");
      return;
    }

    if (ok) {
      // Calldata takes ownership of the completion queue and interceptors
      // inside sync_req
      auto* cd = new SyncRequest::CallData(server_, sync_req);
      // Prepare for the next request
      if (!IsShutdown()) {
        sync_req->SetupRequest();  // Create new completion queue for sync_req
        sync_req->Request(server_->c_server(), server_cq_->cq());
      }

      GPR_TIMER_SCOPE("cd.Run()", 0);
      cd->Run(global_callbacks_, resources);
    }
    // TODO (sreek) If ok is false here (which it isn't in case of
    // grpc_request_registered_call), we should still re-queue the request
    // object
  }

  void AddSyncMethod(grpc::internal::RpcServiceMethod* method, void* tag) {
    sync_requests_.emplace_back(new SyncRequest(method, tag));
  }

  void AddUnknownSyncMethod() {
    if (!sync_requests_.empty()) {
      unknown_method_.reset(new grpc::internal::RpcServiceMethod(
          "unknown", grpc::internal::RpcMethod::BIDI_STREAMING,
          new grpc::internal::UnknownMethodHandler));
      sync_requests_.emplace_back(
          new SyncRequest(unknown_method_.get(), nullptr));
    }
  }

  void Shutdown() override {
    ThreadManager::Shutdown();
    server_cq_->Shutdown();
  }

  void Wait() override {
    ThreadManager::Wait();
    // Drain any pending items from the queue
    void* tag;
    bool ok;
    while (server_cq_->Next(&tag, &ok)) {
      if (ok) {
        // If a request was pulled off the queue, it means that the thread
        // handling the request added it to the completion queue after shutdown
        // was called - because the thread had already started and checked the
        // shutdown flag before shutdown was called. In this case, we simply
        // clean it up here, *after* calling wait on all the worker threads, at
        // which point we are certain no in-flight requests will add more to the
        // queue. This fixes an intermittent memory leak on shutdown.
        SyncRequest* sync_req = static_cast<SyncRequest*>(tag);
        sync_req->PostShutdownCleanup();
      }
    }
  }

  void Start() {
    if (!sync_requests_.empty()) {
      for (auto m = sync_requests_.begin(); m != sync_requests_.end(); m++) {
        (*m)->SetupRequest();
        (*m)->Request(server_->c_server(), server_cq_->cq());
      }

      Initialize();  // ThreadManager's Initialize()
    }
  }

 private:
  Server* server_;
  grpc::CompletionQueue* server_cq_;
  int cq_timeout_msec_;
  std::vector<std::unique_ptr<SyncRequest>> sync_requests_;
  std::unique_ptr<grpc::internal::RpcServiceMethod> unknown_method_;
  std::shared_ptr<Server::GlobalCallbacks> global_callbacks_;
};

static grpc::internal::GrpcLibraryInitializer g_gli_initializer;
Server::Server(
    int max_receive_message_size, grpc::ChannelArguments* args,
    std::shared_ptr<std::vector<std::unique_ptr<grpc::ServerCompletionQueue>>>
        sync_server_cqs,
    int min_pollers, int max_pollers, int sync_cq_timeout_msec,
    grpc_resource_quota* server_rq,
    std::vector<
        std::unique_ptr<grpc::experimental::ServerInterceptorFactoryInterface>>
        interceptor_creators)
    : interceptor_creators_(std::move(interceptor_creators)),
      max_receive_message_size_(max_receive_message_size),
      sync_server_cqs_(std::move(sync_server_cqs)),
      started_(false),
      shutdown_(false),
      shutdown_notified_(false),
      server_(nullptr),
      server_initializer_(new grpc_impl::ServerInitializer(this)),
      health_check_service_disabled_(false) {
  g_gli_initializer.summon();
  gpr_once_init(&grpc::g_once_init_callbacks, grpc::InitGlobalCallbacks);
  global_callbacks_ = grpc::g_callbacks;
  global_callbacks_->UpdateArguments(args);

  if (sync_server_cqs_ != nullptr) {
    bool default_rq_created = false;
    if (server_rq == nullptr) {
      server_rq = grpc_resource_quota_create("SyncServer-default-rq");
      grpc_resource_quota_set_max_threads(server_rq,
                                          DEFAULT_MAX_SYNC_SERVER_THREADS);
      default_rq_created = true;
    }

    for (const auto& it : *sync_server_cqs_) {
      sync_req_mgrs_.emplace_back(new SyncRequestThreadManager(
          this, it.get(), global_callbacks_, server_rq, min_pollers,
          max_pollers, sync_cq_timeout_msec));
    }

    if (default_rq_created) {
      grpc_resource_quota_unref(server_rq);
    }
  }

  grpc_channel_args channel_args;
  args->SetChannelArgs(&channel_args);

  for (size_t i = 0; i < channel_args.num_args; i++) {
    if (0 == strcmp(channel_args.args[i].key,
                    grpc::kHealthCheckServiceInterfaceArg)) {
      if (channel_args.args[i].value.pointer.p == nullptr) {
        health_check_service_disabled_ = true;
      } else {
        health_check_service_.reset(
            static_cast<grpc::HealthCheckServiceInterface*>(
                channel_args.args[i].value.pointer.p));
      }
      break;
    }
  }

  server_ = grpc_server_create(&channel_args, nullptr);
}

Server::~Server() {
  {
    grpc::internal::ReleasableMutexLock lock(&mu_);
    if (callback_cq_ != nullptr) {
      callback_cq_->Shutdown();
    }
    if (started_ && !shutdown_) {
      lock.Unlock();
      Shutdown();
    } else if (!started_) {
      // Shutdown the completion queues
      for (auto it = sync_req_mgrs_.begin(); it != sync_req_mgrs_.end(); it++) {
        (*it)->Shutdown();
      }
    }
  }

  grpc_server_destroy(server_);
  for (auto& per_method_count : callback_unmatched_reqs_count_) {
    // There should be no more unmatched callbacks for any method
    // as each request is failed by Shutdown. Check that this actually
    // happened
    GPR_ASSERT(static_cast<int>(gpr_atm_no_barrier_load(&per_method_count)) ==
               0);
  }
}

void Server::SetGlobalCallbacks(GlobalCallbacks* callbacks) {
  GPR_ASSERT(!grpc::g_callbacks);
  GPR_ASSERT(callbacks);
  grpc::g_callbacks.reset(callbacks);
}

grpc_server* Server::c_server() { return server_; }

std::shared_ptr<grpc::Channel> Server::InProcessChannel(
    const grpc::ChannelArguments& args) {
  grpc_channel_args channel_args = args.c_channel_args();
  return grpc::CreateChannelInternal(
      "inproc", grpc_inproc_channel_create(server_, &channel_args, nullptr),
      std::vector<std::unique_ptr<
          grpc::experimental::ClientInterceptorFactoryInterface>>());
}

std::shared_ptr<grpc::Channel>
Server::experimental_type::InProcessChannelWithInterceptors(
    const grpc::ChannelArguments& args,
    std::vector<
        std::unique_ptr<grpc::experimental::ClientInterceptorFactoryInterface>>
        interceptor_creators) {
  grpc_channel_args channel_args = args.c_channel_args();
  return grpc::CreateChannelInternal(
      "inproc",
      grpc_inproc_channel_create(server_->server_, &channel_args, nullptr),
      std::move(interceptor_creators));
}

static grpc_server_register_method_payload_handling PayloadHandlingForMethod(
    grpc::internal::RpcServiceMethod* method) {
  switch (method->method_type()) {
    case grpc::internal::RpcMethod::NORMAL_RPC:
    case grpc::internal::RpcMethod::SERVER_STREAMING:
      return GRPC_SRM_PAYLOAD_READ_INITIAL_BYTE_BUFFER;
    case grpc::internal::RpcMethod::CLIENT_STREAMING:
    case grpc::internal::RpcMethod::BIDI_STREAMING:
      return GRPC_SRM_PAYLOAD_NONE;
  }
  GPR_UNREACHABLE_CODE(return GRPC_SRM_PAYLOAD_NONE;);
}

bool Server::RegisterService(const grpc::string* host, grpc::Service* service) {
  bool has_async_methods = service->has_async_methods();
  if (has_async_methods) {
    GPR_ASSERT(service->server_ == nullptr &&
               "Can only register an asynchronous service against one server.");
    service->server_ = this;
  }

  const char* method_name = nullptr;

  for (auto it = service->methods_.begin(); it != service->methods_.end();
       ++it) {
    if (it->get() == nullptr) {  // Handled by generic service if any.
      continue;
    }

    grpc::internal::RpcServiceMethod* method = it->get();
    void* method_registration_tag = grpc_server_register_method(
        server_, method->name(), host ? host->c_str() : nullptr,
        PayloadHandlingForMethod(method), 0);
    if (method_registration_tag == nullptr) {
      gpr_log(GPR_DEBUG, "Attempt to register %s multiple times",
              method->name());
      return false;
    }

    if (method->handler() == nullptr) {  // Async method without handler
      method->set_server_tag(method_registration_tag);
    } else if (method->api_type() ==
               grpc::internal::RpcServiceMethod::ApiType::SYNC) {
      for (auto it = sync_req_mgrs_.begin(); it != sync_req_mgrs_.end(); it++) {
        (*it)->AddSyncMethod(method, method_registration_tag);
      }
    } else {
      // a callback method. Register at least some callback requests
      callback_unmatched_reqs_count_.push_back(0);
      auto method_index = callback_unmatched_reqs_count_.size() - 1;
      // TODO(vjpai): Register these dynamically based on need
      for (int i = 0; i < DEFAULT_CALLBACK_REQS_PER_METHOD; i++) {
        callback_reqs_to_start_.push_back(
            new CallbackRequest<grpc::ServerContext>(this, method_index, method,
                                                     method_registration_tag));
      }
      // Enqueue it so that it will be Request'ed later after all request
      // matchers are created at core server startup
    }

    method_name = method->name();
  }

  // Parse service name.
  if (method_name != nullptr) {
    std::stringstream ss(method_name);
    grpc::string service_name;
    if (std::getline(ss, service_name, '/') &&
        std::getline(ss, service_name, '/')) {
      services_.push_back(service_name);
    }
  }
  return true;
}

void Server::RegisterAsyncGenericService(grpc::AsyncGenericService* service) {
  GPR_ASSERT(service->server_ == nullptr &&
             "Can only register an async generic service against one server.");
  service->server_ = this;
  has_async_generic_service_ = true;
}

void Server::RegisterCallbackGenericService(
    grpc::experimental::CallbackGenericService* service) {
  GPR_ASSERT(
      service->server_ == nullptr &&
      "Can only register a callback generic service against one server.");
  service->server_ = this;
  has_callback_generic_service_ = true;
  generic_handler_.reset(service->Handler());

  callback_unmatched_reqs_count_.push_back(0);
  auto method_index = callback_unmatched_reqs_count_.size() - 1;
  // TODO(vjpai): Register these dynamically based on need
  for (int i = 0; i < DEFAULT_CALLBACK_REQS_PER_METHOD; i++) {
    callback_reqs_to_start_.push_back(
        new CallbackRequest<grpc::GenericServerContext>(this, method_index,
                                                        nullptr, nullptr));
  }
}

int Server::AddListeningPort(const grpc::string& addr,
                             grpc::ServerCredentials* creds) {
  GPR_ASSERT(!started_);
  int port = creds->AddPortToServer(addr, server_);
  global_callbacks_->AddPort(this, addr, creds, port);
  return port;
}

void Server::Start(grpc::ServerCompletionQueue** cqs, size_t num_cqs) {
  GPR_ASSERT(!started_);
  global_callbacks_->PreServerStart(this);
  started_ = true;

  // Only create default health check service when user did not provide an
  // explicit one.
  grpc::ServerCompletionQueue* health_check_cq = nullptr;
  grpc::DefaultHealthCheckService::HealthCheckServiceImpl*
      default_health_check_service_impl = nullptr;
  if (health_check_service_ == nullptr && !health_check_service_disabled_ &&
      grpc::DefaultHealthCheckServiceEnabled()) {
    auto* default_hc_service = new grpc::DefaultHealthCheckService;
    health_check_service_.reset(default_hc_service);
    // We create a non-polling CQ to avoid impacting application
    // performance.  This ensures that we don't introduce thread hops
    // for application requests that wind up on this CQ, which is polled
    // in its own thread.
    health_check_cq = new grpc::ServerCompletionQueue(
        GRPC_CQ_NEXT, GRPC_CQ_NON_POLLING, nullptr);
    grpc_server_register_completion_queue(server_, health_check_cq->cq(),
                                          nullptr);
    default_health_check_service_impl =
        default_hc_service->GetHealthCheckService(
            std::unique_ptr<grpc::ServerCompletionQueue>(health_check_cq));
    RegisterService(nullptr, default_health_check_service_impl);
  }

  // If this server uses callback methods, then create a callback generic
  // service to handle any unimplemented methods using the default reactor
  // creator
  if (!callback_reqs_to_start_.empty() && !has_callback_generic_service_) {
    unimplemented_service_.reset(
        new grpc::experimental::CallbackGenericService);
    RegisterCallbackGenericService(unimplemented_service_.get());
  }

  grpc_server_start(server_);

  if (!has_async_generic_service_ && !has_callback_generic_service_) {
    for (auto it = sync_req_mgrs_.begin(); it != sync_req_mgrs_.end(); it++) {
      (*it)->AddUnknownSyncMethod();
    }

    for (size_t i = 0; i < num_cqs; i++) {
      if (cqs[i]->IsFrequentlyPolled()) {
        new UnimplementedAsyncRequest(this, cqs[i]);
      }
    }
    if (health_check_cq != nullptr) {
      new UnimplementedAsyncRequest(this, health_check_cq);
    }
  }

  // If this server has any support for synchronous methods (has any sync
  // server CQs), make sure that we have a ResourceExhausted handler
  // to deal with the case of thread exhaustion
  if (sync_server_cqs_ != nullptr && !sync_server_cqs_->empty()) {
    resource_exhausted_handler_.reset(
        new grpc::internal::ResourceExhaustedHandler);
  }

  for (auto it = sync_req_mgrs_.begin(); it != sync_req_mgrs_.end(); it++) {
    (*it)->Start();
  }

  for (auto* cbreq : callback_reqs_to_start_) {
    GPR_ASSERT(cbreq->Request());
  }
  callback_reqs_to_start_.clear();

  if (default_health_check_service_impl != nullptr) {
    default_health_check_service_impl->StartServingThread();
  }
}

void Server::ShutdownInternal(gpr_timespec deadline) {
  grpc::internal::MutexLock lock(&mu_);
  if (shutdown_) {
    return;
  }

  shutdown_ = true;

  /// The completion queue to use for server shutdown completion notification
  grpc::CompletionQueue shutdown_cq;
  grpc::ShutdownTag shutdown_tag;  // Dummy shutdown tag
  grpc_server_shutdown_and_notify(server_, shutdown_cq.cq(), &shutdown_tag);

  shutdown_cq.Shutdown();

  void* tag;
  bool ok;
  grpc::CompletionQueue::NextStatus status =
      shutdown_cq.AsyncNext(&tag, &ok, deadline);

  // If this timed out, it means we are done with the grace period for a clean
  // shutdown. We should force a shutdown now by cancelling all inflight calls
  if (status == grpc::CompletionQueue::NextStatus::TIMEOUT) {
    grpc_server_cancel_all_calls(server_);
  }
  // Else in case of SHUTDOWN or GOT_EVENT, it means that the server has
  // successfully shutdown

  // Shutdown all ThreadManagers. This will try to gracefully stop all the
  // threads in the ThreadManagers (once they process any inflight requests)
  for (auto it = sync_req_mgrs_.begin(); it != sync_req_mgrs_.end(); it++) {
    (*it)->Shutdown();  // ThreadManager's Shutdown()
  }

  // Wait for threads in all ThreadManagers to terminate
  for (auto it = sync_req_mgrs_.begin(); it != sync_req_mgrs_.end(); it++) {
    (*it)->Wait();
  }

  // Wait for all outstanding callback requests to complete
  // (whether waiting for a match or already active).
  // We know that no new requests will be created after this point
  // because they are only created at server startup time or when
  // we have a successful match on a request. During the shutdown phase,
  // requests that have not yet matched will be failed rather than
  // allowed to succeed, which will cause the server to delete the
  // request and decrement the count. Possibly a request will match before
  // the shutdown but then find that shutdown has already started by the
  // time it tries to register a new request. In that case, the registration
  // will report a failure, indicating a shutdown and again we won't end
  // up incrementing the counter.
  {
    grpc::internal::MutexLock cblock(&callback_reqs_mu_);
    callback_reqs_done_cv_.WaitUntil(
        &callback_reqs_mu_, [this] { return callback_reqs_outstanding_ == 0; });
  }

  // Drain the shutdown queue (if the previous call to AsyncNext() timed out
  // and we didn't remove the tag from the queue yet)
  while (shutdown_cq.Next(&tag, &ok)) {
    // Nothing to be done here. Just ignore ok and tag values
  }

  shutdown_notified_ = true;
  shutdown_cv_.Broadcast();
}

void Server::Wait() {
  grpc::internal::MutexLock lock(&mu_);
  while (started_ && !shutdown_notified_) {
    shutdown_cv_.Wait(&mu_);
  }
}

void Server::PerformOpsOnCall(grpc::internal::CallOpSetInterface* ops,
                              grpc::internal::Call* call) {
  ops->FillOps(call);
}

bool Server::UnimplementedAsyncRequest::FinalizeResult(void** tag,
                                                       bool* status) {
  if (GenericAsyncRequest::FinalizeResult(tag, status)) {
    // We either had no interceptors run or we are done intercepting
    if (*status) {
      new UnimplementedAsyncRequest(server_, cq_);
      new UnimplementedAsyncResponse(this);
    } else {
      delete this;
    }
  } else {
    // The tag was swallowed due to interception. We will see it again.
  }
  return false;
}

Server::UnimplementedAsyncResponse::UnimplementedAsyncResponse(
    UnimplementedAsyncRequest* request)
    : request_(request) {
  grpc::Status status(grpc::StatusCode::UNIMPLEMENTED, "");
  grpc::internal::UnknownMethodHandler::FillOps(request_->context(), this);
  request_->stream()->call_.PerformOps(this);
}

grpc::ServerInitializer* Server::initializer() {
  return server_initializer_.get();
}

grpc::CompletionQueue* Server::CallbackCQ() {
  // TODO(vjpai): Consider using a single global CQ for the default CQ
  // if there is no explicit per-server CQ registered
  grpc::internal::MutexLock l(&mu_);
  if (callback_cq_ == nullptr) {
    auto* shutdown_callback = new grpc::ShutdownCallback;
    callback_cq_ = new grpc::CompletionQueue(grpc_completion_queue_attributes{
        GRPC_CQ_CURRENT_VERSION, GRPC_CQ_CALLBACK, GRPC_CQ_DEFAULT_POLLING,
        shutdown_callback});

    // Transfer ownership of the new cq to its own shutdown callback
    shutdown_callback->TakeCQ(callback_cq_);
  }
  return callback_cq_;
}

}  // namespace grpc_impl<|MERGE_RESOLUTION|>--- conflicted
+++ resolved
@@ -476,13 +476,8 @@
         global_callbacks_->PreSynchronousRequest(&ctx_);
         auto* handler = resources_ ? method_->handler()
                                    : server_->resource_exhausted_handler_.get();
-<<<<<<< HEAD
         handler->RunHandler(grpc::internal::MethodHandler::HandlerParameter(
-            &call_, &ctx_, request_, request_status_, nullptr));
-=======
-        handler->RunHandler(internal::MethodHandler::HandlerParameter(
             &call_, &ctx_, request_, request_status_, nullptr, nullptr));
->>>>>>> 5224e88e
         request_ = nullptr;
         global_callbacks_->PostSynchronousRequest(&ctx_);
 
@@ -713,14 +708,9 @@
       auto* handler = (req_->method_ != nullptr)
                           ? req_->method_->handler()
                           : req_->server_->generic_handler_.get();
-<<<<<<< HEAD
       handler->RunHandler(grpc::internal::MethodHandler::HandlerParameter(
-          call_, &req_->ctx_, req_->request_, req_->request_status_, [this] {
-=======
-      handler->RunHandler(internal::MethodHandler::HandlerParameter(
           call_, &req_->ctx_, req_->request_, req_->request_status_,
           req_->handler_data_, [this] {
->>>>>>> 5224e88e
             // Recycle this request if there aren't too many outstanding.
             // Note that we don't have to worry about a case where there
             // are no requests waiting to match for this method since that
@@ -763,14 +753,10 @@
         &server_->callback_unmatched_reqs_count_[method_index_], 1);
     grpc_metadata_array_init(&request_metadata_);
     ctx_.Setup(gpr_inf_future(GPR_CLOCK_REALTIME));
+    handler_data_ = nullptr;
     request_payload_ = nullptr;
     request_ = nullptr;
-<<<<<<< HEAD
     request_status_ = grpc::Status();
-=======
-    handler_data_ = nullptr;
-    request_status_ = Status();
->>>>>>> 5224e88e
   }
 
   Server* const server_;
@@ -780,12 +766,8 @@
   const bool has_request_payload_;
   grpc_byte_buffer* request_payload_;
   void* request_;
-<<<<<<< HEAD
+  void* handler_data_;
   grpc::Status request_status_;
-=======
-  void* handler_data_;
-  Status request_status_;
->>>>>>> 5224e88e
   grpc_call_details* call_details_ = nullptr;
   grpc_call* call_;
   gpr_timespec deadline_;
