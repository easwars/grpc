--- conflicted
+++ resolved
@@ -79,15 +79,6 @@
   }
 }
 
-<<<<<<< HEAD
-void ClientContext::set_compression_level(grpc_compression_level level) {
-  const grpc_compression_algorithm algorithm_for_level =
-      grpc_compression_algorithm_for_level(level);
-  set_compression_algorithm(algorithm_for_level);
-}
-
-=======
->>>>>>> 40d808ff
 void ClientContext::set_compression_algorithm(
     grpc_compression_algorithm algorithm) {
   char* algorithm_name = NULL;
