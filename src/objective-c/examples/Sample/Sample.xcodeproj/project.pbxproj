--- conflicted
+++ resolved
@@ -13,19 +13,10 @@
 		6369A2761A9322E20015FC5C /* ViewController.m in Sources */ = {isa = PBXBuildFile; fileRef = 6369A2751A9322E20015FC5C /* ViewController.m */; };
 		6369A2791A9322E20015FC5C /* Main.storyboard in Resources */ = {isa = PBXBuildFile; fileRef = 6369A2771A9322E20015FC5C /* Main.storyboard */; };
 		6369A27B1A9322E20015FC5C /* Images.xcassets in Resources */ = {isa = PBXBuildFile; fileRef = 6369A27A1A9322E20015FC5C /* Images.xcassets */; };
-<<<<<<< HEAD
-		AF4A3AE4267AAFB18431B287 /* libPods-Sample.a in Frameworks */ = {isa = PBXBuildFile; fileRef = 0E797A3F68012317421BA87E /* libPods-Sample.a */; };
-/* End PBXBuildFile section */
-
-/* Begin PBXFileReference section */
-		0E797A3F68012317421BA87E /* libPods-Sample.a */ = {isa = PBXFileReference; explicitFileType = archive.ar; includeInIndex = 0; path = "libPods-Sample.a"; sourceTree = BUILT_PRODUCTS_DIR; };
-		2DC7B7C4C0410F43B9621631 /* libPods.a */ = {isa = PBXFileReference; explicitFileType = archive.ar; includeInIndex = 0; path = libPods.a; sourceTree = BUILT_PRODUCTS_DIR; };
-=======
 /* End PBXBuildFile section */
 
 /* Begin PBXFileReference section */
 		5A8C9F4B28733B249DE4AB6D /* Pods-Sample.release.xcconfig */ = {isa = PBXFileReference; includeInIndex = 1; lastKnownFileType = text.xcconfig; name = "Pods-Sample.release.xcconfig"; path = "Pods/Target Support Files/Pods-Sample/Pods-Sample.release.xcconfig"; sourceTree = "<group>"; };
->>>>>>> a5596db1
 		6369A26A1A9322E20015FC5C /* Sample.app */ = {isa = PBXFileReference; explicitFileType = wrapper.application; includeInIndex = 0; path = Sample.app; sourceTree = BUILT_PRODUCTS_DIR; };
 		6369A26E1A9322E20015FC5C /* Info.plist */ = {isa = PBXFileReference; lastKnownFileType = text.plist.xml; path = Info.plist; sourceTree = "<group>"; };
 		6369A26F1A9322E20015FC5C /* main.m */ = {isa = PBXFileReference; lastKnownFileType = sourcecode.c.objc; path = main.m; sourceTree = "<group>"; };
@@ -35,15 +26,8 @@
 		6369A2751A9322E20015FC5C /* ViewController.m */ = {isa = PBXFileReference; lastKnownFileType = sourcecode.c.objc; path = ViewController.m; sourceTree = "<group>"; };
 		6369A2781A9322E20015FC5C /* Base */ = {isa = PBXFileReference; lastKnownFileType = file.storyboard; name = Base; path = Base.lproj/Main.storyboard; sourceTree = "<group>"; };
 		6369A27A1A9322E20015FC5C /* Images.xcassets */ = {isa = PBXFileReference; lastKnownFileType = folder.assetcatalog; path = Images.xcassets; sourceTree = "<group>"; };
-<<<<<<< HEAD
-		7F4A2C3C7ABEB427FB51922C /* Pods-Sample.release.xcconfig */ = {isa = PBXFileReference; includeInIndex = 1; lastKnownFileType = text.xcconfig; name = "Pods-Sample.release.xcconfig"; path = "Pods/Target Support Files/Pods-Sample/Pods-Sample.release.xcconfig"; sourceTree = "<group>"; };
-		7FB00EC776A4A5F68401AE2B /* Pods-Sample.debug.xcconfig */ = {isa = PBXFileReference; includeInIndex = 1; lastKnownFileType = text.xcconfig; name = "Pods-Sample.debug.xcconfig"; path = "Pods/Target Support Files/Pods-Sample/Pods-Sample.debug.xcconfig"; sourceTree = "<group>"; };
-		AC29DD6FCDF962F519FEBB0D /* Pods.debug.xcconfig */ = {isa = PBXFileReference; includeInIndex = 1; lastKnownFileType = text.xcconfig; name = Pods.debug.xcconfig; path = "Pods/Target Support Files/Pods/Pods.debug.xcconfig"; sourceTree = "<group>"; };
-		C68330F8D451CC6ACEABA09F /* Pods.release.xcconfig */ = {isa = PBXFileReference; includeInIndex = 1; lastKnownFileType = text.xcconfig; name = Pods.release.xcconfig; path = "Pods/Target Support Files/Pods/Pods.release.xcconfig"; sourceTree = "<group>"; };
-=======
 		C20055928615A6F8434E26B4 /* libPods-Sample.a */ = {isa = PBXFileReference; explicitFileType = archive.ar; includeInIndex = 0; path = "libPods-Sample.a"; sourceTree = BUILT_PRODUCTS_DIR; };
 		E3C01DF315C4E7433BCEC6E6 /* Pods-Sample.debug.xcconfig */ = {isa = PBXFileReference; includeInIndex = 1; lastKnownFileType = text.xcconfig; name = "Pods-Sample.debug.xcconfig"; path = "Pods/Target Support Files/Pods-Sample/Pods-Sample.debug.xcconfig"; sourceTree = "<group>"; };
->>>>>>> a5596db1
 /* End PBXFileReference section */
 
 /* Begin PBXFrameworksBuildPhase section */
@@ -51,11 +35,7 @@
 			isa = PBXFrameworksBuildPhase;
 			buildActionMask = 2147483647;
 			files = (
-<<<<<<< HEAD
-				AF4A3AE4267AAFB18431B287 /* libPods-Sample.a in Frameworks */,
-=======
 				426A5020E0E158A101BCA1D9 /* libPods-Sample.a in Frameworks */,
->>>>>>> a5596db1
 			);
 			runOnlyForDeploymentPostprocessing = 0;
 		};
@@ -106,15 +86,8 @@
 		AB3331C9AE6488E61B2B094E /* Pods */ = {
 			isa = PBXGroup;
 			children = (
-<<<<<<< HEAD
-				AC29DD6FCDF962F519FEBB0D /* Pods.debug.xcconfig */,
-				C68330F8D451CC6ACEABA09F /* Pods.release.xcconfig */,
-				7FB00EC776A4A5F68401AE2B /* Pods-Sample.debug.xcconfig */,
-				7F4A2C3C7ABEB427FB51922C /* Pods-Sample.release.xcconfig */,
-=======
 				E3C01DF315C4E7433BCEC6E6 /* Pods-Sample.debug.xcconfig */,
 				5A8C9F4B28733B249DE4AB6D /* Pods-Sample.release.xcconfig */,
->>>>>>> a5596db1
 			);
 			name = Pods;
 			sourceTree = "<group>";
@@ -122,12 +95,7 @@
 		C4C2C5219053E079C9EFB930 /* Frameworks */ = {
 			isa = PBXGroup;
 			children = (
-<<<<<<< HEAD
-				2DC7B7C4C0410F43B9621631 /* libPods.a */,
-				0E797A3F68012317421BA87E /* libPods-Sample.a */,
-=======
 				C20055928615A6F8434E26B4 /* libPods-Sample.a */,
->>>>>>> a5596db1
 			);
 			name = Frameworks;
 			sourceTree = "<group>";
@@ -139,21 +107,12 @@
 			isa = PBXNativeTarget;
 			buildConfigurationList = 6369A28D1A9322E20015FC5C /* Build configuration list for PBXNativeTarget "Sample" */;
 			buildPhases = (
-<<<<<<< HEAD
-				41F7486D8F66994B0BFB84AF /* 📦 Check Pods Manifest.lock */,
-				6369A2661A9322E20015FC5C /* Sources */,
-				6369A2671A9322E20015FC5C /* Frameworks */,
-				6369A2681A9322E20015FC5C /* Resources */,
-				04554623324BE4A838846086 /* 📦 Copy Pods Resources */,
-				D2E32169A6ED4D88151F0046 /* 📦 Embed Pods Frameworks */,
-=======
 				41F7486D8F66994B0BFB84AF /* [CP] Check Pods Manifest.lock */,
 				6369A2661A9322E20015FC5C /* Sources */,
 				6369A2671A9322E20015FC5C /* Frameworks */,
 				6369A2681A9322E20015FC5C /* Resources */,
 				04554623324BE4A838846086 /* [CP] Copy Pods Resources */,
 				C7FAD018D05AB5F0B0FE81E2 /* [CP] Embed Pods Frameworks */,
->>>>>>> a5596db1
 			);
 			buildRules = (
 			);
@@ -209,22 +168,14 @@
 /* End PBXResourcesBuildPhase section */
 
 /* Begin PBXShellScriptBuildPhase section */
-<<<<<<< HEAD
-		04554623324BE4A838846086 /* 📦 Copy Pods Resources */ = {
-=======
 		04554623324BE4A838846086 /* [CP] Copy Pods Resources */ = {
->>>>>>> a5596db1
 			isa = PBXShellScriptBuildPhase;
 			buildActionMask = 2147483647;
 			files = (
 			);
 			inputPaths = (
 			);
-<<<<<<< HEAD
-			name = "📦 Copy Pods Resources";
-=======
 			name = "[CP] Copy Pods Resources";
->>>>>>> a5596db1
 			outputPaths = (
 			);
 			runOnlyForDeploymentPostprocessing = 0;
@@ -232,22 +183,14 @@
 			shellScript = "\"${SRCROOT}/Pods/Target Support Files/Pods-Sample/Pods-Sample-resources.sh\"\n";
 			showEnvVarsInLog = 0;
 		};
-<<<<<<< HEAD
-		41F7486D8F66994B0BFB84AF /* 📦 Check Pods Manifest.lock */ = {
-=======
 		41F7486D8F66994B0BFB84AF /* [CP] Check Pods Manifest.lock */ = {
->>>>>>> a5596db1
 			isa = PBXShellScriptBuildPhase;
 			buildActionMask = 2147483647;
 			files = (
 			);
 			inputPaths = (
 			);
-<<<<<<< HEAD
-			name = "📦 Check Pods Manifest.lock";
-=======
 			name = "[CP] Check Pods Manifest.lock";
->>>>>>> a5596db1
 			outputPaths = (
 			);
 			runOnlyForDeploymentPostprocessing = 0;
@@ -255,22 +198,14 @@
 			shellScript = "diff \"${PODS_ROOT}/../Podfile.lock\" \"${PODS_ROOT}/Manifest.lock\" > /dev/null\nif [[ $? != 0 ]] ; then\n    cat << EOM\nerror: The sandbox is not in sync with the Podfile.lock. Run 'pod install' or update your CocoaPods installation.\nEOM\n    exit 1\nfi\n";
 			showEnvVarsInLog = 0;
 		};
-<<<<<<< HEAD
-		D2E32169A6ED4D88151F0046 /* 📦 Embed Pods Frameworks */ = {
-=======
 		C7FAD018D05AB5F0B0FE81E2 /* [CP] Embed Pods Frameworks */ = {
->>>>>>> a5596db1
 			isa = PBXShellScriptBuildPhase;
 			buildActionMask = 2147483647;
 			files = (
 			);
 			inputPaths = (
 			);
-<<<<<<< HEAD
-			name = "📦 Embed Pods Frameworks";
-=======
 			name = "[CP] Embed Pods Frameworks";
->>>>>>> a5596db1
 			outputPaths = (
 			);
 			runOnlyForDeploymentPostprocessing = 0;
@@ -385,11 +320,7 @@
 		};
 		6369A28E1A9322E20015FC5C /* Debug */ = {
 			isa = XCBuildConfiguration;
-<<<<<<< HEAD
-			baseConfigurationReference = 7FB00EC776A4A5F68401AE2B /* Pods-Sample.debug.xcconfig */;
-=======
 			baseConfigurationReference = E3C01DF315C4E7433BCEC6E6 /* Pods-Sample.debug.xcconfig */;
->>>>>>> a5596db1
 			buildSettings = {
 				ASSETCATALOG_COMPILER_APPICON_NAME = AppIcon;
 				INFOPLIST_FILE = Sample/Info.plist;
@@ -400,11 +331,7 @@
 		};
 		6369A28F1A9322E20015FC5C /* Release */ = {
 			isa = XCBuildConfiguration;
-<<<<<<< HEAD
-			baseConfigurationReference = 7F4A2C3C7ABEB427FB51922C /* Pods-Sample.release.xcconfig */;
-=======
 			baseConfigurationReference = 5A8C9F4B28733B249DE4AB6D /* Pods-Sample.release.xcconfig */;
->>>>>>> a5596db1
 			buildSettings = {
 				ASSETCATALOG_COMPILER_APPICON_NAME = AppIcon;
 				INFOPLIST_FILE = Sample/Info.plist;
