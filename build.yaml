'#1': This file describes the list of targets and dependencies.
'#2': It is used among other things to generate all of our project files.
'#3': Please refer to the templates directory for more information.
settings:
  '#1': The public version number of the library.
  '#2': Master always has a "-dev" suffix
  '#3': Use "-preN" suffixes to identify pre-release versions
  '#4': Per-language overrides are possible with (eg) ruby_version tag here
  '#5': See the expand_version.py for all the quirks here
  version: 0.14.0-dev
filegroups:
- name: census
  public_headers:
  - include/grpc/census.h
  headers:
  - src/core/census/aggregation.h
  - src/core/census/mlog.h
  - src/core/census/rpc_metric_id.h
  src:
  - src/core/census/context.c
  - src/core/census/initialize.c
  - src/core/census/mlog.c
  - src/core/census/operation.c
  - src/core/census/placeholders.c
  - src/core/census/tracing.c
- name: gpr
  public_headers:
  - include/grpc/support/alloc.h
  - include/grpc/support/atm.h
  - include/grpc/support/atm_gcc_atomic.h
  - include/grpc/support/atm_gcc_sync.h
  - include/grpc/support/atm_win32.h
  - include/grpc/support/avl.h
  - include/grpc/support/cmdline.h
  - include/grpc/support/cpu.h
  - include/grpc/support/histogram.h
  - include/grpc/support/host_port.h
  - include/grpc/support/log.h
  - include/grpc/support/log_win32.h
  - include/grpc/support/port_platform.h
  - include/grpc/support/slice.h
  - include/grpc/support/slice_buffer.h
  - include/grpc/support/string_util.h
  - include/grpc/support/subprocess.h
  - include/grpc/support/sync.h
  - include/grpc/support/sync_generic.h
  - include/grpc/support/sync_posix.h
  - include/grpc/support/sync_win32.h
  - include/grpc/support/thd.h
  - include/grpc/support/time.h
  - include/grpc/support/tls.h
  - include/grpc/support/tls_gcc.h
  - include/grpc/support/tls_msvc.h
  - include/grpc/support/tls_pthread.h
  - include/grpc/support/useful.h
  headers:
  - src/core/profiling/timers.h
  - src/core/support/block_annotate.h
  - src/core/support/env.h
  - src/core/support/load_file.h
  - src/core/support/murmur_hash.h
  - src/core/support/stack_lockfree.h
  - src/core/support/string.h
  - src/core/support/string_win32.h
  - src/core/support/thd_internal.h
  - src/core/support/time_precise.h
  - src/core/support/tmpfile.h
  src:
  - src/core/profiling/basic_timers.c
  - src/core/profiling/stap_timers.c
  - src/core/support/alloc.c
  - src/core/support/avl.c
  - src/core/support/cmdline.c
  - src/core/support/cpu_iphone.c
  - src/core/support/cpu_linux.c
  - src/core/support/cpu_posix.c
  - src/core/support/cpu_windows.c
  - src/core/support/env_linux.c
  - src/core/support/env_posix.c
  - src/core/support/env_win32.c
  - src/core/support/histogram.c
  - src/core/support/host_port.c
  - src/core/support/load_file.c
  - src/core/support/log.c
  - src/core/support/log_android.c
  - src/core/support/log_linux.c
  - src/core/support/log_posix.c
  - src/core/support/log_win32.c
  - src/core/support/murmur_hash.c
  - src/core/support/slice.c
  - src/core/support/slice_buffer.c
  - src/core/support/stack_lockfree.c
  - src/core/support/string.c
  - src/core/support/string_posix.c
  - src/core/support/string_win32.c
  - src/core/support/subprocess_posix.c
  - src/core/support/subprocess_windows.c
  - src/core/support/sync.c
  - src/core/support/sync_posix.c
  - src/core/support/sync_win32.c
  - src/core/support/thd.c
  - src/core/support/thd_posix.c
  - src/core/support/thd_win32.c
  - src/core/support/time.c
  - src/core/support/time_posix.c
  - src/core/support/time_precise.c
  - src/core/support/time_win32.c
  - src/core/support/tls_pthread.c
  - src/core/support/tmpfile_posix.c
  - src/core/support/tmpfile_win32.c
  - src/core/support/wrap_memcpy.c
- name: gpr_codegen
  public_headers:
  - include/grpc/impl/codegen/alloc.h
  - include/grpc/impl/codegen/atm.h
  - include/grpc/impl/codegen/atm_gcc_atomic.h
  - include/grpc/impl/codegen/atm_gcc_sync.h
  - include/grpc/impl/codegen/atm_win32.h
  - include/grpc/impl/codegen/log.h
  - include/grpc/impl/codegen/port_platform.h
  - include/grpc/impl/codegen/slice.h
  - include/grpc/impl/codegen/slice_buffer.h
  - include/grpc/impl/codegen/sync.h
  - include/grpc/impl/codegen/sync_generic.h
  - include/grpc/impl/codegen/sync_posix.h
  - include/grpc/impl/codegen/sync_win32.h
  - include/grpc/impl/codegen/time.h
- name: grpc++_base
  public_headers:
  - include/grpc++/alarm.h
  - include/grpc++/channel.h
  - include/grpc++/client_context.h
  - include/grpc++/completion_queue.h
  - include/grpc++/create_channel.h
  - include/grpc++/generic/async_generic_service.h
  - include/grpc++/generic/generic_stub.h
  - include/grpc++/grpc++.h
  - include/grpc++/impl/call.h
  - include/grpc++/impl/client_unary_call.h
  - include/grpc++/impl/grpc_library.h
  - include/grpc++/impl/method_handler_impl.h
  - include/grpc++/impl/proto_utils.h
  - include/grpc++/impl/rpc_method.h
  - include/grpc++/impl/rpc_service_method.h
  - include/grpc++/impl/serialization_traits.h
  - include/grpc++/impl/server_builder_option.h
  - include/grpc++/impl/service_type.h
  - include/grpc++/impl/sync.h
  - include/grpc++/impl/sync_cxx11.h
  - include/grpc++/impl/sync_no_cxx11.h
  - include/grpc++/impl/thd.h
  - include/grpc++/impl/thd_cxx11.h
  - include/grpc++/impl/thd_no_cxx11.h
  - include/grpc++/security/auth_context.h
  - include/grpc++/security/auth_metadata_processor.h
  - include/grpc++/security/credentials.h
  - include/grpc++/security/server_credentials.h
  - include/grpc++/server.h
  - include/grpc++/server_builder.h
  - include/grpc++/server_context.h
  - include/grpc++/support/async_stream.h
  - include/grpc++/support/async_unary_call.h
  - include/grpc++/support/byte_buffer.h
  - include/grpc++/support/channel_arguments.h
  - include/grpc++/support/config.h
  - include/grpc++/support/config_protobuf.h
  - include/grpc++/support/slice.h
  - include/grpc++/support/status.h
  - include/grpc++/support/status_code_enum.h
  - include/grpc++/support/string_ref.h
  - include/grpc++/support/stub_options.h
  - include/grpc++/support/sync_stream.h
  - include/grpc++/support/time.h
  headers:
  - src/cpp/client/create_channel_internal.h
  - src/cpp/common/create_auth_context.h
  - src/cpp/server/dynamic_thread_pool.h
  - src/cpp/server/thread_pool_interface.h
  src:
  - src/cpp/client/channel.cc
  - src/cpp/client/client_context.cc
  - src/cpp/client/create_channel.cc
  - src/cpp/client/create_channel_internal.cc
  - src/cpp/client/credentials.cc
  - src/cpp/client/generic_stub.cc
  - src/cpp/client/insecure_credentials.cc
  - src/cpp/common/alarm.cc
  - src/cpp/common/call.cc
  - src/cpp/common/channel_arguments.cc
  - src/cpp/common/completion_queue.cc
  - src/cpp/common/rpc_method.cc
  - src/cpp/proto/proto_utils.cc
  - src/cpp/server/async_generic_service.cc
  - src/cpp/server/create_default_thread_pool.cc
  - src/cpp/server/dynamic_thread_pool.cc
  - src/cpp/server/insecure_server_credentials.cc
  - src/cpp/server/server.cc
  - src/cpp/server/server_builder.cc
  - src/cpp/server/server_context.cc
  - src/cpp/server/server_credentials.cc
  - src/cpp/util/byte_buffer.cc
  - src/cpp/util/slice.cc
  - src/cpp/util/status.cc
  - src/cpp/util/string_ref.cc
  - src/cpp/util/time.cc
- name: grpc++_codegen
  public_headers:
  - include/grpc++/impl/codegen/async_stream.h
  - include/grpc++/impl/codegen/async_unary_call.h
  - include/grpc++/impl/codegen/call.h
  - include/grpc++/impl/codegen/call_hook.h
  - include/grpc++/impl/codegen/channel_interface.h
  - include/grpc++/impl/codegen/client_context.h
  - include/grpc++/impl/codegen/client_unary_call.h
  - include/grpc++/impl/codegen/completion_queue.h
  - include/grpc++/impl/codegen/completion_queue_tag.h
  - include/grpc++/impl/codegen/config.h
  - include/grpc++/impl/codegen/config_protobuf.h
  - include/grpc++/impl/codegen/grpc_library.h
  - include/grpc++/impl/codegen/method_handler_impl.h
  - include/grpc++/impl/codegen/proto_utils.h
  - include/grpc++/impl/codegen/rpc_method.h
  - include/grpc++/impl/codegen/rpc_service_method.h
  - include/grpc++/impl/codegen/security/auth_context.h
  - include/grpc++/impl/codegen/serialization_traits.h
  - include/grpc++/impl/codegen/server_context.h
  - include/grpc++/impl/codegen/server_interface.h
  - include/grpc++/impl/codegen/service_type.h
  - include/grpc++/impl/codegen/status.h
  - include/grpc++/impl/codegen/status_code_enum.h
  - include/grpc++/impl/codegen/string_ref.h
  - include/grpc++/impl/codegen/stub_options.h
  - include/grpc++/impl/codegen/sync.h
  - include/grpc++/impl/codegen/sync_cxx11.h
  - include/grpc++/impl/codegen/sync_no_cxx11.h
  - include/grpc++/impl/codegen/sync_stream.h
  - include/grpc++/impl/codegen/time.h
  src:
  - src/cpp/codegen/grpc_library.cc
- name: grpc_base
  public_headers:
  - include/grpc/byte_buffer.h
  - include/grpc/byte_buffer_reader.h
  - include/grpc/compression.h
  - include/grpc/grpc.h
  - include/grpc/status.h
  headers:
  - src/core/census/grpc_filter.h
  - src/core/channel/channel_args.h
  - src/core/channel/channel_stack.h
  - src/core/channel/client_channel.h
  - src/core/channel/client_uchannel.h
  - src/core/channel/compress_filter.h
  - src/core/channel/connected_channel.h
  - src/core/channel/context.h
  - src/core/channel/http_client_filter.h
  - src/core/channel/http_server_filter.h
  - src/core/channel/subchannel_call_holder.h
  - src/core/client_config/client_config.h
  - src/core/client_config/connector.h
  - src/core/client_config/initial_connect_string.h
  - src/core/client_config/lb_policies/pick_first.h
  - src/core/client_config/lb_policies/round_robin.h
  - src/core/client_config/lb_policy.h
  - src/core/client_config/lb_policy_factory.h
  - src/core/client_config/lb_policy_registry.h
  - src/core/client_config/resolver.h
  - src/core/client_config/resolver_factory.h
  - src/core/client_config/resolver_registry.h
  - src/core/client_config/resolvers/dns_resolver.h
  - src/core/client_config/resolvers/sockaddr_resolver.h
  - src/core/client_config/subchannel.h
  - src/core/client_config/subchannel_factory.h
  - src/core/client_config/subchannel_index.h
  - src/core/client_config/uri_parser.h
  - src/core/compression/algorithm_metadata.h
  - src/core/compression/message_compress.h
  - src/core/debug/trace.h
  - src/core/httpcli/format_request.h
  - src/core/httpcli/httpcli.h
  - src/core/httpcli/parser.h
  - src/core/iomgr/closure.h
  - src/core/iomgr/endpoint.h
  - src/core/iomgr/endpoint_pair.h
  - src/core/iomgr/exec_ctx.h
  - src/core/iomgr/executor.h
  - src/core/iomgr/fd_posix.h
  - src/core/iomgr/iocp_windows.h
  - src/core/iomgr/iomgr.h
  - src/core/iomgr/iomgr_internal.h
  - src/core/iomgr/iomgr_posix.h
  - src/core/iomgr/pollset.h
  - src/core/iomgr/pollset_posix.h
  - src/core/iomgr/pollset_set.h
  - src/core/iomgr/pollset_set_posix.h
  - src/core/iomgr/pollset_set_windows.h
  - src/core/iomgr/pollset_windows.h
  - src/core/iomgr/resolve_address.h
  - src/core/iomgr/sockaddr.h
  - src/core/iomgr/sockaddr_posix.h
  - src/core/iomgr/sockaddr_utils.h
  - src/core/iomgr/sockaddr_win32.h
  - src/core/iomgr/socket_utils_posix.h
  - src/core/iomgr/socket_windows.h
  - src/core/iomgr/tcp_client.h
  - src/core/iomgr/tcp_posix.h
  - src/core/iomgr/tcp_server.h
  - src/core/iomgr/tcp_windows.h
  - src/core/iomgr/time_averaged_stats.h
  - src/core/iomgr/timer.h
  - src/core/iomgr/timer_heap.h
  - src/core/iomgr/timer_internal.h
  - src/core/iomgr/udp_server.h
  - src/core/iomgr/wakeup_fd_pipe.h
  - src/core/iomgr/wakeup_fd_posix.h
  - src/core/iomgr/workqueue.h
  - src/core/iomgr/workqueue_posix.h
  - src/core/iomgr/workqueue_windows.h
  - src/core/json/json.h
  - src/core/json/json_common.h
  - src/core/json/json_reader.h
  - src/core/json/json_writer.h
  - src/core/statistics/census_interface.h
  - src/core/statistics/census_rpc_stats.h
  - src/core/surface/api_trace.h
  - src/core/surface/call.h
  - src/core/surface/call_test_only.h
  - src/core/surface/channel.h
  - src/core/surface/completion_queue.h
  - src/core/surface/event_string.h
  - src/core/surface/init.h
  - src/core/surface/server.h
  - src/core/surface/surface_trace.h
  - src/core/transport/byte_stream.h
  - src/core/transport/chttp2/alpn.h
  - src/core/transport/chttp2/bin_encoder.h
  - src/core/transport/chttp2/frame.h
  - src/core/transport/chttp2/frame_data.h
  - src/core/transport/chttp2/frame_goaway.h
  - src/core/transport/chttp2/frame_ping.h
  - src/core/transport/chttp2/frame_rst_stream.h
  - src/core/transport/chttp2/frame_settings.h
  - src/core/transport/chttp2/frame_window_update.h
  - src/core/transport/chttp2/hpack_encoder.h
  - src/core/transport/chttp2/hpack_parser.h
  - src/core/transport/chttp2/hpack_table.h
  - src/core/transport/chttp2/http2_errors.h
  - src/core/transport/chttp2/huffsyms.h
  - src/core/transport/chttp2/incoming_metadata.h
  - src/core/transport/chttp2/internal.h
  - src/core/transport/chttp2/status_conversion.h
  - src/core/transport/chttp2/stream_map.h
  - src/core/transport/chttp2/timeout_encoding.h
  - src/core/transport/chttp2/varint.h
  - src/core/transport/chttp2_transport.h
  - src/core/transport/connectivity_state.h
  - src/core/transport/metadata.h
  - src/core/transport/metadata_batch.h
  - src/core/transport/static_metadata.h
  - src/core/transport/transport.h
  - src/core/transport/transport_impl.h
  src:
  - src/core/census/grpc_context.c
  - src/core/census/grpc_filter.c
  - src/core/channel/channel_args.c
  - src/core/channel/channel_stack.c
  - src/core/channel/client_channel.c
  - src/core/channel/client_uchannel.c
  - src/core/channel/compress_filter.c
  - src/core/channel/connected_channel.c
  - src/core/channel/http_client_filter.c
  - src/core/channel/http_server_filter.c
  - src/core/channel/subchannel_call_holder.c
  - src/core/client_config/client_config.c
  - src/core/client_config/connector.c
  - src/core/client_config/default_initial_connect_string.c
  - src/core/client_config/initial_connect_string.c
  - src/core/client_config/lb_policies/pick_first.c
  - src/core/client_config/lb_policies/round_robin.c
  - src/core/client_config/lb_policy.c
  - src/core/client_config/lb_policy_factory.c
  - src/core/client_config/lb_policy_registry.c
  - src/core/client_config/resolver.c
  - src/core/client_config/resolver_factory.c
  - src/core/client_config/resolver_registry.c
  - src/core/client_config/resolvers/dns_resolver.c
  - src/core/client_config/resolvers/sockaddr_resolver.c
  - src/core/client_config/subchannel.c
  - src/core/client_config/subchannel_factory.c
  - src/core/client_config/subchannel_index.c
  - src/core/client_config/uri_parser.c
  - src/core/compression/compression_algorithm.c
  - src/core/compression/message_compress.c
  - src/core/debug/trace.c
  - src/core/httpcli/format_request.c
  - src/core/httpcli/httpcli.c
  - src/core/httpcli/parser.c
  - src/core/iomgr/closure.c
  - src/core/iomgr/endpoint.c
  - src/core/iomgr/endpoint_pair_posix.c
  - src/core/iomgr/endpoint_pair_windows.c
  - src/core/iomgr/exec_ctx.c
  - src/core/iomgr/executor.c
  - src/core/iomgr/fd_posix.c
  - src/core/iomgr/iocp_windows.c
  - src/core/iomgr/iomgr.c
  - src/core/iomgr/iomgr_posix.c
  - src/core/iomgr/iomgr_windows.c
  - src/core/iomgr/pollset_multipoller_with_epoll.c
  - src/core/iomgr/pollset_multipoller_with_poll_posix.c
  - src/core/iomgr/pollset_posix.c
  - src/core/iomgr/pollset_set_posix.c
  - src/core/iomgr/pollset_set_windows.c
  - src/core/iomgr/pollset_windows.c
  - src/core/iomgr/resolve_address_posix.c
  - src/core/iomgr/resolve_address_windows.c
  - src/core/iomgr/sockaddr_utils.c
  - src/core/iomgr/socket_utils_common_posix.c
  - src/core/iomgr/socket_utils_linux.c
  - src/core/iomgr/socket_utils_posix.c
  - src/core/iomgr/socket_windows.c
  - src/core/iomgr/tcp_client_posix.c
  - src/core/iomgr/tcp_client_windows.c
  - src/core/iomgr/tcp_posix.c
  - src/core/iomgr/tcp_server_posix.c
  - src/core/iomgr/tcp_server_windows.c
  - src/core/iomgr/tcp_windows.c
  - src/core/iomgr/time_averaged_stats.c
  - src/core/iomgr/timer.c
  - src/core/iomgr/timer_heap.c
  - src/core/iomgr/udp_server.c
  - src/core/iomgr/wakeup_fd_eventfd.c
  - src/core/iomgr/wakeup_fd_nospecial.c
  - src/core/iomgr/wakeup_fd_pipe.c
  - src/core/iomgr/wakeup_fd_posix.c
  - src/core/iomgr/workqueue_posix.c
  - src/core/iomgr/workqueue_windows.c
  - src/core/json/json.c
  - src/core/json/json_reader.c
  - src/core/json/json_string.c
  - src/core/json/json_writer.c
  - src/core/surface/alarm.c
  - src/core/surface/api_trace.c
  - src/core/surface/byte_buffer.c
  - src/core/surface/byte_buffer_reader.c
  - src/core/surface/call.c
  - src/core/surface/call_details.c
  - src/core/surface/call_log_batch.c
  - src/core/surface/channel.c
  - src/core/surface/channel_connectivity.c
  - src/core/surface/channel_create.c
  - src/core/surface/channel_ping.c
  - src/core/surface/completion_queue.c
  - src/core/surface/event_string.c
  - src/core/surface/init.c
  - src/core/surface/lame_client.c
  - src/core/surface/metadata_array.c
  - src/core/surface/server.c
  - src/core/surface/server_chttp2.c
  - src/core/surface/server_create.c
  - src/core/surface/validate_metadata.c
  - src/core/surface/version.c
  - src/core/transport/byte_stream.c
  - src/core/transport/chttp2/alpn.c
  - src/core/transport/chttp2/bin_encoder.c
  - src/core/transport/chttp2/frame_data.c
  - src/core/transport/chttp2/frame_goaway.c
  - src/core/transport/chttp2/frame_ping.c
  - src/core/transport/chttp2/frame_rst_stream.c
  - src/core/transport/chttp2/frame_settings.c
  - src/core/transport/chttp2/frame_window_update.c
  - src/core/transport/chttp2/hpack_encoder.c
  - src/core/transport/chttp2/hpack_parser.c
  - src/core/transport/chttp2/hpack_table.c
  - src/core/transport/chttp2/huffsyms.c
  - src/core/transport/chttp2/incoming_metadata.c
  - src/core/transport/chttp2/parsing.c
  - src/core/transport/chttp2/status_conversion.c
  - src/core/transport/chttp2/stream_lists.c
  - src/core/transport/chttp2/stream_map.c
  - src/core/transport/chttp2/timeout_encoding.c
  - src/core/transport/chttp2/varint.c
  - src/core/transport/chttp2/writing.c
  - src/core/transport/chttp2_transport.c
  - src/core/transport/connectivity_state.c
  - src/core/transport/metadata.c
  - src/core/transport/metadata_batch.c
  - src/core/transport/static_metadata.c
  - src/core/transport/transport.c
  - src/core/transport/transport_op_string.c
- name: grpc_codegen
  public_headers:
  - include/grpc/impl/codegen/byte_buffer.h
  - include/grpc/impl/codegen/compression_types.h
  - include/grpc/impl/codegen/connectivity_state.h
  - include/grpc/impl/codegen/grpc_types.h
  - include/grpc/impl/codegen/propagation_bits.h
  - include/grpc/impl/codegen/status.h
- name: grpc_secure
  headers:
  - src/core/security/auth_filters.h
  - src/core/security/b64.h
  - src/core/security/credentials.h
  - src/core/security/handshake.h
  - src/core/security/json_token.h
  - src/core/security/jwt_verifier.h
  - src/core/security/secure_endpoint.h
  - src/core/security/security_connector.h
  - src/core/security/security_context.h
  - src/core/tsi/fake_transport_security.h
  - src/core/tsi/ssl_transport_security.h
  - src/core/tsi/ssl_types.h
  - src/core/tsi/transport_security.h
  - src/core/tsi/transport_security_interface.h
  src:
  - src/core/httpcli/httpcli_security_connector.c
  - src/core/security/b64.c
  - src/core/security/client_auth_filter.c
  - src/core/security/credentials.c
  - src/core/security/credentials_metadata.c
  - src/core/security/credentials_posix.c
  - src/core/security/credentials_win32.c
  - src/core/security/google_default_credentials.c
  - src/core/security/handshake.c
  - src/core/security/json_token.c
  - src/core/security/jwt_verifier.c
  - src/core/security/secure_endpoint.c
  - src/core/security/security_connector.c
  - src/core/security/security_context.c
  - src/core/security/server_auth_filter.c
  - src/core/security/server_secure_chttp2.c
  - src/core/surface/init_secure.c
  - src/core/surface/secure_channel_create.c
  - src/core/tsi/fake_transport_security.c
  - src/core/tsi/ssl_transport_security.c
  - src/core/tsi/transport_security.c
- name: grpc_test_util_base
  headers:
  - test/core/end2end/cq_verifier.h
  - test/core/end2end/fixtures/proxy.h
  - test/core/iomgr/endpoint_tests.h
  - test/core/util/grpc_profiler.h
  - test/core/util/parse_hexstring.h
  - test/core/util/port.h
  - test/core/util/slice_splitter.h
  src:
  - test/core/end2end/cq_verifier.c
  - test/core/end2end/fixtures/proxy.c
  - test/core/iomgr/endpoint_tests.c
  - test/core/util/grpc_profiler.c
  - test/core/util/parse_hexstring.c
  - test/core/util/port_posix.c
  - test/core/util/port_windows.c
  - test/core/util/slice_splitter.c
libs:
- name: gpr
  build: all
  language: c
  filegroups:
  - gpr
  - gpr_codegen
  secure: false
  vs_project_guid: '{B23D3D1A-9438-4EDA-BEB6-9A0A03D17792}'
- name: gpr_test_util
  build: private
  language: c
  headers:
  - test/core/util/test_config.h
  src:
  - test/core/util/test_config.c
  deps:
  - gpr
  secure: false
  vs_project_guid: '{EAB0A629-17A9-44DB-B5FF-E91A721FE037}'
- name: grpc
  build: all
  language: c
  public_headers:
  - include/grpc/grpc_security.h
  deps:
  - gpr
  baselib: true
  deps_linkage: static
  dll: true
  filegroups:
  - grpc_codegen
  - grpc_base
  - grpc_secure
  - census
  secure: true
  vs_packages:
  - grpc.dependencies.openssl
  - grpc.dependencies.zlib
  vs_project_guid: '{29D16885-7228-4C31-81ED-5F9187C7F2A9}'
- name: grpc_dll
  build: private
  language: c
  src: []
  deps:
  - gpr
  - grpc
  build_system:
  - visual_studio
  deps_linkage: static
  dll_def: grpc.def
  vs_config_type: DynamicLibrary
  vs_packages:
  - grpc.dependencies.openssl
  - grpc.dependencies.zlib
  vs_project_guid: '{A2F6CBBA-A553-41B3-A7DE-F26DECCC27F0}'
  vs_props:
  - zlib
  - openssl
  - winsock
  - global
- name: grpc_test_util
  build: private
  language: c
  headers:
  - test/core/end2end/data/ssl_test_data.h
  - test/core/security/oauth2_utils.h
  src:
  - test/core/end2end/data/server1_cert.c
  - test/core/end2end/data/server1_key.c
  - test/core/end2end/data/test_root_cert.c
  - test/core/security/oauth2_utils.c
  deps:
  - gpr_test_util
  - gpr
  - grpc
  filegroups:
  - grpc_test_util_base
  vs_project_guid: '{17BCAFC0-5FDC-4C94-AEB9-95F3E220614B}'
- name: grpc_test_util_unsecure
  build: private
  language: c
  deps:
  - gpr
  - gpr_test_util
  - grpc_unsecure
  filegroups:
  - grpc_test_util_base
  secure: false
  vs_project_guid: '{0A7E7F92-FDEA-40F1-A9EC-3BA484F98BBF}'
- name: grpc_unsecure
  build: all
  language: c
  src:
  - src/core/surface/init_unsecure.c
  deps:
  - gpr
  baselib: true
  deps_linkage: static
  dll: true
  filegroups:
  - grpc_base
  - grpc_codegen
  - census
  secure: false
  vs_project_guid: '{46CEDFFF-9692-456A-AA24-38B5D6BCF4C5}'
- name: grpc_zookeeper
  build: all
  language: c
  public_headers:
  - include/grpc/grpc_zookeeper.h
  headers:
  - src/core/client_config/resolvers/zookeeper_resolver.h
  src:
  - src/core/client_config/resolvers/zookeeper_resolver.c
  deps:
  - gpr
  - grpc
  external_deps:
  - zookeeper
  platforms:
  - linux
  secure: false
- name: reconnect_server
  build: private
  language: c
  headers:
  - test/core/util/reconnect_server.h
  src:
  - test/core/util/reconnect_server.c
  deps:
  - test_tcp_server
  - grpc_test_util
  - grpc
  - gpr_test_util
  - gpr
- name: test_tcp_server
  build: private
  language: c
  headers:
  - test/core/util/test_tcp_server.h
  src:
  - test/core/util/test_tcp_server.c
  deps:
  - grpc_test_util
  - grpc
  - gpr_test_util
  - gpr
- name: grpc++
  build: all
  language: c++
  headers:
  - src/cpp/client/secure_credentials.h
  - src/cpp/common/secure_auth_context.h
  - src/cpp/server/secure_server_credentials.h
  src:
  - src/cpp/client/secure_credentials.cc
  - src/cpp/common/auth_property_iterator.cc
  - src/cpp/common/secure_auth_context.cc
  - src/cpp/common/secure_channel_arguments.cc
  - src/cpp/common/secure_create_auth_context.cc
  - src/cpp/server/secure_server_credentials.cc
  deps:
  - grpc
  baselib: true
  dll: true
  filegroups:
  - grpc++_base
  - grpc++_codegen
  secure: check
  vs_project_guid: '{C187A093-A0FE-489D-A40A-6E33DE0F9FEB}'
- name: grpc++_test_config
  build: private
  language: c++
  headers:
  - test/cpp/util/test_config.h
  src:
  - test/cpp/util/test_config.cc
- name: grpc++_test_util
  build: private
  language: c++
  headers:
  - test/cpp/end2end/test_service_impl.h
  - test/cpp/util/byte_buffer_proto_helper.h
  - test/cpp/util/cli_call.h
  - test/cpp/util/create_test_channel.h
  - test/cpp/util/string_ref_helper.h
  - test/cpp/util/subprocess.h
  - test/cpp/util/test_credentials_provider.h
  src:
  - src/proto/grpc/testing/echo_messages.proto
  - src/proto/grpc/testing/echo.proto
  - src/proto/grpc/testing/duplicate/echo_duplicate.proto
  - test/cpp/end2end/test_service_impl.cc
  - test/cpp/util/byte_buffer_proto_helper.cc
  - test/cpp/util/cli_call.cc
  - test/cpp/util/create_test_channel.cc
  - test/cpp/util/string_ref_helper.cc
  - test/cpp/util/subprocess.cc
  - test/cpp/util/test_credentials_provider.cc
  deps:
  - grpc++
  - grpc_test_util
- name: grpc++_unsecure
  build: all
  language: c++
  src:
  - src/cpp/common/insecure_create_auth_context.cc
  deps:
  - gpr
  - grpc_unsecure
  baselib: true
  dll: true
  filegroups:
  - grpc++_base
  - grpc++_codegen
  secure: false
  vs_project_guid: '{6EE56155-DF7C-4F6E-BFC4-F6F776BEB211}'
- name: grpc_plugin_support
  build: protoc
  language: c++
  headers:
  - include/grpc++/support/config.h
  - include/grpc++/support/config_protobuf.h
  - src/compiler/config.h
  - src/compiler/cpp_generator.h
  - src/compiler/cpp_generator_helpers.h
  - src/compiler/csharp_generator.h
  - src/compiler/csharp_generator_helpers.h
  - src/compiler/generator_helpers.h
  - src/compiler/objective_c_generator.h
  - src/compiler/objective_c_generator_helpers.h
  - src/compiler/python_generator.h
  - src/compiler/ruby_generator.h
  - src/compiler/ruby_generator_helpers-inl.h
  - src/compiler/ruby_generator_map-inl.h
  - src/compiler/ruby_generator_string-inl.h
  src:
  - src/compiler/cpp_generator.cc
  - src/compiler/csharp_generator.cc
  - src/compiler/objective_c_generator.cc
  - src/compiler/python_generator.cc
  - src/compiler/ruby_generator.cc
  deps: []
  filegroups:
  - grpc++_codegen
  - grpc_codegen
  - gpr_codegen
  secure: false
  vs_project_guid: '{B6E81D84-2ACB-41B8-8781-493A944C7817}'
- name: interop_client_helper
  build: private
  language: c++
  headers:
  - test/cpp/interop/client_helper.h
  src:
  - src/proto/grpc/testing/messages.proto
  - test/cpp/interop/client_helper.cc
  deps:
  - grpc++_test_util
  - grpc_test_util
  - grpc++
  - grpc
  - gpr
- name: interop_client_main
  build: private
  language: c++
  headers:
  - test/cpp/interop/interop_client.h
  src:
  - src/proto/grpc/testing/empty.proto
  - src/proto/grpc/testing/messages.proto
  - src/proto/grpc/testing/test.proto
  - test/cpp/interop/client.cc
  - test/cpp/interop/interop_client.cc
  deps:
  - interop_client_helper
  - grpc++_test_util
  - grpc_test_util
  - grpc++
  - grpc
  - gpr_test_util
  - gpr
  - grpc++_test_config
- name: interop_server_helper
  build: private
  language: c++
  headers:
  - test/cpp/interop/server_helper.h
  src:
  - test/cpp/interop/server_helper.cc
  deps:
  - grpc_test_util
  - grpc++
  - grpc
  - gpr
- name: interop_server_main
  build: private
  language: c++
  src:
  - src/proto/grpc/testing/empty.proto
  - src/proto/grpc/testing/messages.proto
  - src/proto/grpc/testing/test.proto
  - test/cpp/interop/server_main.cc
  deps:
  - interop_server_helper
  - grpc++_test_util
  - grpc_test_util
  - grpc++
  - grpc
  - gpr_test_util
  - gpr
  - grpc++_test_config
- name: qps
  build: private
  language: c++
  headers:
  - test/cpp/qps/client.h
  - test/cpp/qps/driver.h
  - test/cpp/qps/histogram.h
  - test/cpp/qps/interarrival.h
  - test/cpp/qps/limit_cores.h
  - test/cpp/qps/perf_db_client.h
  - test/cpp/qps/qps_worker.h
  - test/cpp/qps/report.h
  - test/cpp/qps/server.h
  - test/cpp/qps/stats.h
  - test/cpp/qps/usage_timer.h
  - test/cpp/util/benchmark_config.h
  src:
  - src/proto/grpc/testing/messages.proto
  - src/proto/grpc/testing/payloads.proto
  - src/proto/grpc/testing/stats.proto
  - src/proto/grpc/testing/control.proto
  - src/proto/grpc/testing/services.proto
  - src/proto/grpc/testing/perf_db.proto
  - test/cpp/qps/client_async.cc
  - test/cpp/qps/client_sync.cc
  - test/cpp/qps/driver.cc
  - test/cpp/qps/limit_cores.cc
  - test/cpp/qps/perf_db_client.cc
  - test/cpp/qps/qps_worker.cc
  - test/cpp/qps/report.cc
  - test/cpp/qps/server_async.cc
  - test/cpp/qps/server_sync.cc
  - test/cpp/qps/usage_timer.cc
  - test/cpp/util/benchmark_config.cc
  deps:
  - grpc_test_util
  - grpc++_test_util
  - grpc++
- name: grpc_csharp_ext
  build: all
  language: csharp
  src:
  - src/csharp/ext/grpc_csharp_ext.c
  deps:
  - grpc
  - gpr
  LDFLAGS: $(if $(subst Linux,,$(SYSTEM)),,-Wl$(comma)-wrap$(comma)memcpy)
  deps_linkage: static
  dll: only
  vs_config_type: DynamicLibrary
  vs_packages:
  - grpc.dependencies.openssl
  - grpc.dependencies.zlib
  vs_project_guid: '{D64C6D63-4458-4A88-AB38-35678384A7E4}'
  vs_props:
  - zlib
  - openssl
  - winsock
  - global
targets:
- name: alarm_test
  build: test
  language: c
  src:
  - test/core/surface/alarm_test.c
  deps:
  - grpc_test_util
  - grpc
  - gpr_test_util
  - gpr
- name: algorithm_test
  build: test
  language: c
  src:
  - test/core/compression/algorithm_test.c
  deps:
  - grpc_test_util
  - grpc
  - gpr_test_util
  - gpr
- name: alloc_test
  build: test
  language: c
  src:
  - test/core/support/alloc_test.c
  deps:
  - gpr_test_util
  - gpr
- name: alpn_test
  build: test
  language: c
  src:
  - test/core/transport/chttp2/alpn_test.c
  deps:
  - grpc_test_util
  - grpc
  - gpr_test_util
  - gpr
- name: bin_encoder_test
  build: test
  language: c
  src:
  - test/core/transport/chttp2/bin_encoder_test.c
  deps:
  - grpc_test_util
  - grpc
- name: census_context_test
  build: test
  language: c
  src:
  - test/core/census/context_test.c
  deps:
  - grpc_test_util
  - grpc
  - gpr_test_util
  - gpr
<<<<<<< HEAD
=======
- name: census_log_test
  build: test
  language: c
  src:
  - test/core/census/mlog_test.c
  deps:
  - grpc_test_util
  - grpc
  - gpr_test_util
  - gpr
>>>>>>> bfc7adaa
- name: channel_create_test
  build: test
  language: c
  src:
  - test/core/surface/channel_create_test.c
  deps:
  - grpc_test_util
  - grpc
  - gpr_test_util
  - gpr
- name: chttp2_hpack_encoder_test
  build: test
  language: c
  src:
  - test/core/transport/chttp2/hpack_encoder_test.c
  deps:
  - grpc_test_util
  - grpc
  - gpr_test_util
  - gpr
- name: chttp2_status_conversion_test
  build: test
  language: c
  src:
  - test/core/transport/chttp2/status_conversion_test.c
  deps:
  - grpc_test_util
  - grpc
  - gpr_test_util
  - gpr
- name: chttp2_stream_map_test
  build: test
  language: c
  src:
  - test/core/transport/chttp2/stream_map_test.c
  deps:
  - grpc_test_util
  - grpc
  - gpr_test_util
  - gpr
- name: chttp2_varint_test
  build: test
  language: c
  src:
  - test/core/transport/chttp2/varint_test.c
  deps:
  - grpc_test_util
  - grpc
  - gpr_test_util
  - gpr
- name: compression_test
  build: test
  language: c
  src:
  - test/core/compression/compression_test.c
  deps:
  - grpc_test_util
  - grpc
  - gpr_test_util
  - gpr
- name: dns_resolver_test
  build: test
  language: c
  src:
  - test/core/client_config/resolvers/dns_resolver_test.c
  deps:
  - grpc_test_util
  - grpc
  - gpr_test_util
  - gpr
- name: dualstack_socket_test
  cpu_cost: 0.1
  build: test
  language: c
  src:
  - test/core/end2end/dualstack_socket_test.c
  deps:
  - grpc_test_util
  - grpc
  - gpr_test_util
  - gpr
  platforms:
  - mac
  - linux
  - posix
- name: endpoint_pair_test
  build: test
  language: c
  src:
  - test/core/iomgr/endpoint_pair_test.c
  deps:
  - grpc_test_util
  - grpc
  - gpr_test_util
  - gpr
- name: fd_conservation_posix_test
  build: test
  language: c
  src:
  - test/core/iomgr/fd_conservation_posix_test.c
  deps:
  - grpc_test_util
  - grpc
  - gpr_test_util
  - gpr
  platforms:
  - mac
  - linux
  - posix
- name: fd_posix_test
  build: test
  language: c
  src:
  - test/core/iomgr/fd_posix_test.c
  deps:
  - grpc_test_util
  - grpc
  - gpr_test_util
  - gpr
  platforms:
  - mac
  - linux
  - posix
- name: fling_client
  build: test
  run: false
  language: c
  src:
  - test/core/fling/client.c
  deps:
  - grpc_test_util
  - grpc
  - gpr_test_util
  - gpr
- name: fling_server
  build: test
  run: false
  language: c
  src:
  - test/core/fling/server.c
  deps:
  - grpc_test_util
  - grpc
  - gpr_test_util
  - gpr
- name: fling_stream_test
  cpu_cost: 2
  build: test
  language: c
  src:
  - test/core/fling/fling_stream_test.c
  deps:
  - grpc_test_util
  - grpc
  - gpr_test_util
  - gpr
  platforms:
  - mac
  - linux
  - posix
- name: fling_test
  cpu_cost: 2
  build: test
  language: c
  src:
  - test/core/fling/fling_test.c
  deps:
  - grpc_test_util
  - grpc
  - gpr_test_util
  - gpr
  platforms:
  - mac
  - linux
  - posix
- name: gen_hpack_tables
  build: tool
  language: c
  src:
  - tools/codegen/core/gen_hpack_tables.c
  deps:
  - gpr
  - grpc
- name: gen_legal_metadata_characters
  build: tool
  language: c
  src:
  - tools/codegen/core/gen_legal_metadata_characters.c
  deps: []
- name: gpr_avl_test
  build: test
  language: c
  src:
  - test/core/support/avl_test.c
  deps:
  - gpr_test_util
  - gpr
- name: gpr_cmdline_test
  build: test
  language: c
  src:
  - test/core/support/cmdline_test.c
  deps:
  - gpr_test_util
  - gpr
- name: gpr_cpu_test
  build: test
  language: c
  src:
  - test/core/support/cpu_test.c
  deps:
  - gpr_test_util
  - gpr
- name: gpr_env_test
  build: test
  language: c
  src:
  - test/core/support/env_test.c
  deps:
  - gpr_test_util
  - gpr
- name: gpr_histogram_test
  build: test
  language: c
  src:
  - test/core/support/histogram_test.c
  deps:
  - gpr_test_util
  - gpr
- name: gpr_host_port_test
  build: test
  language: c
  src:
  - test/core/support/host_port_test.c
  deps:
  - gpr_test_util
  - gpr
- name: gpr_load_file_test
  build: test
  language: c
  src:
  - test/core/support/load_file_test.c
  deps:
  - gpr_test_util
  - gpr
- name: gpr_log_test
  build: test
  language: c
  src:
  - test/core/support/log_test.c
  deps:
  - gpr_test_util
  - gpr
- name: gpr_slice_buffer_test
  build: test
  language: c
  src:
  - test/core/support/slice_buffer_test.c
  deps:
  - gpr_test_util
  - gpr
- name: gpr_slice_test
  build: test
  language: c
  src:
  - test/core/support/slice_test.c
  deps:
  - gpr_test_util
  - gpr
- name: gpr_stack_lockfree_test
  cpu_cost: 10
  build: test
  language: c
  src:
  - test/core/support/stack_lockfree_test.c
  deps:
  - gpr_test_util
  - gpr
- name: gpr_string_test
  build: test
  language: c
  src:
  - test/core/support/string_test.c
  deps:
  - gpr_test_util
  - gpr
- name: gpr_sync_test
  cpu_cost: 10
  build: test
  language: c
  src:
  - test/core/support/sync_test.c
  deps:
  - gpr_test_util
  - gpr
- name: gpr_thd_test
  cpu_cost: 10
  build: test
  language: c
  src:
  - test/core/support/thd_test.c
  deps:
  - gpr_test_util
  - gpr
- name: gpr_time_test
  build: test
  language: c
  src:
  - test/core/support/time_test.c
  deps:
  - gpr_test_util
  - gpr
- name: gpr_tls_test
  build: test
  language: c
  src:
  - test/core/support/tls_test.c
  deps:
  - gpr_test_util
  - gpr
- name: gpr_useful_test
  build: test
  language: c
  src:
  - test/core/support/useful_test.c
  deps:
  - gpr_test_util
  - gpr
- name: grpc_auth_context_test
  build: test
  language: c
  src:
  - test/core/security/auth_context_test.c
  deps:
  - grpc_test_util
  - grpc
  - gpr_test_util
  - gpr
- name: grpc_b64_test
  build: test
  language: c
  src:
  - test/core/security/b64_test.c
  deps:
  - grpc_test_util
  - grpc
  - gpr_test_util
  - gpr
- name: grpc_byte_buffer_reader_test
  build: test
  language: c
  src:
  - test/core/surface/byte_buffer_reader_test.c
  deps:
  - grpc_test_util
  - grpc
  - gpr_test_util
  - gpr
- name: grpc_channel_args_test
  build: test
  language: c
  src:
  - test/core/channel/channel_args_test.c
  deps:
  - grpc_test_util
  - grpc
  - gpr_test_util
  - gpr
- name: grpc_channel_stack_test
  build: test
  language: c
  src:
  - test/core/channel/channel_stack_test.c
  deps:
  - grpc_test_util
  - grpc
  - gpr_test_util
  - gpr
- name: grpc_completion_queue_test
  build: test
  language: c
  src:
  - test/core/surface/completion_queue_test.c
  deps:
  - grpc_test_util
  - grpc
  - gpr_test_util
  - gpr
- name: grpc_create_jwt
  build: tool
  language: c
  src:
  - test/core/security/create_jwt.c
  deps:
  - grpc_test_util
  - grpc
  - gpr_test_util
  - gpr
- name: grpc_credentials_test
  build: test
  language: c
  src:
  - test/core/security/credentials_test.c
  deps:
  - grpc_test_util
  - grpc
  - gpr_test_util
  - gpr
- name: grpc_fetch_oauth2
  build: tool
  language: c
  src:
  - test/core/security/fetch_oauth2.c
  deps:
  - grpc_test_util
  - grpc
  - gpr_test_util
  - gpr
- name: grpc_invalid_channel_args_test
  build: test
  language: c
  src:
  - test/core/surface/invalid_channel_args_test.c
  deps:
  - grpc_test_util
  - grpc
  - gpr_test_util
  - gpr
- name: grpc_json_token_test
  build: test
  language: c
  src:
  - test/core/security/json_token_test.c
  deps:
  - grpc_test_util
  - grpc
  - gpr_test_util
  - gpr
  platforms:
  - linux
  - posix
  - mac
- name: grpc_jwt_verifier_test
  build: test
  language: c
  src:
  - test/core/security/jwt_verifier_test.c
  deps:
  - grpc_test_util
  - grpc
  - gpr_test_util
  - gpr
- name: grpc_print_google_default_creds_token
  build: tool
  language: c
  src:
  - test/core/security/print_google_default_creds_token.c
  deps:
  - grpc_test_util
  - grpc
  - gpr_test_util
  - gpr
- name: grpc_security_connector_test
  build: test
  language: c
  src:
  - test/core/security/security_connector_test.c
  deps:
  - grpc_test_util
  - grpc
  - gpr_test_util
  - gpr
- name: grpc_verify_jwt
  build: tool
  language: c
  src:
  - test/core/security/verify_jwt.c
  deps:
  - grpc_test_util
  - grpc
  - gpr_test_util
  - gpr
- name: hpack_parser_test
  build: test
  language: c
  src:
  - test/core/transport/chttp2/hpack_parser_test.c
  deps:
  - grpc_test_util
  - grpc
  - gpr_test_util
  - gpr
- name: hpack_table_test
  build: test
  language: c
  src:
  - test/core/transport/chttp2/hpack_table_test.c
  deps:
  - grpc_test_util
  - grpc
  - gpr_test_util
  - gpr
- name: httpcli_format_request_test
  build: test
  language: c
  src:
  - test/core/httpcli/format_request_test.c
  deps:
  - grpc_test_util
  - grpc
  - gpr_test_util
  - gpr
- name: httpcli_parser_test
  build: test
  language: c
  src:
  - test/core/httpcli/parser_test.c
  deps:
  - grpc_test_util
  - grpc
  - gpr_test_util
  - gpr
- name: httpcli_test
  cpu_cost: 0.5
  build: test
  language: c
  src:
  - test/core/httpcli/httpcli_test.c
  deps:
  - grpc_test_util
  - grpc
  - gpr_test_util
  - gpr
  platforms:
  - mac
  - linux
  - posix
- name: httpscli_test
  cpu_cost: 0.5
  build: test
  language: c
  src:
  - test/core/httpcli/httpscli_test.c
  deps:
  - grpc_test_util
  - grpc
  - gpr_test_util
  - gpr
  platforms:
  - linux
- name: init_test
  build: test
  language: c
  src:
  - test/core/surface/init_test.c
  deps:
  - grpc_test_util
  - grpc
  - gpr_test_util
  - gpr
- name: invalid_call_argument_test
  build: test
  language: c
  src:
  - test/core/end2end/invalid_call_argument_test.c
  deps:
  - grpc_test_util
  - grpc
  - gpr_test_util
  - gpr
- name: json_rewrite
  build: test
  run: false
  language: c
  src:
  - test/core/json/json_rewrite.c
  deps:
  - grpc
  - gpr
- name: json_rewrite_test
  build: test
  language: c
  src:
  - test/core/json/json_rewrite_test.c
  deps:
  - grpc_test_util
  - grpc
  - gpr_test_util
  - gpr
- name: json_stream_error_test
  build: test
  language: c
  src:
  - test/core/json/json_stream_error_test.c
  deps:
  - grpc_test_util
  - grpc
  - gpr_test_util
  - gpr
- name: json_test
  build: test
  language: c
  src:
  - test/core/json/json_test.c
  deps:
  - grpc_test_util
  - grpc
  - gpr_test_util
  - gpr
- name: lame_client_test
  build: test
  language: c
  src:
  - test/core/surface/lame_client_test.c
  deps:
  - grpc_test_util
  - grpc
  - gpr_test_util
  - gpr
- name: lb_policies_test
  cpu_cost: 0.1
  build: test
  language: c
  src:
  - test/core/client_config/lb_policies_test.c
  deps:
  - grpc_test_util
  - grpc
  - gpr_test_util
  - gpr
- name: low_level_ping_pong_benchmark
  build: benchmark
  language: c
  src:
  - test/core/network_benchmarks/low_level_ping_pong.c
  deps:
  - grpc_test_util
  - grpc
  - gpr_test_util
  - gpr
  platforms:
  - mac
  - linux
  - posix
- name: message_compress_test
  build: test
  language: c
  src:
  - test/core/compression/message_compress_test.c
  deps:
  - grpc_test_util
  - grpc
  - gpr_test_util
  - gpr
- name: mlog_test
  build: test
  language: c
  src:
  - test/core/census/mlog_test.c
  deps:
  - grpc_test_util
  - grpc
  - gpr_test_util
  - gpr
- name: multiple_server_queues_test
  build: test
  language: c
  src:
  - test/core/end2end/multiple_server_queues_test.c
  deps:
  - grpc_test_util
  - grpc
  - gpr_test_util
  - gpr
- name: murmur_hash_test
  build: test
  language: c
  src:
  - test/core/support/murmur_hash_test.c
  deps:
  - gpr_test_util
  - gpr
- name: no_server_test
  cpu_cost: 0.1
  build: test
  language: c
  src:
  - test/core/end2end/no_server_test.c
  deps:
  - grpc_test_util
  - grpc
  - gpr_test_util
  - gpr
- name: resolve_address_test
  build: test
  language: c
  src:
  - test/core/iomgr/resolve_address_test.c
  deps:
  - grpc_test_util
  - grpc
  - gpr_test_util
  - gpr
- name: secure_channel_create_test
  build: test
  language: c
  src:
  - test/core/surface/secure_channel_create_test.c
  deps:
  - grpc_test_util
  - grpc
  - gpr_test_util
  - gpr
- name: secure_endpoint_test
  build: test
  language: c
  src:
  - test/core/security/secure_endpoint_test.c
  deps:
  - grpc_test_util
  - grpc
  - gpr_test_util
  - gpr
- name: server_chttp2_test
  build: test
  language: c
  src:
  - test/core/surface/server_chttp2_test.c
  deps:
  - grpc_test_util
  - grpc
  - gpr_test_util
  - gpr
- name: server_test
  build: test
  language: c
  src:
  - test/core/surface/server_test.c
  deps:
  - grpc_test_util
  - grpc
  - gpr_test_util
  - gpr
- name: set_initial_connect_string_test
  cpu_cost: 0.1
  build: test
  language: c
  src:
  - test/core/client_config/set_initial_connect_string_test.c
  deps:
  - test_tcp_server
  - grpc_test_util
  - grpc
  - gpr_test_util
  - gpr
- name: sockaddr_resolver_test
  build: test
  language: c
  src:
  - test/core/client_config/resolvers/sockaddr_resolver_test.c
  deps:
  - grpc_test_util
  - grpc
  - gpr_test_util
  - gpr
- name: sockaddr_utils_test
  build: test
  language: c
  src:
  - test/core/iomgr/sockaddr_utils_test.c
  deps:
  - grpc_test_util
  - grpc
  - gpr_test_util
  - gpr
- name: socket_utils_test
  build: test
  language: c
  src:
  - test/core/iomgr/socket_utils_test.c
  deps:
  - grpc_test_util
  - grpc
  - gpr_test_util
  - gpr
  platforms:
  - mac
  - linux
  - posix
- name: tcp_client_posix_test
  cpu_cost: 0.5
  build: test
  language: c
  src:
  - test/core/iomgr/tcp_client_posix_test.c
  deps:
  - grpc_test_util
  - grpc
  - gpr_test_util
  - gpr
  platforms:
  - mac
  - linux
  - posix
- name: tcp_posix_test
  cpu_cost: 0.5
  build: test
  language: c
  src:
  - test/core/iomgr/tcp_posix_test.c
  deps:
  - grpc_test_util
  - grpc
  - gpr_test_util
  - gpr
  platforms:
  - mac
  - linux
  - posix
- name: tcp_server_posix_test
  build: test
  language: c
  src:
  - test/core/iomgr/tcp_server_posix_test.c
  deps:
  - grpc_test_util
  - grpc
  - gpr_test_util
  - gpr
  platforms:
  - mac
  - linux
  - posix
- name: time_averaged_stats_test
  build: test
  language: c
  src:
  - test/core/iomgr/time_averaged_stats_test.c
  deps:
  - grpc_test_util
  - grpc
  - gpr_test_util
  - gpr
- name: timeout_encoding_test
  build: test
  language: c
  src:
  - test/core/transport/chttp2/timeout_encoding_test.c
  deps:
  - grpc_test_util
  - grpc
  - gpr_test_util
  - gpr
- name: timer_heap_test
  build: test
  language: c
  src:
  - test/core/iomgr/timer_heap_test.c
  deps:
  - grpc_test_util
  - grpc
  - gpr_test_util
  - gpr
- name: timer_list_test
  build: test
  language: c
  src:
  - test/core/iomgr/timer_list_test.c
  deps:
  - grpc_test_util
  - grpc
  - gpr_test_util
  - gpr
- name: timers_test
  build: test
  language: c
  src:
  - test/core/profiling/timers_test.c
  deps:
  - grpc_test_util
  - grpc
  - gpr_test_util
  - gpr
- name: transport_connectivity_state_test
  build: test
  language: c
  src:
  - test/core/transport/connectivity_state_test.c
  deps:
  - grpc_test_util
  - grpc
  - gpr_test_util
  - gpr
- name: transport_metadata_test
  build: test
  language: c
  src:
  - test/core/transport/metadata_test.c
  deps:
  - grpc_test_util
  - grpc
  - gpr_test_util
  - gpr
- name: transport_security_test
  build: test
  language: c
  src:
  - test/core/tsi/transport_security_test.c
  deps:
  - grpc_test_util
  - grpc
  - gpr_test_util
  - gpr
  platforms:
  - linux
  - posix
  - mac
- name: udp_server_test
  build: test
  language: c
  src:
  - test/core/iomgr/udp_server_test.c
  deps:
  - grpc_test_util
  - grpc
  - gpr_test_util
  - gpr
  platforms:
  - mac
  - linux
  - posix
- name: uri_parser_test
  build: test
  language: c
  src:
  - test/core/client_config/uri_parser_test.c
  deps:
  - grpc_test_util
  - grpc
  - gpr_test_util
  - gpr
- name: workqueue_test
  build: test
  language: c
  src:
  - test/core/iomgr/workqueue_test.c
  deps:
  - grpc_test_util
  - grpc
  - gpr_test_util
  - gpr
  platforms:
  - mac
  - linux
  - posix
- name: alarm_cpp_test
  build: test
  language: c++
  src:
  - test/cpp/common/alarm_cpp_test.cc
  deps:
  - grpc++_test_util
  - grpc_test_util
  - grpc++
  - grpc
  - gpr_test_util
  - gpr
- name: async_end2end_test
  build: test
  language: c++
  src:
  - test/cpp/end2end/async_end2end_test.cc
  deps:
  - grpc++_test_util
  - grpc_test_util
  - grpc++
  - grpc
  - gpr_test_util
  - gpr
- name: async_streaming_ping_pong_test
  build: test
  language: c++
  src:
  - test/cpp/qps/async_streaming_ping_pong_test.cc
  deps:
  - qps
  - grpc++_test_util
  - grpc_test_util
  - grpc++
  - grpc
  - gpr_test_util
  - gpr
  platforms:
  - mac
  - linux
  - posix
- name: async_unary_ping_pong_test
  build: test
  language: c++
  src:
  - test/cpp/qps/async_unary_ping_pong_test.cc
  deps:
  - qps
  - grpc++_test_util
  - grpc_test_util
  - grpc++
  - grpc
  - gpr_test_util
  - gpr
  platforms:
  - mac
  - linux
  - posix
- name: auth_property_iterator_test
  build: test
  language: c++
  src:
  - test/cpp/common/auth_property_iterator_test.cc
  deps:
  - grpc++_test_util
  - grpc_test_util
  - grpc++
  - grpc
  - gpr_test_util
  - gpr
- name: channel_arguments_test
  build: test
  language: c++
  src:
  - test/cpp/common/channel_arguments_test.cc
  deps:
  - grpc++
  - grpc
  - gpr
- name: cli_call_test
  build: test
  language: c++
  src:
  - test/cpp/util/cli_call_test.cc
  deps:
  - grpc++_test_util
  - grpc_test_util
  - grpc++
  - grpc
  - gpr_test_util
  - gpr
- name: client_crash_test
  cpu_cost: 0.1
  build: test
  language: c++
  src:
  - test/cpp/end2end/client_crash_test.cc
  deps:
  - grpc++_test_util
  - grpc_test_util
  - grpc++
  - grpc
  - gpr_test_util
  - gpr
  platforms:
  - mac
  - linux
  - posix
- name: client_crash_test_server
  build: test
  run: false
  language: c++
  src:
  - test/cpp/end2end/client_crash_test_server.cc
  deps:
  - grpc++_test_util
  - grpc_test_util
  - grpc++
  - grpc
  - gpr_test_util
  - gpr
- name: credentials_test
  build: test
  language: c++
  src:
  - test/cpp/client/credentials_test.cc
  deps:
  - grpc++
  - grpc
  - gpr
- name: cxx_byte_buffer_test
  build: test
  language: c++
  src:
  - test/cpp/util/byte_buffer_test.cc
  deps:
  - grpc_test_util
  - grpc++
  - grpc
  - gpr_test_util
  - gpr
- name: cxx_slice_test
  build: test
  language: c++
  src:
  - test/cpp/util/slice_test.cc
  deps:
  - grpc_test_util
  - grpc++
  - grpc
  - gpr_test_util
  - gpr
- name: cxx_string_ref_test
  build: test
  language: c++
  src:
  - test/cpp/util/string_ref_test.cc
  deps:
  - grpc++
- name: cxx_time_test
  build: test
  language: c++
  src:
  - test/cpp/util/time_test.cc
  deps:
  - grpc_test_util
  - grpc++
  - grpc
  - gpr_test_util
  - gpr
- name: end2end_test
  cpu_cost: 0.5
  build: test
  language: c++
  src:
  - test/cpp/end2end/end2end_test.cc
  deps:
  - grpc++_test_util
  - grpc_test_util
  - grpc++
  - grpc
  - gpr_test_util
  - gpr
- name: generic_async_streaming_ping_pong_test
  build: test
  language: c++
  src:
  - test/cpp/qps/generic_async_streaming_ping_pong_test.cc
  deps:
  - qps
  - grpc++_test_util
  - grpc_test_util
  - grpc++
  - grpc
  - gpr_test_util
  - gpr
  platforms:
  - mac
  - linux
  - posix
- name: generic_end2end_test
  build: test
  language: c++
  src:
  - test/cpp/end2end/generic_end2end_test.cc
  deps:
  - grpc++_test_util
  - grpc_test_util
  - grpc++
  - grpc
  - gpr_test_util
  - gpr
- name: grpc_cli
  build: test
  run: false
  language: c++
  src:
  - test/cpp/util/grpc_cli.cc
  deps:
  - grpc++_test_util
  - grpc_test_util
  - grpc++
  - grpc
  - gpr_test_util
  - gpr
  - grpc++_test_config
- name: grpc_cpp_plugin
  build: protoc
  language: c++
  src:
  - src/compiler/cpp_plugin.cc
  deps:
  - grpc_plugin_support
  secure: false
  vs_config_type: Application
  vs_project_guid: '{7E51A25F-AC59-488F-906C-C60FAAE706AA}'
- name: grpc_csharp_plugin
  build: protoc
  language: c++
  src:
  - src/compiler/csharp_plugin.cc
  deps:
  - grpc_plugin_support
  secure: false
  vs_config_type: Application
  vs_project_guid: '{3C813052-A49A-4662-B90A-1ADBEC7EE453}'
- name: grpc_objective_c_plugin
  build: protoc
  language: c++
  src:
  - src/compiler/objective_c_plugin.cc
  deps:
  - grpc_plugin_support
  secure: false
  vs_config_type: Application
  vs_project_guid: '{19564640-CEE6-4921-ABA5-676ED79A36F6}'
- name: grpc_python_plugin
  build: protoc
  language: c++
  src:
  - src/compiler/python_plugin.cc
  deps:
  - grpc_plugin_support
  secure: false
  vs_config_type: Application
  vs_project_guid: '{DF52D501-A6CF-4E6F-BA38-6EBE2E8DAFB2}'
- name: grpc_ruby_plugin
  build: protoc
  language: c++
  src:
  - src/compiler/ruby_plugin.cc
  deps:
  - grpc_plugin_support
  secure: false
  vs_config_type: Application
  vs_project_guid: '{069E9D05-B78B-4751-9252-D21EBAE7DE8E}'
- name: hybrid_end2end_test
  build: test
  language: c++
  src:
  - test/cpp/end2end/hybrid_end2end_test.cc
  deps:
  - grpc++_test_util
  - grpc_test_util
  - grpc++
  - grpc
  - gpr_test_util
  - gpr
- name: interop_client
  build: test
  run: false
  language: c++
  src: []
  deps:
  - interop_client_main
  - interop_client_helper
  - grpc++_test_util
  - grpc_test_util
  - grpc++
  - grpc
  - gpr_test_util
  - gpr
  - grpc++_test_config
  platforms:
  - mac
  - linux
  - posix
- name: interop_server
  build: test
  run: false
  language: c++
  src: []
  deps:
  - interop_server_main
  - interop_server_helper
  - grpc++_test_util
  - grpc_test_util
  - grpc++
  - grpc
  - gpr_test_util
  - gpr
  - grpc++_test_config
  platforms:
  - mac
  - linux
  - posix
- name: interop_test
  cpu_cost: 0.1
  build: test
  language: c++
  src:
  - test/cpp/interop/interop_test.cc
  deps:
  - grpc_test_util
  - grpc
  - gpr_test_util
  - gpr
  platforms:
  - mac
  - linux
  - posix
- name: metrics_client
  build: test
  run: false
  language: c++
  headers:
  - test/cpp/util/metrics_server.h
  src:
  - src/proto/grpc/testing/metrics.proto
  - test/cpp/interop/metrics_client.cc
  deps:
  - grpc++
  - grpc
  - gpr
  - grpc++_test_config
- name: mock_test
  build: test
  language: c++
  src:
  - test/cpp/end2end/mock_test.cc
  deps:
  - grpc++_test_util
  - grpc_test_util
  - grpc++
  - grpc
  - gpr_test_util
  - gpr
- name: qps_driver
  build: benchmark
  language: c++
  src:
  - test/cpp/qps/qps_driver.cc
  deps:
  - qps
  - grpc++_test_util
  - grpc_test_util
  - grpc++
  - grpc
  - gpr_test_util
  - gpr
  - grpc++_test_config
- name: qps_interarrival_test
  build: test
  run: false
  language: c++
  src:
  - test/cpp/qps/qps_interarrival_test.cc
  deps:
  - qps
  - grpc++_test_util
  - grpc_test_util
  - grpc++
  - grpc
  - gpr_test_util
  - gpr
  platforms:
  - mac
  - linux
  - posix
- name: qps_openloop_test
  build: test
  language: c++
  src:
  - test/cpp/qps/qps_openloop_test.cc
  deps:
  - qps
  - grpc++_test_util
  - grpc_test_util
  - grpc++
  - grpc
  - gpr_test_util
  - gpr
  - grpc++_test_config
  platforms:
  - mac
  - linux
  - posix
- name: qps_test
  cpu_cost: 10
  build: test
  language: c++
  src:
  - test/cpp/qps/qps_test.cc
  deps:
  - qps
  - grpc++_test_util
  - grpc_test_util
  - grpc++
  - grpc
  - gpr_test_util
  - gpr
  - grpc++_test_config
  exclude_configs:
  - tsan
  platforms:
  - mac
  - linux
  - posix
- name: qps_worker
  build: benchmark
  language: c++
  headers:
  - test/cpp/qps/client.h
  - test/cpp/qps/server.h
  src:
  - test/cpp/qps/worker.cc
  deps:
  - qps
  - grpc++_test_util
  - grpc_test_util
  - grpc++
  - grpc
  - gpr_test_util
  - gpr
  - grpc++_test_config
- name: reconnect_interop_client
  build: test
  run: false
  language: c++
  src:
  - src/proto/grpc/testing/empty.proto
  - src/proto/grpc/testing/messages.proto
  - src/proto/grpc/testing/test.proto
  - test/cpp/interop/reconnect_interop_client.cc
  deps:
  - grpc++_test_util
  - grpc_test_util
  - grpc++
  - grpc
  - gpr_test_util
  - gpr
  - grpc++_test_config
- name: reconnect_interop_server
  build: test
  run: false
  language: c++
  src:
  - src/proto/grpc/testing/empty.proto
  - src/proto/grpc/testing/messages.proto
  - src/proto/grpc/testing/test.proto
  - test/cpp/interop/reconnect_interop_server.cc
  deps:
  - reconnect_server
  - test_tcp_server
  - grpc++_test_util
  - grpc_test_util
  - grpc++
  - grpc
  - gpr_test_util
  - gpr
  - grpc++_test_config
- name: secure_auth_context_test
  build: test
  language: c++
  src:
  - test/cpp/common/secure_auth_context_test.cc
  deps:
  - grpc++_test_util
  - grpc_test_util
  - grpc++
  - grpc
  - gpr_test_util
  - gpr
- name: secure_sync_unary_ping_pong_test
  build: test
  language: c++
  src:
  - test/cpp/qps/secure_sync_unary_ping_pong_test.cc
  deps:
  - qps
  - grpc++_test_util
  - grpc_test_util
  - grpc++
  - grpc
  - gpr_test_util
  - gpr
  platforms:
  - mac
  - linux
  - posix
- name: server_crash_test
  cpu_cost: 0.1
  build: test
  language: c++
  src:
  - test/cpp/end2end/server_crash_test.cc
  deps:
  - grpc++_test_util
  - grpc_test_util
  - grpc++
  - grpc
  - gpr_test_util
  - gpr
  platforms:
  - mac
  - linux
  - posix
- name: server_crash_test_client
  build: test
  run: false
  language: c++
  src:
  - test/cpp/end2end/server_crash_test_client.cc
  deps:
  - grpc++_test_util
  - grpc_test_util
  - grpc++
  - grpc
  - gpr_test_util
  - gpr
- name: shutdown_test
  build: test
  language: c++
  src:
  - test/cpp/end2end/shutdown_test.cc
  deps:
  - grpc++_test_util
  - grpc_test_util
  - grpc++
  - grpc
  - gpr_test_util
  - gpr
- name: status_test
  build: test
  language: c++
  src:
  - test/cpp/util/status_test.cc
  deps:
  - grpc_test_util
  - grpc++
  - grpc
  - gpr_test_util
  - gpr
- name: streaming_throughput_test
  build: test
  language: c++
  src:
  - test/cpp/end2end/streaming_throughput_test.cc
  deps:
  - grpc++_test_util
  - grpc_test_util
  - grpc++
  - grpc
  - gpr_test_util
  - gpr
  platforms:
  - mac
  - linux
  - posix
- name: stress_test
  build: test
  run: false
  language: c++
  headers:
  - test/cpp/interop/client_helper.h
  - test/cpp/interop/interop_client.h
  - test/cpp/interop/stress_interop_client.h
  - test/cpp/util/metrics_server.h
  src:
  - src/proto/grpc/testing/empty.proto
  - src/proto/grpc/testing/messages.proto
  - src/proto/grpc/testing/metrics.proto
  - src/proto/grpc/testing/test.proto
  - test/cpp/interop/interop_client.cc
  - test/cpp/interop/stress_interop_client.cc
  - test/cpp/interop/stress_test.cc
  - test/cpp/util/metrics_server.cc
  deps:
  - grpc++_test_util
  - grpc_test_util
  - grpc++
  - grpc
  - gpr_test_util
  - gpr
  - grpc++_test_config
- name: sync_streaming_ping_pong_test
  build: test
  language: c++
  src:
  - test/cpp/qps/sync_streaming_ping_pong_test.cc
  deps:
  - qps
  - grpc++_test_util
  - grpc_test_util
  - grpc++
  - grpc
  - gpr_test_util
  - gpr
  platforms:
  - mac
  - linux
  - posix
- name: sync_unary_ping_pong_test
  build: test
  language: c++
  src:
  - test/cpp/qps/sync_unary_ping_pong_test.cc
  deps:
  - qps
  - grpc++_test_util
  - grpc_test_util
  - grpc++
  - grpc
  - gpr_test_util
  - gpr
  platforms:
  - mac
  - linux
  - posix
- name: thread_stress_test
  cpu_cost: 100
  build: test
  language: c++
  src:
  - test/cpp/end2end/thread_stress_test.cc
  deps:
  - grpc++_test_util
  - grpc_test_util
  - grpc++
  - grpc
  - gpr_test_util
  - gpr
- name: zookeeper_test
  build: test
  run: false
  language: c++
  src:
  - src/proto/grpc/testing/echo.proto
  - test/cpp/end2end/zookeeper_test.cc
  deps:
  - grpc++_test_util
  - grpc_test_util
  - grpc++
  - grpc_zookeeper
  - grpc
  - gpr_test_util
  - gpr
  external_deps:
  - zookeeper
  platforms:
  - linux
- name: public_headers_must_be_c89
  build: test
  language: c89
  src:
  - test/core/surface/public_headers_must_be_c89.c
  deps:
  - grpc
  - gpr
vspackages:
- linkage: static
  name: grpc.dependencies.zlib
  props: false
  redist: true
  version: 1.2.8.10
- linkage: static
  name: grpc.dependencies.openssl
  props: true
  redist: true
  version: 1.0.204.1
- name: gflags
  props: false
  redist: false
  version: 2.1.2.1
- name: gtest
  props: false
  redist: false
  version: 1.7.0.1
configs:
  asan:
    CC: clang
    CPPFLAGS: -O0 -fsanitize=address -fno-omit-frame-pointer -Wno-unused-command-line-argument
      -DGPR_NO_DIRECT_SYSCALLS
    CXX: clang++
    LD: clang
    LDFLAGS: -fsanitize=address
    LDXX: clang++
    compile_the_world: true
    test_environ:
      ASAN_OPTIONS: detect_leaks=1:color=always
      LSAN_OPTIONS: suppressions=tools/lsan_suppressions.txt:report_objects=1
    timeout_multiplier: 1.5
  asan-noleaks:
    CC: clang
    CPPFLAGS: -O0 -fsanitize=address -fno-omit-frame-pointer -Wno-unused-command-line-argument
      -DGPR_NO_DIRECT_SYSCALLS
    CXX: clang++
    LD: clang
    LDFLAGS: -fsanitize=address
    LDXX: clang++
    compile_the_world: true
    test_environ:
      ASAN_OPTIONS: detect_leaks=0:color=always
    timeout_multiplier: 1.5
  basicprof:
    CPPFLAGS: -O2 -DGRPC_BASIC_PROFILER -DGRPC_TIMERS_RDTSC
    DEFINES: NDEBUG
  dbg:
    CPPFLAGS: -O0
    DEFINES: _DEBUG DEBUG
  gcov:
    CC: gcc
    CPPFLAGS: -O0 -fprofile-arcs -ftest-coverage -Wno-return-type
    CXX: g++
    DEFINES: _DEBUG DEBUG GPR_GCOV
    LD: gcc
    LDFLAGS: -fprofile-arcs -ftest-coverage -rdynamic
    LDXX: g++
  helgrind:
    CPPFLAGS: -O0
    DEFINES: _DEBUG DEBUG
    LDFLAGS: -rdynamic
    timeout_multiplier: 20
    valgrind: --tool=helgrind
  memcheck:
    CPPFLAGS: -O0
    DEFINES: _DEBUG DEBUG
    LDFLAGS: -rdynamic
    timeout_multiplier: 10
    valgrind: --tool=memcheck --leak-check=full
  msan:
    CC: clang
    CPPFLAGS: -O0 -fsanitize=memory -fsanitize-memory-track-origins -fno-omit-frame-pointer
      -DGTEST_HAS_TR1_TUPLE=0 -DGTEST_USE_OWN_TR1_TUPLE=1 -Wno-unused-command-line-argument
      -fPIE -pie -DGPR_NO_DIRECT_SYSCALLS
    CXX: clang++
    DEFINES: NDEBUG
    LD: clang
    LDFLAGS: -fsanitize=memory -DGTEST_HAS_TR1_TUPLE=0 -DGTEST_USE_OWN_TR1_TUPLE=1
      -fPIE -pie $(if $(JENKINS_BUILD),-Wl$(comma)-Ttext-segment=0x7e0000000000,)
    LDXX: clang++
    compile_the_world: true
    timeout_multiplier: 2
  mutrace:
    CPPFLAGS: -O0
    DEFINES: _DEBUG DEBUG
    LDFLAGS: -rdynamic
  opt:
    CPPFLAGS: -O2
    DEFINES: NDEBUG
  stapprof:
    CPPFLAGS: -O2 -DGRPC_STAP_PROFILER
    DEFINES: NDEBUG
  tsan:
    CC: clang
    CPPFLAGS: -O0 -fsanitize=thread -fno-omit-frame-pointer -Wno-unused-command-line-argument
      -fPIE -pie -DGPR_NO_DIRECT_SYSCALLS
    CXX: clang++
    LD: clang
    LDFLAGS: -fsanitize=thread -fPIE -pie $(if $(JENKINS_BUILD),-Wl$(comma)-Ttext-segment=0x7e0000000000,)
    LDXX: clang++
    compile_the_world: true
    test_environ:
      TSAN_OPTIONS: suppressions=tools/tsan_suppressions.txt:halt_on_error=1:second_deadlock_stack=1
    timeout_multiplier: 2
  ubsan:
    CC: clang
    CPPFLAGS: -O1 -fsanitize=undefined -fno-omit-frame-pointer -Wno-unused-command-line-argument
    CXX: clang++
    DEFINES: NDEBUG
    LD: clang
    LDFLAGS: -fsanitize=undefined
    LDXX: clang++
    compile_the_world: true
    timeout_multiplier: 1.5
defaults:
  boringssl:
    CFLAGS: -Wno-sign-conversion -Wno-conversion -Wno-unused-value -Wno-unknown-pragmas
      -Wno-implicit-function-declaration -Wno-unused-variable -Wno-sign-compare
    CPPFLAGS: -Ithird_party/boringssl/include -fvisibility=hidden -DOPENSSL_NO_ASM
      -D_GNU_SOURCE -DWIN32_LEAN_AND_MEAN -D_HAS_EXCEPTIONS=0 -DNOMINMAX
  global:
    CPPFLAGS: -g -Wall -Wextra -Werror -Wno-long-long -Wno-unused-parameter
    LDFLAGS: -g
  zlib:
    CFLAGS: -Wno-sign-conversion -Wno-conversion -Wno-unused-value -Wno-implicit-function-declaration
      $(W_NO_SHIFT_NEGATIVE_VALUE) -fvisibility=hidden
node_modules:
- deps:
  - grpc
  - gpr
  - boringssl
  - z
  headers:
  - src/node/ext/byte_buffer.h
  - src/node/ext/call.h
  - src/node/ext/call_credentials.h
  - src/node/ext/channel.h
  - src/node/ext/channel_credentials.h
  - src/node/ext/completion_queue_async_worker.h
  - src/node/ext/server.h
  - src/node/ext/server_credentials.h
  - src/node/ext/timeval.h
  js:
  - src/node/index.js
  - src/node/src/client.js
  - src/node/src/common.js
  - src/node/src/credentials.js
  - src/node/src/grpc_extension.js
  - src/node/src/metadata.js
  - src/node/src/server.js
  name: grpc_node
  src:
  - src/node/ext/byte_buffer.cc
  - src/node/ext/call.cc
  - src/node/ext/call_credentials.cc
  - src/node/ext/channel.cc
  - src/node/ext/channel_credentials.cc
  - src/node/ext/completion_queue_async_worker.cc
  - src/node/ext/node_grpc.cc
  - src/node/ext/server.cc
  - src/node/ext/server_credentials.cc
  - src/node/ext/timeval.cc
python_dependencies:
  deps:
  - grpc
  - gpr
  - boringssl
  - z
ruby_gem:
  deps:
  - grpc
  - gpr
  - boringssl
  - z<|MERGE_RESOLUTION|>--- conflicted
+++ resolved
@@ -981,19 +981,6 @@
   - grpc
   - gpr_test_util
   - gpr
-<<<<<<< HEAD
-=======
-- name: census_log_test
-  build: test
-  language: c
-  src:
-  - test/core/census/mlog_test.c
-  deps:
-  - grpc_test_util
-  - grpc
-  - gpr_test_util
-  - gpr
->>>>>>> bfc7adaa
 - name: channel_create_test
   build: test
   language: c
