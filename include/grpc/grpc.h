/*
 *
 * Copyright 2014, Google Inc.
 * All rights reserved.
 *
 * Redistribution and use in source and binary forms, with or without
 * modification, are permitted provided that the following conditions are
 * met:
 *
 *     * Redistributions of source code must retain the above copyright
 * notice, this list of conditions and the following disclaimer.
 *     * Redistributions in binary form must reproduce the above
 * copyright notice, this list of conditions and the following disclaimer
 * in the documentation and/or other materials provided with the
 * distribution.
 *     * Neither the name of Google Inc. nor the names of its
 * contributors may be used to endorse or promote products derived from
 * this software without specific prior written permission.
 *
 * THIS SOFTWARE IS PROVIDED BY THE COPYRIGHT HOLDERS AND CONTRIBUTORS
 * "AS IS" AND ANY EXPRESS OR IMPLIED WARRANTIES, INCLUDING, BUT NOT
 * LIMITED TO, THE IMPLIED WARRANTIES OF MERCHANTABILITY AND FITNESS FOR
 * A PARTICULAR PURPOSE ARE DISCLAIMED. IN NO EVENT SHALL THE COPYRIGHT
 * OWNER OR CONTRIBUTORS BE LIABLE FOR ANY DIRECT, INDIRECT, INCIDENTAL,
 * SPECIAL, EXEMPLARY, OR CONSEQUENTIAL DAMAGES (INCLUDING, BUT NOT
 * LIMITED TO, PROCUREMENT OF SUBSTITUTE GOODS OR SERVICES; LOSS OF USE,
 * DATA, OR PROFITS; OR BUSINESS INTERRUPTION) HOWEVER CAUSED AND ON ANY
 * THEORY OF LIABILITY, WHETHER IN CONTRACT, STRICT LIABILITY, OR TORT
 * (INCLUDING NEGLIGENCE OR OTHERWISE) ARISING IN ANY WAY OUT OF THE USE
 * OF THIS SOFTWARE, EVEN IF ADVISED OF THE POSSIBILITY OF SUCH DAMAGE.
 *
 */

#ifndef __GRPC_GRPC_H__
#define __GRPC_GRPC_H__

#include <grpc/status.h>

#include <stddef.h>
#include <grpc/support/slice.h>
#include <grpc/support/time.h>

#ifdef __cplusplus
extern "C" {
#endif

/* Completion Channels enable notification of the completion of asynchronous
   actions. */
typedef struct grpc_completion_queue grpc_completion_queue;

/* The Channel interface allows creation of Call objects. */
typedef struct grpc_channel grpc_channel;

/* A server listens to some port and responds to request calls */
typedef struct grpc_server grpc_server;

/* A Call represents an RPC. When created, it is in a configuration state
   allowing properties to be set until it is invoked. After invoke, the Call
   can have messages written to it and read from it. */
typedef struct grpc_call grpc_call;

/* Type specifier for grpc_arg */
typedef enum {
  GRPC_ARG_STRING,
  GRPC_ARG_INTEGER,
  GRPC_ARG_POINTER
} grpc_arg_type;

/* A single argument... each argument has a key and a value

   A note on naming keys:
     Keys are namespaced into groups, usually grouped by library, and are
     keys for module XYZ are named XYZ.key1, XYZ.key2, etc. Module names must
     be restricted to the regex [A-Za-z][_A-Za-z0-9]{,15}.
     Key names must be restricted to the regex [A-Za-z][_A-Za-z0-9]{,47}.

     GRPC core library keys are prefixed by grpc.

     Library authors are strongly encouraged to #define symbolic constants for
     their keys so that it's possible to change them in the future. */
typedef struct {
  grpc_arg_type type;
  char *key;
  union {
    char *string;
    int integer;
    struct {
      void *p;
      void *(*copy)(void *p);
      void (*destroy)(void *p);
    } pointer;
  } value;
} grpc_arg;

/* An array of arguments that can be passed around */
typedef struct {
  size_t num_args;
  grpc_arg *args;
} grpc_channel_args;

/* Channel argument keys: */
/* Enable census for tracing and stats collection */
#define GRPC_ARG_ENABLE_CENSUS "grpc.census"
/* Maximum number of concurrent incoming streams to allow on a http2
   connection */
#define GRPC_ARG_MAX_CONCURRENT_STREAMS "grpc.max_concurrent_streams"
/* Maximum message length that the channel can receive */
#define GRPC_ARG_MAX_MESSAGE_LENGTH "grpc.max_message_length"

/* Result of a grpc call. If the caller satisfies the prerequisites of a
   particular operation, the grpc_call_error returned will be GRPC_CALL_OK.
   Receiving any other value listed here is an indication of a bug in the
   caller. */
typedef enum grpc_call_error {
  /* everything went ok */
  GRPC_CALL_OK = 0,
  /* something failed, we don't know what */
  GRPC_CALL_ERROR,
  /* this method is not available on the server */
  GRPC_CALL_ERROR_NOT_ON_SERVER,
  /* this method is not available on the client */
  GRPC_CALL_ERROR_NOT_ON_CLIENT,
  /* this method must be called before server_accept */
  GRPC_CALL_ERROR_ALREADY_ACCEPTED,
  /* this method must be called before invoke */
  GRPC_CALL_ERROR_ALREADY_INVOKED,
  /* this method must be called after invoke */
  GRPC_CALL_ERROR_NOT_INVOKED,
  /* this call is already finished
     (writes_done or write_status has already been called) */
  GRPC_CALL_ERROR_ALREADY_FINISHED,
  /* there is already an outstanding read/write operation on the call */
  GRPC_CALL_ERROR_TOO_MANY_OPERATIONS,
  /* the flags value was illegal for this call */
  GRPC_CALL_ERROR_INVALID_FLAGS
} grpc_call_error;

/* Result of a grpc operation */
typedef enum grpc_op_error {
  /* everything went ok */
  GRPC_OP_OK = 0,
  /* something failed, we don't know what */
  GRPC_OP_ERROR
} grpc_op_error;

/* Write Flags: */
/* Hint that the write may be buffered and need not go out on the wire
   immediately. GRPC is free to buffer the message until the next non-buffered
   write, or until writes_done, but it need not buffer completely or at all. */
#define GRPC_WRITE_BUFFER_HINT (0x00000001u)
/* Force compression to be disabled for a particular write
   (start_write/add_metadata). Illegal on invoke/accept. */
#define GRPC_WRITE_NO_COMPRESS (0x00000002u)

/* A buffer of bytes */
struct grpc_byte_buffer;
typedef struct grpc_byte_buffer grpc_byte_buffer;

/* Sample helpers to obtain byte buffers (these will certainly move place */
grpc_byte_buffer *grpc_byte_buffer_create(gpr_slice *slices, size_t nslices);
grpc_byte_buffer *grpc_byte_buffer_copy(grpc_byte_buffer *bb);
size_t grpc_byte_buffer_length(grpc_byte_buffer *bb);
void grpc_byte_buffer_destroy(grpc_byte_buffer *byte_buffer);

/* Reader for byte buffers. Iterates over slices in the byte buffer */
struct grpc_byte_buffer_reader;
typedef struct grpc_byte_buffer_reader grpc_byte_buffer_reader;

grpc_byte_buffer_reader *grpc_byte_buffer_reader_create(
    grpc_byte_buffer *buffer);
/* At the end of the stream, returns 0. Otherwise, returns 1 and sets slice to
   be the returned slice. Caller is responsible for calling gpr_slice_unref on
   the result. */
int grpc_byte_buffer_reader_next(grpc_byte_buffer_reader *reader,
                                 gpr_slice *slice);
void grpc_byte_buffer_reader_destroy(grpc_byte_buffer_reader *reader);

/* A single metadata element */
typedef struct grpc_metadata {
  char *key;
  char *value;
  size_t value_length;
} grpc_metadata;

typedef enum grpc_completion_type {
  GRPC_QUEUE_SHUTDOWN,       /* Shutting down */
  GRPC_OP_COMPLETE,          /* operation completion */
  GRPC_READ,                 /* A read has completed */
  GRPC_WRITE_ACCEPTED,       /* A write has been accepted by
                                flow control */
  GRPC_FINISH_ACCEPTED,      /* writes_done or write_status has been accepted */
  GRPC_CLIENT_METADATA_READ, /* The metadata array sent by server received at
                                client */
  GRPC_FINISHED,             /* An RPC has finished. The event contains status.
                                On the server this will be OK or Cancelled. */
  GRPC_SERVER_RPC_NEW,       /* A new RPC has arrived at the server */
  GRPC_SERVER_SHUTDOWN,      /* The server has finished shutting down */
  GRPC_COMPLETION_DO_NOT_USE /* must be last, forces users to include
                                a default: case */
} grpc_completion_type;

typedef struct grpc_event {
  grpc_completion_type type;
  void *tag;
  grpc_call *call;
  /* Data associated with the completion type. Field names match the type of
     completion as listed in grpc_completion_type. */
  union {
    /* Contains a pointer to the buffer that was read, or NULL at the end of a
       stream. */
    grpc_byte_buffer *read;
    grpc_op_error write_accepted;
    grpc_op_error finish_accepted;
    grpc_op_error invoke_accepted;
    grpc_op_error op_complete;
    struct {
      size_t count;
      grpc_metadata *elements;
    } client_metadata_read;
    struct {
      grpc_status_code status;
      const char *details;
      size_t metadata_count;
      grpc_metadata *metadata_elements;
    } finished;
    struct {
      const char *method;
      const char *host;
      gpr_timespec deadline;
      size_t metadata_count;
      grpc_metadata *metadata_elements;
    } server_rpc_new;
  } data;
} grpc_event;

typedef struct {
  size_t count;
  size_t capacity;
  grpc_metadata *metadata;
} grpc_metadata_array;

void grpc_metadata_array_init(grpc_metadata_array *array);
void grpc_metadata_array_destroy(grpc_metadata_array *array);

typedef struct {
  char *method;
  size_t method_capacity;
  char *host;
  size_t host_capacity;
  gpr_timespec deadline;
} grpc_call_details;

void grpc_call_details_init(grpc_call_details *details);
void grpc_call_details_destroy(grpc_call_details *details);

typedef enum {
  /* Send initial metadata: one and only one instance MUST be sent for each call,
     unless the call was cancelled - in which case this can be skipped */
  GRPC_OP_SEND_INITIAL_METADATA = 0,
  /* Send a message: 0 or more of these operations can occur for each call */
  GRPC_OP_SEND_MESSAGE,
  /* Send a close from the server: one and only one instance MUST be sent from the client,
     unless the call was cancelled - in which case this can be skipped */
  GRPC_OP_SEND_CLOSE_FROM_CLIENT,
  /* Send status from the server: one and only one instance MUST be sent from the server
     unless the call was cancelled - in which case this can be skipped */
  GRPC_OP_SEND_STATUS_FROM_SERVER,
  /* Receive initial metadata: one and only one MUST be made on the client, must
     not be made on the server */
  GRPC_OP_RECV_INITIAL_METADATA,
<<<<<<< HEAD
  GRPC_OP_RECV_MESSAGE,
=======
  /* Receive a message: 0 or more of these operations can occur for each call */
  GRPC_OP_RECV_MESSAGE,
  /* Receive status on the client: one and only one must be made on the client */
>>>>>>> b7800c15
  GRPC_OP_RECV_STATUS_ON_CLIENT,
  /* Receive status on the server: one and only one must be made on the server */
  GRPC_OP_RECV_CLOSE_ON_SERVER
} grpc_op_type;

/* Operation data: one field for each op type (except SEND_CLOSE_FROM_CLIENT which has
   no arguments) */
typedef struct grpc_op {
  grpc_op_type op;
  union {
    struct {
      size_t count;
      const grpc_metadata *metadata;
    } send_initial_metadata;
    grpc_byte_buffer *send_message;
    struct {
      size_t trailing_metadata_count;
      grpc_metadata *trailing_metadata;
      grpc_status_code status;
      const char *status_details;
    } send_status_from_server;
    grpc_metadata_array *recv_initial_metadata;
    grpc_byte_buffer **recv_message;
    struct {
      grpc_metadata_array *trailing_metadata;
      grpc_status_code *status;
      char **status_details;
      size_t *status_details_capacity;
    } recv_status_on_client;
    struct {
      int *cancelled;
    } recv_close_on_server;
  } data;
} grpc_op;

/* Initialize the grpc library */
void grpc_init(void);

/* Shutdown the grpc library */
void grpc_shutdown(void);

grpc_completion_queue *grpc_completion_queue_create(void);

/* Blocks until an event is available, the completion queue is being shutdown,
   or deadline is reached. Returns NULL on timeout, otherwise the event that
   occurred. Callers should call grpc_event_finish once they have processed
   the event.

   Callers must not call grpc_completion_queue_next and
   grpc_completion_queue_pluck simultaneously on the same completion queue. */
grpc_event *grpc_completion_queue_next(grpc_completion_queue *cq,
                                       gpr_timespec deadline);

/* Blocks until an event with tag 'tag' is available, the completion queue is
   being shutdown or deadline is reached. Returns NULL on timeout, or a pointer
   to the event that occurred. Callers should call grpc_event_finish once they
   have processed the event.

   Callers must not call grpc_completion_queue_next and
   grpc_completion_queue_pluck simultaneously on the same completion queue. */
grpc_event *grpc_completion_queue_pluck(grpc_completion_queue *cq, void *tag,
                                        gpr_timespec deadline);

/* Cleanup any data owned by the event */
void grpc_event_finish(grpc_event *event);

/* Begin destruction of a completion queue. Once all possible events are
   drained it's safe to call grpc_completion_queue_destroy. */
void grpc_completion_queue_shutdown(grpc_completion_queue *cq);

/* Destroy a completion queue. The caller must ensure that the queue is
   drained and no threads are executing grpc_completion_queue_next */
void grpc_completion_queue_destroy(grpc_completion_queue *cq);

/* Create a call given a grpc_channel, in order to call 'method'. The request
   is not sent until grpc_call_invoke is called. All completions are sent to
   'completion_queue'. */
grpc_call *grpc_channel_create_call_old(grpc_channel *channel,
                                        const char *method, const char *host,
                                        gpr_timespec deadline);

/* Create a call given a grpc_channel, in order to call 'method'. The request
   is not sent until grpc_call_invoke is called. All completions are sent to
   'completion_queue'. */
grpc_call *grpc_channel_create_call(grpc_channel *channel,
                                    grpc_completion_queue *completion_queue,
                                    const char *method, const char *host,
                                    gpr_timespec deadline);

/* Start a batch of operations defined in the array ops; when complete, post a
<<<<<<< HEAD
 * completion of type 'tag' to the completion queue bound to the call. */
=======
   completion of type 'tag' to the completion queue bound to the call. 
   The order of ops specified in the batch has no significance.
   Only one operation of each type can be active at once in any given
   batch. */
>>>>>>> b7800c15
grpc_call_error grpc_call_start_batch(grpc_call *call, const grpc_op *ops,
                                      size_t nops, void *tag);

/* Create a client channel */
grpc_channel *grpc_channel_create(const char *target,
                                  const grpc_channel_args *args);

/* Close and destroy a grpc channel */
void grpc_channel_destroy(grpc_channel *channel);

/* THREAD-SAFETY for grpc_call
   The following functions are thread-compatible for any given call:
     grpc_call_add_metadata
     grpc_call_invoke
     grpc_call_start_write
     grpc_call_writes_done
     grpc_call_start_read
     grpc_call_destroy
   The function grpc_call_cancel is thread-safe, and can be called at any
   point before grpc_call_destroy is called. */

/* Error handling for grpc_call
   Most grpc_call functions return a grpc_error. If the error is not GRPC_OK
   then the operation failed due to some unsatisfied precondition.
   If a grpc_call fails, it's guaranteed that no change to the call state
   has been made. */

/* Add a single metadata element to the call, to be sent upon invocation.
   flags is a bit-field combination of the write flags defined above.
   REQUIRES: grpc_call_start_invoke/grpc_call_server_end_initial_metadata have
             not been called on this call.
   Produces no events. */
grpc_call_error grpc_call_add_metadata_old(grpc_call *call,
                                           grpc_metadata *metadata,
                                           gpr_uint32 flags);

/* Invoke the RPC. Starts sending metadata and request headers on the wire.
   flags is a bit-field combination of the write flags defined above.
   REQUIRES: Can be called at most once per call.
             Can only be called on the client.
   Produces a GRPC_CLIENT_METADATA_READ event with metadata_read_tag when
       the servers initial metadata has been read.
   Produces a GRPC_FINISHED event with finished_tag when the call has been
       completed (there may be other events for the call pending at this
       time) */
grpc_call_error grpc_call_invoke_old(grpc_call *call, grpc_completion_queue *cq,
                                     void *metadata_read_tag,
                                     void *finished_tag, gpr_uint32 flags);

/* Accept an incoming RPC, binding a completion queue to it.
   To be called before sending or receiving messages.
   REQUIRES: Can be called at most once per call.
             Can only be called on the server.
   Produces a GRPC_FINISHED event with finished_tag when the call has been
       completed (there may be other events for the call pending at this
       time) */
grpc_call_error grpc_call_server_accept_old(grpc_call *call,
                                            grpc_completion_queue *cq,
                                            void *finished_tag);

/* Start sending metadata.
   To be called before sending messages.
   flags is a bit-field combination of the write flags defined above.
   REQUIRES: Can be called at most once per call.
             Can only be called on the server.
             Must be called after grpc_call_server_accept */
grpc_call_error grpc_call_server_end_initial_metadata_old(grpc_call *call,
                                                          gpr_uint32 flags);

/* Called by clients to cancel an RPC on the server.
   Can be called multiple times, from any thread. */
grpc_call_error grpc_call_cancel(grpc_call *call);

/* Called by clients to cancel an RPC on the server.
   Can be called multiple times, from any thread.
   If a status has not been received for the call, set it to the status code
   and description passed in.
   Importantly, this function does not send status nor description to the
   remote endpoint. */
grpc_call_error grpc_call_cancel_with_status(grpc_call *call,
                                             grpc_status_code status,
                                             const char *description);

/* Queue a byte buffer for writing.
   flags is a bit-field combination of the write flags defined above.
   A write with byte_buffer null is allowed, and will not send any bytes on the
   wire. If this is performed without GRPC_WRITE_BUFFER_HINT flag it provides
   a mechanism to flush any previously buffered writes to outgoing flow control.
   REQUIRES: No other writes are pending on the call. It is only safe to
             start the next write after the corresponding write_accepted event
             is received.
             GRPC_INVOKE_ACCEPTED must have been received by the application
             prior to calling this on the client. On the server,
             grpc_call_server_end_of_initial_metadata must have been called
             successfully.
   Produces a GRPC_WRITE_ACCEPTED event. */
grpc_call_error grpc_call_start_write_old(grpc_call *call,
                                          grpc_byte_buffer *byte_buffer,
                                          void *tag, gpr_uint32 flags);

/* Queue a status for writing.
   REQUIRES: No other writes are pending on the call.
             grpc_call_server_end_initial_metadata must have been called on the
             call prior to calling this.
             Only callable on the server.
   Produces a GRPC_FINISH_ACCEPTED event when the status is sent. */
grpc_call_error grpc_call_start_write_status_old(grpc_call *call,
                                                 grpc_status_code status_code,
                                                 const char *status_message,
                                                 void *tag);

/* No more messages to send.
   REQUIRES: No other writes are pending on the call.
             Only callable on the client.
   Produces a GRPC_FINISH_ACCEPTED event when all bytes for the call have passed
       outgoing flow control. */
grpc_call_error grpc_call_writes_done_old(grpc_call *call, void *tag);

/* Initiate a read on a call. Output event contains a byte buffer with the
   result of the read.
   REQUIRES: No other reads are pending on the call. It is only safe to start
             the next read after the corresponding read event is received.
             On the client:
               GRPC_INVOKE_ACCEPTED must have been received by the application
               prior to calling this.
             On the server:
               grpc_call_server_accept must be called before calling this.
   Produces a single GRPC_READ event. */
grpc_call_error grpc_call_start_read_old(grpc_call *call, void *tag);

/* Destroy a call. */
void grpc_call_destroy(grpc_call *call);

/* Request a call on a server.
   Allows the server to create a single GRPC_SERVER_RPC_NEW event, with tag
   tag_new.
   If the call is subsequently cancelled, the cancellation will occur with tag
   tag_cancel.
   REQUIRES: Server must not have been shutdown.
   NOTE: calling this is the only way to obtain GRPC_SERVER_RPC_NEW events. */
grpc_call_error grpc_server_request_call_old(grpc_server *server,
                                             void *tag_new);

grpc_call_error grpc_server_request_call(
    grpc_server *server, grpc_call **call, grpc_call_details *details,
    grpc_metadata_array *request_metadata,
    grpc_completion_queue *completion_queue, void *tag_new);

/* Create a server */
grpc_server *grpc_server_create(grpc_completion_queue *cq,
                                const grpc_channel_args *args);

/* Add a http2 over tcp listener.
   Returns bound port number on success, 0 on failure.
   REQUIRES: server not started */
int grpc_server_add_http2_port(grpc_server *server, const char *addr);

/* Add a secure port to server.
   Returns bound port number on success, 0 on failure.
   REQUIRES: server not started */
int grpc_server_add_secure_http2_port(grpc_server *server, const char *addr);

/* Start a server - tells all listeners to start listening */
void grpc_server_start(grpc_server *server);

/* Begin shutting down a server.
   After completion, no new calls or connections will be admitted.
   Existing calls will be allowed to complete. */
void grpc_server_shutdown(grpc_server *server);

/* As per grpc_server_shutdown, but send a GRPC_SERVER_SHUTDOWN event when
   there are no more calls being serviced. */
void grpc_server_shutdown_and_notify(grpc_server *server, void *tag);

/* Destroy a server.
   Forcefully cancels all existing calls. */
void grpc_server_destroy(grpc_server *server);

#ifdef __cplusplus
}
#endif

#endif /* __GRPC_GRPC_H__ */<|MERGE_RESOLUTION|>--- conflicted
+++ resolved
@@ -268,13 +268,9 @@
   /* Receive initial metadata: one and only one MUST be made on the client, must
      not be made on the server */
   GRPC_OP_RECV_INITIAL_METADATA,
-<<<<<<< HEAD
-  GRPC_OP_RECV_MESSAGE,
-=======
   /* Receive a message: 0 or more of these operations can occur for each call */
   GRPC_OP_RECV_MESSAGE,
   /* Receive status on the client: one and only one must be made on the client */
->>>>>>> b7800c15
   GRPC_OP_RECV_STATUS_ON_CLIENT,
   /* Receive status on the server: one and only one must be made on the server */
   GRPC_OP_RECV_CLOSE_ON_SERVER
@@ -365,14 +361,10 @@
                                     gpr_timespec deadline);
 
 /* Start a batch of operations defined in the array ops; when complete, post a
-<<<<<<< HEAD
- * completion of type 'tag' to the completion queue bound to the call. */
-=======
    completion of type 'tag' to the completion queue bound to the call. 
    The order of ops specified in the batch has no significance.
    Only one operation of each type can be active at once in any given
    batch. */
->>>>>>> b7800c15
 grpc_call_error grpc_call_start_batch(grpc_call *call, const grpc_op *ops,
                                       size_t nops, void *tag);
 
