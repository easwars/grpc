# Copyright 2017 gRPC authors.
#
# Licensed under the Apache License, Version 2.0 (the "License");
# you may not use this file except in compliance with the License.
# You may obtain a copy of the License at
#
#     http://www.apache.org/licenses/LICENSE-2.0
#
# Unless required by applicable law or agreed to in writing, software
# distributed under the License is distributed on an "AS IS" BASIS,
# WITHOUT WARRANTIES OR CONDITIONS OF ANY KIND, either express or implied.
# See the License for the specific language governing permissions and
# limitations under the License.

licenses(["notice"])  # 3-clause BSD

package(default_visibility = ["//visibility:public"])

load("//bazel:grpc_build_system.bzl", "grpc_proto_library")
<<<<<<< HEAD
load("//bazel:cc_grpc_library.bzl", "cc_grpc_library")
load("@org_pubref_rules_protobuf//python:rules.bzl", "py_proto_library")
=======
load("//bazel:python_rules.bzl", "py_proto_library")
>>>>>>> 1ef80f46

grpc_proto_library(
    name = "auth_sample",
    srcs = ["protos/auth_sample.proto"],
)

grpc_proto_library(
    name = "hellostreamingworld",
    srcs = ["protos/hellostreamingworld.proto"],
)

# The following three rules demonstrate the usage of the cc_grpc_library rule in
# in a mode compatible with the native proto_library and cc_proto_library rules.
proto_library(
    name = "helloworld_proto",
    srcs = ["protos/helloworld.proto"],
)

cc_proto_library(
    name = "helloworld_cc_proto",
    deps = [":helloworld_proto"],
)

cc_grpc_library(
    name = "helloworld_cc_grpc",
    srcs = [":helloworld_proto"],
    grpc_only = True,
    deps = [":helloworld_cc_proto"],
)

grpc_proto_library(
    name = "route_guide",
    srcs = ["protos/route_guide.proto"],
)

grpc_proto_library(
    name = "keyvaluestore",
    srcs = ["protos/keyvaluestore.proto"],
)

proto_library(
    name = "helloworld_proto_descriptor",
    srcs = ["protos/helloworld.proto"],
)

py_proto_library(
    name = "py_helloworld",
<<<<<<< HEAD
    protos = ["protos/helloworld.proto"],
    with_grpc = True,
    deps = [requirement("protobuf")],
=======
    deps = [":helloworld_proto_descriptor"],
>>>>>>> 1ef80f46
)

cc_binary(
    name = "greeter_client",
    srcs = ["cpp/helloworld/greeter_client.cc"],
    defines = ["BAZEL_BUILD"],
    deps = [
        ":helloworld",
        "//:grpc++",
    ],
)

cc_binary(
    name = "greeter_async_client",
    srcs = ["cpp/helloworld/greeter_async_client.cc"],
    defines = ["BAZEL_BUILD"],
    deps = [
        ":helloworld",
        "//:grpc++",
    ],
)

cc_binary(
    name = "greeter_async_client2",
    srcs = ["cpp/helloworld/greeter_async_client2.cc"],
    defines = ["BAZEL_BUILD"],
    deps = [
        ":helloworld",
        "//:grpc++",
    ],
)

cc_binary(
    name = "greeter_server",
    srcs = ["cpp/helloworld/greeter_server.cc"],
    defines = ["BAZEL_BUILD"],
    deps = [
        ":helloworld",
        "//:grpc++",
    ],
)

cc_binary(
    name = "greeter_async_server",
    srcs = ["cpp/helloworld/greeter_async_server.cc"],
    defines = ["BAZEL_BUILD"],
    deps = [
        ":helloworld",
        "//:grpc++",
    ],
)

cc_binary(
    name = "metadata_client",
    srcs = ["cpp/metadata/greeter_client.cc"],
    defines = ["BAZEL_BUILD"],
    deps = [
        ":helloworld",
        "//:grpc++",
    ],
)

cc_binary(
    name = "metadata_server",
    srcs = ["cpp/metadata/greeter_server.cc"],
    defines = ["BAZEL_BUILD"],
    deps = [
        ":helloworld",
        "//:grpc++",
    ],
)

cc_binary(
    name = "lb_client",
    srcs = ["cpp/load_balancing/greeter_client.cc"],
    defines = ["BAZEL_BUILD"],
    deps = [
        ":helloworld",
        "//:grpc++",
    ],
)

cc_binary(
    name = "lb_server",
    srcs = ["cpp/load_balancing/greeter_server.cc"],
    defines = ["BAZEL_BUILD"],
    deps = [
        ":helloworld",
        "//:grpc++",
    ],
)

cc_binary(
    name = "compression_client",
    srcs = ["cpp/compression/greeter_client.cc"],
    defines = ["BAZEL_BUILD"],
    deps = [
        ":helloworld",
        "//:grpc++",
    ],
)

cc_binary(
    name = "compression_server",
    srcs = ["cpp/compression/greeter_server.cc"],
    defines = ["BAZEL_BUILD"],
    deps = [
        ":helloworld",
        "//:grpc++",
    ],
)

cc_binary(
    name = "keyvaluestore_client",
    srcs = [
        "cpp/keyvaluestore/caching_interceptor.h",
        "cpp/keyvaluestore/client.cc",
    ],
    defines = ["BAZEL_BUILD"],
    deps = [
        ":keyvaluestore",
        "//:grpc++",
    ],
)

cc_binary(
    name = "keyvaluestore_server",
    srcs = ["cpp/keyvaluestore/server.cc"],
    defines = ["BAZEL_BUILD"],
    deps = [
        ":keyvaluestore",
        "//:grpc++",
    ],
)

cc_binary(
    name = "route_guide_client",
    srcs = [
        "cpp/route_guide/helper.cc",
        "cpp/route_guide/helper.h",
        "cpp/route_guide/route_guide_client.cc",
    ],
    data = ["cpp/route_guide/route_guide_db.json"],
    defines = ["BAZEL_BUILD"],
    deps = [
        ":route_guide",
        "//:grpc++",
    ],
)

cc_binary(
    name = "route_guide_server",
    srcs = [
        "cpp/route_guide/helper.cc",
        "cpp/route_guide/helper.h",
        "cpp/route_guide/route_guide_server.cc",
    ],
    data = ["cpp/route_guide/route_guide_db.json"],
    defines = ["BAZEL_BUILD"],
    deps = [
        ":route_guide",
        "//:grpc++",
    ],
)<|MERGE_RESOLUTION|>--- conflicted
+++ resolved
@@ -17,12 +17,8 @@
 package(default_visibility = ["//visibility:public"])
 
 load("//bazel:grpc_build_system.bzl", "grpc_proto_library")
-<<<<<<< HEAD
 load("//bazel:cc_grpc_library.bzl", "cc_grpc_library")
-load("@org_pubref_rules_protobuf//python:rules.bzl", "py_proto_library")
-=======
 load("//bazel:python_rules.bzl", "py_proto_library")
->>>>>>> 1ef80f46
 
 grpc_proto_library(
     name = "auth_sample",
@@ -70,13 +66,7 @@
 
 py_proto_library(
     name = "py_helloworld",
-<<<<<<< HEAD
-    protos = ["protos/helloworld.proto"],
-    with_grpc = True,
-    deps = [requirement("protobuf")],
-=======
     deps = [":helloworld_proto_descriptor"],
->>>>>>> 1ef80f46
 )
 
 cc_binary(
