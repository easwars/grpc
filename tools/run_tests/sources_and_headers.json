

[
  {
    "deps": [
      "gpr", 
      "gpr_test_util", 
      "grpc", 
      "grpc_test_util"
    ], 
    "headers": [], 
    "language": "c", 
    "name": "alpn_test", 
    "src": [
      "test/core/transport/chttp2/alpn_test.c"
    ]
  }, 
  {
    "deps": [
      "gpr", 
      "gpr_test_util", 
      "grpc", 
      "grpc_test_util"
    ], 
    "headers": [], 
    "language": "c", 
    "name": "bin_encoder_test", 
    "src": [
      "test/core/transport/chttp2/bin_encoder_test.c"
    ]
  }, 
  {
    "deps": [
      "gpr", 
      "gpr_test_util", 
      "grpc", 
      "grpc_test_util"
    ], 
    "headers": [], 
    "language": "c", 
    "name": "chttp2_status_conversion_test", 
    "src": [
      "test/core/transport/chttp2/status_conversion_test.c"
    ]
  }, 
  {
    "deps": [
      "gpr", 
      "gpr_test_util", 
      "grpc", 
      "grpc_test_util"
    ], 
    "headers": [], 
    "language": "c", 
    "name": "chttp2_stream_encoder_test", 
    "src": [
      "test/core/transport/chttp2/stream_encoder_test.c"
    ]
  }, 
  {
    "deps": [
      "gpr", 
      "gpr_test_util", 
      "grpc", 
      "grpc_test_util"
    ], 
    "headers": [], 
    "language": "c", 
    "name": "chttp2_stream_map_test", 
    "src": [
      "test/core/transport/chttp2/stream_map_test.c"
    ]
  }, 
  {
    "deps": [
      "gpr", 
      "gpr_test_util", 
      "grpc", 
      "grpc_test_util"
    ], 
    "headers": [], 
    "language": "c", 
    "name": "compression_test", 
    "src": [
      "test/core/compression/compression_test.c"
    ]
  }, 
  {
    "deps": [
      "gpr", 
      "gpr_test_util", 
      "grpc", 
      "grpc_test_util"
    ], 
    "headers": [], 
    "language": "c", 
    "name": "dualstack_socket_test", 
    "src": [
      "test/core/end2end/dualstack_socket_test.c"
    ]
  }, 
  {
    "deps": [
      "gpr", 
      "gpr_test_util", 
      "grpc", 
      "grpc_test_util"
    ], 
    "headers": [], 
    "language": "c", 
    "name": "endpoint_pair_test", 
    "src": [
      "test/core/iomgr/endpoint_pair_test.c"
    ]
  }, 
  {
    "deps": [
      "gpr", 
      "gpr_test_util", 
      "grpc", 
      "grpc_test_util"
    ], 
    "headers": [], 
    "language": "c", 
    "name": "fd_conservation_posix_test", 
    "src": [
      "test/core/iomgr/fd_conservation_posix_test.c"
    ]
  }, 
  {
    "deps": [
      "gpr", 
      "gpr_test_util", 
      "grpc", 
      "grpc_test_util"
    ], 
    "headers": [], 
    "language": "c", 
    "name": "fd_posix_test", 
    "src": [
      "test/core/iomgr/fd_posix_test.c"
    ]
  }, 
  {
    "deps": [
      "gpr", 
      "gpr_test_util", 
      "grpc", 
      "grpc_test_util"
    ], 
    "headers": [], 
    "language": "c", 
    "name": "fling_client", 
    "src": [
      "test/core/fling/client.c"
    ]
  }, 
  {
    "deps": [
      "gpr", 
      "gpr_test_util", 
      "grpc", 
      "grpc_test_util"
    ], 
    "headers": [], 
    "language": "c", 
    "name": "fling_server", 
    "src": [
      "test/core/fling/server.c"
    ]
  }, 
  {
    "deps": [
      "gpr", 
      "gpr_test_util", 
      "grpc", 
      "grpc_test_util"
    ], 
    "headers": [], 
    "language": "c", 
    "name": "fling_stream_test", 
    "src": [
      "test/core/fling/fling_stream_test.c"
    ]
  }, 
  {
    "deps": [
      "gpr", 
      "gpr_test_util", 
      "grpc", 
      "grpc_test_util"
    ], 
    "headers": [], 
    "language": "c", 
    "name": "fling_test", 
    "src": [
      "test/core/fling/fling_test.c"
    ]
  }, 
  {
    "deps": [
      "gpr", 
      "grpc"
    ], 
    "headers": [], 
    "language": "c", 
    "name": "gen_hpack_tables", 
    "src": [
      "tools/codegen/core/gen_hpack_tables.c"
    ]
  }, 
  {
    "deps": [], 
    "headers": [], 
    "language": "c", 
    "name": "gen_legal_metadata_characters", 
    "src": [
      "tools/codegen/core/gen_legal_metadata_characters.c"
    ]
  }, 
  {
    "deps": [
      "gpr", 
      "gpr_test_util"
    ], 
    "headers": [], 
    "language": "c", 
    "name": "gpr_cmdline_test", 
    "src": [
      "test/core/support/cmdline_test.c"
    ]
  }, 
  {
    "deps": [
      "gpr", 
      "gpr_test_util"
    ], 
    "headers": [], 
    "language": "c", 
    "name": "gpr_env_test", 
    "src": [
      "test/core/support/env_test.c"
    ]
  }, 
  {
    "deps": [
      "gpr", 
      "gpr_test_util"
    ], 
    "headers": [], 
    "language": "c", 
    "name": "gpr_file_test", 
    "src": [
      "test/core/support/file_test.c"
    ]
  }, 
  {
    "deps": [
      "gpr", 
      "gpr_test_util"
    ], 
    "headers": [], 
    "language": "c", 
    "name": "gpr_histogram_test", 
    "src": [
      "test/core/support/histogram_test.c"
    ]
  }, 
  {
    "deps": [
      "gpr", 
      "gpr_test_util"
    ], 
    "headers": [], 
    "language": "c", 
    "name": "gpr_host_port_test", 
    "src": [
      "test/core/support/host_port_test.c"
    ]
  }, 
  {
    "deps": [
      "gpr", 
      "gpr_test_util"
    ], 
    "headers": [], 
    "language": "c", 
    "name": "gpr_log_test", 
    "src": [
      "test/core/support/log_test.c"
    ]
  }, 
  {
    "deps": [
      "gpr", 
      "gpr_test_util"
    ], 
    "headers": [], 
    "language": "c", 
    "name": "gpr_slice_buffer_test", 
    "src": [
      "test/core/support/slice_buffer_test.c"
    ]
  }, 
  {
    "deps": [
      "gpr", 
      "gpr_test_util"
    ], 
    "headers": [], 
    "language": "c", 
    "name": "gpr_slice_test", 
    "src": [
      "test/core/support/slice_test.c"
    ]
  }, 
  {
    "deps": [
      "gpr", 
      "gpr_test_util"
    ], 
    "headers": [], 
    "language": "c", 
    "name": "gpr_stack_lockfree_test", 
    "src": [
      "test/core/support/stack_lockfree_test.c"
    ]
  }, 
  {
    "deps": [
      "gpr", 
      "gpr_test_util"
    ], 
    "headers": [], 
    "language": "c", 
    "name": "gpr_string_test", 
    "src": [
      "test/core/support/string_test.c"
    ]
  }, 
  {
    "deps": [
      "gpr", 
      "gpr_test_util"
    ], 
    "headers": [], 
    "language": "c", 
    "name": "gpr_sync_test", 
    "src": [
      "test/core/support/sync_test.c"
    ]
  }, 
  {
    "deps": [
      "gpr", 
      "gpr_test_util"
    ], 
    "headers": [], 
    "language": "c", 
    "name": "gpr_thd_test", 
    "src": [
      "test/core/support/thd_test.c"
    ]
  }, 
  {
    "deps": [
      "gpr", 
      "gpr_test_util"
    ], 
    "headers": [], 
    "language": "c", 
    "name": "gpr_time_test", 
    "src": [
      "test/core/support/time_test.c"
    ]
  }, 
  {
    "deps": [
      "gpr", 
      "gpr_test_util"
    ], 
    "headers": [], 
    "language": "c", 
    "name": "gpr_tls_test", 
    "src": [
      "test/core/support/tls_test.c"
    ]
  }, 
  {
    "deps": [
      "gpr", 
      "gpr_test_util"
    ], 
    "headers": [], 
    "language": "c", 
    "name": "gpr_useful_test", 
    "src": [
      "test/core/support/useful_test.c"
    ]
  }, 
  {
    "deps": [
      "gpr", 
      "gpr_test_util", 
      "grpc", 
      "grpc_test_util"
    ], 
    "headers": [], 
    "language": "c", 
    "name": "grpc_alarm_test", 
    "src": [
      "test/core/surface/alarm_test.c"
    ]
  }, 
  {
    "deps": [
      "gpr", 
      "gpr_test_util", 
      "grpc", 
      "grpc_test_util"
    ], 
    "headers": [], 
    "language": "c", 
    "name": "grpc_auth_context_test", 
    "src": [
      "test/core/security/auth_context_test.c"
    ]
  }, 
  {
    "deps": [
      "gpr", 
      "gpr_test_util", 
      "grpc", 
      "grpc_test_util"
    ], 
    "headers": [], 
    "language": "c", 
    "name": "grpc_base64_test", 
    "src": [
      "test/core/security/base64_test.c"
    ]
  }, 
  {
    "deps": [
      "gpr", 
      "gpr_test_util", 
      "grpc", 
      "grpc_test_util"
    ], 
    "headers": [], 
    "language": "c", 
    "name": "grpc_byte_buffer_reader_test", 
    "src": [
      "test/core/surface/byte_buffer_reader_test.c"
    ]
  }, 
  {
    "deps": [
      "gpr", 
      "gpr_test_util", 
      "grpc", 
      "grpc_test_util"
    ], 
    "headers": [], 
    "language": "c", 
    "name": "grpc_channel_args_test", 
    "src": [
      "test/core/channel/channel_args_test.c"
    ]
  }, 
  {
    "deps": [
      "gpr", 
      "gpr_test_util", 
      "grpc", 
      "grpc_test_util"
    ], 
    "headers": [], 
    "language": "c", 
    "name": "grpc_channel_stack_test", 
    "src": [
      "test/core/channel/channel_stack_test.c"
    ]
  }, 
  {
    "deps": [
      "gpr", 
      "gpr_test_util", 
      "grpc", 
      "grpc_test_util"
    ], 
    "headers": [], 
    "language": "c", 
    "name": "grpc_completion_queue_test", 
    "src": [
      "test/core/surface/completion_queue_test.c"
    ]
  }, 
  {
    "deps": [
      "gpr", 
      "gpr_test_util", 
      "grpc", 
      "grpc_test_util"
    ], 
    "headers": [], 
    "language": "c", 
    "name": "grpc_create_jwt", 
    "src": [
      "test/core/security/create_jwt.c"
    ]
  }, 
  {
    "deps": [
      "gpr", 
      "gpr_test_util", 
      "grpc", 
      "grpc_test_util"
    ], 
    "headers": [], 
    "language": "c", 
    "name": "grpc_credentials_test", 
    "src": [
      "test/core/security/credentials_test.c"
    ]
  }, 
  {
    "deps": [
      "gpr", 
      "gpr_test_util", 
      "grpc", 
      "grpc_test_util"
    ], 
    "headers": [], 
    "language": "c", 
    "name": "grpc_fetch_oauth2", 
    "src": [
      "test/core/security/fetch_oauth2.c"
    ]
  }, 
  {
    "deps": [
      "gpr", 
      "gpr_test_util", 
      "grpc", 
      "grpc_test_util"
    ], 
    "headers": [], 
    "language": "c", 
    "name": "grpc_json_token_test", 
    "src": [
      "test/core/security/json_token_test.c"
    ]
  }, 
  {
    "deps": [
      "gpr", 
      "gpr_test_util", 
      "grpc", 
      "grpc_test_util"
    ], 
    "headers": [], 
    "language": "c", 
    "name": "grpc_jwt_verifier_test", 
    "src": [
      "test/core/security/jwt_verifier_test.c"
    ]
  }, 
  {
    "deps": [
      "gpr", 
      "gpr_test_util", 
      "grpc", 
      "grpc_test_util"
    ], 
    "headers": [], 
    "language": "c", 
    "name": "grpc_print_google_default_creds_token", 
    "src": [
      "test/core/security/print_google_default_creds_token.c"
    ]
  }, 
  {
    "deps": [
      "gpr", 
      "gpr_test_util", 
      "grpc", 
      "grpc_test_util"
    ], 
    "headers": [], 
    "language": "c", 
    "name": "grpc_security_connector_test", 
    "src": [
      "test/core/security/security_connector_test.c"
    ]
  }, 
  {
    "deps": [
      "gpr", 
      "gpr_test_util", 
      "grpc", 
      "grpc_test_util"
    ], 
    "headers": [], 
    "language": "c", 
    "name": "grpc_stream_op_test", 
    "src": [
      "test/core/transport/stream_op_test.c"
    ]
  }, 
  {
    "deps": [
      "gpr", 
      "gpr_test_util", 
      "grpc", 
      "grpc_test_util"
    ], 
    "headers": [], 
    "language": "c", 
    "name": "grpc_verify_jwt", 
    "src": [
      "test/core/security/verify_jwt.c"
    ]
  }, 
  {
    "deps": [
      "gpr", 
      "gpr_test_util", 
      "grpc", 
      "grpc_test_util"
    ], 
    "headers": [], 
    "language": "c", 
    "name": "hpack_parser_test", 
    "src": [
      "test/core/transport/chttp2/hpack_parser_test.c"
    ]
  }, 
  {
    "deps": [
      "gpr", 
      "gpr_test_util", 
      "grpc", 
      "grpc_test_util"
    ], 
    "headers": [], 
    "language": "c", 
    "name": "hpack_table_test", 
    "src": [
      "test/core/transport/chttp2/hpack_table_test.c"
    ]
  }, 
  {
    "deps": [
      "gpr", 
      "gpr_test_util", 
      "grpc", 
      "grpc_test_util"
    ], 
    "headers": [], 
    "language": "c", 
    "name": "httpcli_format_request_test", 
    "src": [
      "test/core/httpcli/format_request_test.c"
    ]
  }, 
  {
    "deps": [
      "gpr", 
      "gpr_test_util", 
      "grpc", 
      "grpc_test_util"
    ], 
    "headers": [], 
    "language": "c", 
    "name": "httpcli_parser_test", 
    "src": [
      "test/core/httpcli/parser_test.c"
    ]
  }, 
  {
    "deps": [
      "gpr", 
      "gpr_test_util", 
      "grpc", 
      "grpc_test_util"
    ], 
    "headers": [], 
    "language": "c", 
    "name": "httpcli_test", 
    "src": [
      "test/core/httpcli/httpcli_test.c"
    ]
  }, 
  {
    "deps": [
      "gpr", 
      "grpc"
    ], 
    "headers": [], 
    "language": "c", 
    "name": "json_rewrite", 
    "src": [
      "test/core/json/json_rewrite.c"
    ]
  }, 
  {
    "deps": [
      "gpr", 
      "gpr_test_util", 
      "grpc", 
      "grpc_test_util"
    ], 
    "headers": [], 
    "language": "c", 
    "name": "json_rewrite_test", 
    "src": [
      "test/core/json/json_rewrite_test.c"
    ]
  }, 
  {
    "deps": [
      "gpr", 
      "gpr_test_util", 
      "grpc", 
      "grpc_test_util"
    ], 
    "headers": [], 
    "language": "c", 
    "name": "json_test", 
    "src": [
      "test/core/json/json_test.c"
    ]
  }, 
  {
    "deps": [
      "gpr", 
      "gpr_test_util", 
      "grpc", 
      "grpc_test_util"
    ], 
    "headers": [], 
    "language": "c", 
    "name": "lame_client_test", 
    "src": [
      "test/core/surface/lame_client_test.c"
    ]
  }, 
  {
    "deps": [
      "gpr", 
      "gpr_test_util", 
      "grpc", 
      "grpc_test_util"
    ], 
    "headers": [], 
    "language": "c", 
    "name": "lb_policies_test", 
    "src": [
      "test/core/client_config/lb_policies_test.c"
    ]
  }, 
  {
    "deps": [
      "gpr", 
      "gpr_test_util", 
      "grpc", 
      "grpc_test_util"
    ], 
    "headers": [], 
    "language": "c", 
    "name": "low_level_ping_pong_benchmark", 
    "src": [
      "test/core/network_benchmarks/low_level_ping_pong.c"
    ]
  }, 
  {
    "deps": [
      "gpr", 
      "gpr_test_util", 
      "grpc", 
      "grpc_test_util"
    ], 
    "headers": [], 
    "language": "c", 
    "name": "message_compress_test", 
    "src": [
      "test/core/compression/message_compress_test.c"
    ]
  }, 
  {
    "deps": [
      "gpr", 
      "gpr_test_util", 
      "grpc", 
      "grpc_test_util"
    ], 
    "headers": [], 
    "language": "c", 
    "name": "multi_init_test", 
    "src": [
      "test/core/surface/multi_init_test.c"
    ]
  }, 
  {
    "deps": [
      "gpr", 
      "gpr_test_util", 
      "grpc", 
      "grpc_test_util"
    ], 
    "headers": [], 
    "language": "c", 
    "name": "multiple_server_queues_test", 
    "src": [
      "test/core/end2end/multiple_server_queues_test.c"
    ]
  }, 
  {
    "deps": [
      "gpr", 
      "gpr_test_util"
    ], 
    "headers": [], 
    "language": "c", 
    "name": "murmur_hash_test", 
    "src": [
      "test/core/support/murmur_hash_test.c"
    ]
  }, 
  {
    "deps": [
      "gpr", 
      "gpr_test_util", 
      "grpc", 
      "grpc_test_util"
    ], 
    "headers": [], 
    "language": "c", 
    "name": "no_server_test", 
    "src": [
      "test/core/end2end/no_server_test.c"
    ]
  }, 
  {
    "deps": [
      "gpr", 
      "gpr_test_util", 
      "grpc", 
      "grpc_test_util"
    ], 
    "headers": [], 
    "language": "c", 
    "name": "resolve_address_test", 
    "src": [
      "test/core/iomgr/resolve_address_test.c"
    ]
  }, 
  {
    "deps": [
      "gpr", 
      "gpr_test_util", 
      "grpc", 
      "grpc_test_util"
    ], 
    "headers": [], 
    "language": "c", 
    "name": "secure_endpoint_test", 
    "src": [
      "test/core/security/secure_endpoint_test.c"
    ]
  }, 
  {
    "deps": [
      "gpr", 
      "gpr_test_util", 
      "grpc", 
      "grpc_test_util"
    ], 
    "headers": [], 
    "language": "c", 
    "name": "sockaddr_utils_test", 
    "src": [
      "test/core/iomgr/sockaddr_utils_test.c"
    ]
  }, 
  {
    "deps": [
      "gpr", 
      "gpr_test_util", 
      "grpc", 
      "grpc_test_util"
    ], 
    "headers": [], 
    "language": "c", 
    "name": "tcp_client_posix_test", 
    "src": [
      "test/core/iomgr/tcp_client_posix_test.c"
    ]
  }, 
  {
    "deps": [
      "gpr", 
      "gpr_test_util", 
      "grpc", 
      "grpc_test_util"
    ], 
    "headers": [], 
    "language": "c", 
    "name": "tcp_posix_test", 
    "src": [
      "test/core/iomgr/tcp_posix_test.c"
    ]
  }, 
  {
    "deps": [
      "gpr", 
      "gpr_test_util", 
      "grpc", 
      "grpc_test_util"
    ], 
    "headers": [], 
    "language": "c", 
    "name": "tcp_server_posix_test", 
    "src": [
      "test/core/iomgr/tcp_server_posix_test.c"
    ]
  }, 
  {
    "deps": [
      "gpr", 
      "gpr_test_util", 
      "grpc", 
      "grpc_test_util"
    ], 
    "headers": [], 
    "language": "c", 
    "name": "time_averaged_stats_test", 
    "src": [
      "test/core/iomgr/time_averaged_stats_test.c"
    ]
  }, 
  {
    "deps": [
      "gpr", 
      "gpr_test_util", 
      "grpc", 
      "grpc_test_util"
    ], 
    "headers": [], 
    "language": "c", 
    "name": "timeout_encoding_test", 
    "src": [
      "test/core/transport/chttp2/timeout_encoding_test.c"
    ]
  }, 
  {
    "deps": [
      "gpr", 
      "gpr_test_util", 
      "grpc", 
      "grpc_test_util"
    ], 
    "headers": [], 
    "language": "c", 
    "name": "timer_heap_test", 
    "src": [
      "test/core/iomgr/timer_heap_test.c"
    ]
  }, 
  {
    "deps": [
      "gpr", 
      "gpr_test_util", 
      "grpc", 
      "grpc_test_util"
    ], 
    "headers": [], 
    "language": "c", 
    "name": "timer_list_test", 
    "src": [
      "test/core/iomgr/timer_list_test.c"
    ]
  }, 
  {
    "deps": [
      "gpr", 
      "gpr_test_util", 
      "grpc", 
      "grpc_test_util"
    ], 
    "headers": [], 
    "language": "c", 
    "name": "timers_test", 
    "src": [
      "test/core/profiling/timers_test.c"
    ]
  }, 
  {
    "deps": [
      "gpr", 
      "gpr_test_util", 
      "grpc", 
      "grpc_test_util"
    ], 
    "headers": [], 
    "language": "c", 
    "name": "transport_metadata_test", 
    "src": [
      "test/core/transport/metadata_test.c"
    ]
  }, 
  {
    "deps": [
      "gpr", 
      "gpr_test_util", 
      "grpc", 
      "grpc_test_util"
    ], 
    "headers": [], 
    "language": "c", 
    "name": "transport_security_test", 
    "src": [
      "test/core/tsi/transport_security_test.c"
    ]
  }, 
  {
    "deps": [
      "gpr", 
      "gpr_test_util", 
      "grpc", 
      "grpc_test_util"
    ], 
    "headers": [], 
    "language": "c", 
    "name": "udp_server_test", 
    "src": [
      "test/core/iomgr/udp_server_test.c"
    ]
  }, 
  {
    "deps": [
      "gpr", 
      "gpr_test_util", 
      "grpc", 
      "grpc_test_util"
    ], 
    "headers": [], 
    "language": "c", 
    "name": "uri_parser_test", 
    "src": [
      "test/core/client_config/uri_parser_test.c"
    ]
  }, 
  {
    "deps": [
      "gpr", 
      "gpr_test_util", 
      "grpc", 
      "grpc_test_util"
    ], 
    "headers": [], 
    "language": "c", 
    "name": "workqueue_test", 
    "src": [
      "test/core/iomgr/workqueue_test.c"
    ]
  }, 
  {
    "deps": [
      "gpr", 
      "gpr_test_util", 
      "grpc", 
      "grpc++", 
      "grpc++_test_util", 
      "grpc_test_util"
    ], 
    "headers": [], 
    "language": "c++", 
    "name": "async_end2end_test", 
    "src": [
      "test/cpp/end2end/async_end2end_test.cc"
    ]
  }, 
  {
    "deps": [
      "gpr", 
      "gpr_test_util", 
      "grpc", 
      "grpc++", 
      "grpc++_test_util", 
      "grpc_test_util", 
      "qps"
    ], 
    "headers": [], 
    "language": "c++", 
    "name": "async_streaming_ping_pong_test", 
    "src": [
      "test/cpp/qps/async_streaming_ping_pong_test.cc"
    ]
  }, 
  {
    "deps": [
      "gpr", 
      "gpr_test_util", 
      "grpc", 
      "grpc++", 
      "grpc++_test_util", 
      "grpc_test_util", 
      "qps"
    ], 
    "headers": [], 
    "language": "c++", 
    "name": "async_unary_ping_pong_test", 
    "src": [
      "test/cpp/qps/async_unary_ping_pong_test.cc"
    ]
  }, 
  {
    "deps": [
      "gpr", 
      "gpr_test_util", 
      "grpc", 
      "grpc++", 
      "grpc++_test_util", 
      "grpc_test_util"
    ], 
    "headers": [], 
    "language": "c++", 
    "name": "auth_property_iterator_test", 
    "src": [
      "test/cpp/common/auth_property_iterator_test.cc"
    ]
  }, 
  {
    "deps": [
      "gpr", 
      "grpc", 
      "grpc++"
    ], 
    "headers": [], 
    "language": "c++", 
    "name": "channel_arguments_test", 
    "src": [
      "test/cpp/client/channel_arguments_test.cc"
    ]
  }, 
  {
    "deps": [
      "gpr", 
      "gpr_test_util", 
      "grpc", 
      "grpc++", 
      "grpc++_test_util", 
      "grpc_test_util"
    ], 
    "headers": [], 
    "language": "c++", 
    "name": "cli_call_test", 
    "src": [
      "test/cpp/util/cli_call_test.cc"
    ]
  }, 
  {
    "deps": [
      "gpr", 
      "gpr_test_util", 
      "grpc", 
      "grpc++", 
      "grpc++_test_util", 
      "grpc_test_util"
    ], 
    "headers": [], 
    "language": "c++", 
    "name": "client_crash_test", 
    "src": [
      "test/cpp/end2end/client_crash_test.cc"
    ]
  }, 
  {
    "deps": [
      "gpr", 
      "gpr_test_util", 
      "grpc", 
      "grpc++", 
      "grpc++_test_util", 
      "grpc_test_util"
    ], 
    "headers": [], 
    "language": "c++", 
    "name": "client_crash_test_server", 
    "src": [
      "test/cpp/end2end/client_crash_test_server.cc"
    ]
  }, 
  {
    "deps": [
      "gpr", 
      "grpc", 
      "grpc++"
    ], 
    "headers": [], 
    "language": "c++", 
    "name": "credentials_test", 
    "src": [
      "test/cpp/client/credentials_test.cc"
    ]
  }, 
  {
    "deps": [
      "gpr", 
      "gpr_test_util", 
      "grpc", 
      "grpc++", 
      "grpc_test_util"
    ], 
    "headers": [], 
    "language": "c++", 
    "name": "cxx_byte_buffer_test", 
    "src": [
      "test/cpp/util/byte_buffer_test.cc"
    ]
  }, 
  {
    "deps": [
      "gpr", 
      "gpr_test_util", 
      "grpc", 
      "grpc++", 
      "grpc_test_util"
    ], 
    "headers": [], 
    "language": "c++", 
    "name": "cxx_slice_test", 
    "src": [
      "test/cpp/util/slice_test.cc"
    ]
  }, 
  {
    "deps": [
      "grpc++"
    ], 
    "headers": [], 
    "language": "c++", 
    "name": "cxx_string_ref_test", 
    "src": [
      "test/cpp/util/string_ref_test.cc"
    ]
  }, 
  {
    "deps": [
      "gpr", 
      "gpr_test_util", 
      "grpc", 
      "grpc++", 
      "grpc_test_util"
    ], 
    "headers": [], 
    "language": "c++", 
    "name": "cxx_time_test", 
    "src": [
      "test/cpp/util/time_test.cc"
    ]
  }, 
  {
    "deps": [
      "gpr", 
      "gpr_test_util", 
      "grpc", 
      "grpc++", 
      "grpc++_test_util", 
      "grpc_test_util"
    ], 
    "headers": [], 
    "language": "c++", 
    "name": "end2end_test", 
    "src": [
      "test/cpp/end2end/end2end_test.cc"
    ]
  }, 
  {
    "deps": [
      "gpr", 
      "gpr_test_util", 
      "grpc", 
      "grpc++", 
      "grpc++_test_util", 
      "grpc_test_util"
    ], 
    "headers": [], 
    "language": "c++", 
    "name": "generic_end2end_test", 
    "src": [
      "test/cpp/end2end/generic_end2end_test.cc"
    ]
  }, 
  {
    "deps": [
      "gpr", 
      "gpr_test_util", 
      "grpc", 
      "grpc++", 
      "grpc++_test_config", 
      "grpc++_test_util", 
      "grpc_test_util"
    ], 
    "headers": [], 
    "language": "c++", 
    "name": "grpc_cli", 
    "src": [
      "test/cpp/util/grpc_cli.cc"
    ]
  }, 
  {
    "deps": [
      "grpc_plugin_support"
    ], 
    "headers": [], 
    "language": "c++", 
    "name": "grpc_cpp_plugin", 
    "src": [
      "src/compiler/cpp_plugin.cc"
    ]
  }, 
  {
    "deps": [
      "grpc_plugin_support"
    ], 
    "headers": [], 
    "language": "c++", 
    "name": "grpc_csharp_plugin", 
    "src": [
      "src/compiler/csharp_plugin.cc"
    ]
  }, 
  {
    "deps": [
      "grpc_plugin_support"
    ], 
    "headers": [], 
    "language": "c++", 
    "name": "grpc_objective_c_plugin", 
    "src": [
      "src/compiler/objective_c_plugin.cc"
    ]
  }, 
  {
    "deps": [
      "grpc_plugin_support"
    ], 
    "headers": [], 
    "language": "c++", 
    "name": "grpc_python_plugin", 
    "src": [
      "src/compiler/python_plugin.cc"
    ]
  }, 
  {
    "deps": [
      "grpc_plugin_support"
    ], 
    "headers": [], 
    "language": "c++", 
    "name": "grpc_ruby_plugin", 
    "src": [
      "src/compiler/ruby_plugin.cc"
    ]
  }, 
  {
    "deps": [
      "gpr", 
      "gpr_test_util", 
      "grpc", 
      "grpc++", 
      "grpc++_test_config", 
      "grpc++_test_util", 
      "grpc_test_util", 
      "interop_client_helper", 
      "interop_client_main"
    ], 
    "headers": [], 
    "language": "c++", 
    "name": "interop_client", 
    "src": []
  }, 
  {
    "deps": [
      "gpr", 
      "gpr_test_util", 
      "grpc", 
      "grpc++", 
      "grpc++_test_config", 
      "grpc++_test_util", 
      "grpc_test_util", 
      "interop_server_helper", 
      "interop_server_main"
    ], 
    "headers": [], 
    "language": "c++", 
    "name": "interop_server", 
    "src": []
  }, 
  {
    "deps": [
      "gpr", 
      "gpr_test_util", 
      "grpc", 
      "grpc_test_util"
    ], 
    "headers": [], 
    "language": "c++", 
    "name": "interop_test", 
    "src": [
      "test/cpp/interop/interop_test.cc"
    ]
  }, 
  {
    "deps": [
      "gpr", 
      "gpr_test_util", 
      "grpc", 
      "grpc++", 
      "grpc++_test_util", 
      "grpc_test_util"
    ], 
    "headers": [], 
    "language": "c++", 
    "name": "mock_test", 
    "src": [
      "test/cpp/end2end/mock_test.cc"
    ]
  }, 
  {
    "deps": [
      "gpr", 
      "gpr_test_util", 
      "grpc", 
      "grpc++", 
      "grpc++_test_config", 
      "grpc++_test_util", 
      "grpc_test_util", 
      "qps"
    ], 
    "headers": [], 
    "language": "c++", 
    "name": "qps_driver", 
    "src": [
      "test/cpp/qps/qps_driver.cc"
    ]
  }, 
  {
    "deps": [
      "gpr", 
      "gpr_test_util", 
      "grpc", 
      "grpc++", 
      "grpc++_test_util", 
      "grpc_test_util", 
      "qps"
    ], 
    "headers": [], 
    "language": "c++", 
    "name": "qps_interarrival_test", 
    "src": [
      "test/cpp/qps/qps_interarrival_test.cc"
    ]
  }, 
  {
    "deps": [
      "gpr", 
      "gpr_test_util", 
      "grpc", 
      "grpc++", 
      "grpc++_test_config", 
      "grpc++_test_util", 
      "grpc_test_util", 
      "qps"
    ], 
    "headers": [], 
    "language": "c++", 
    "name": "qps_openloop_test", 
    "src": [
      "test/cpp/qps/qps_openloop_test.cc"
    ]
  }, 
  {
    "deps": [
      "gpr", 
      "gpr_test_util", 
      "grpc", 
      "grpc++", 
      "grpc++_test_config", 
      "grpc++_test_util", 
      "grpc_test_util", 
      "qps"
    ], 
    "headers": [], 
    "language": "c++", 
    "name": "qps_test", 
    "src": [
      "test/cpp/qps/qps_test.cc"
    ]
  }, 
  {
    "deps": [
      "gpr", 
      "gpr_test_util", 
      "grpc", 
      "grpc++", 
      "grpc++_test_config", 
      "grpc++_test_util", 
      "grpc_test_util", 
      "qps"
    ], 
    "headers": [
      "test/cpp/qps/client.h", 
      "test/cpp/qps/server.h"
    ], 
    "language": "c++", 
    "name": "qps_worker", 
    "src": [
      "test/cpp/qps/client.h", 
      "test/cpp/qps/server.h", 
      "test/cpp/qps/worker.cc"
    ]
  }, 
  {
    "deps": [
      "gpr", 
      "gpr_test_util", 
      "grpc", 
      "grpc++", 
      "grpc++_test_config", 
      "grpc++_test_util", 
      "grpc_test_util"
    ], 
    "headers": [
      "test/proto/empty.grpc.pb.h", 
      "test/proto/empty.pb.h", 
      "test/proto/messages.grpc.pb.h", 
      "test/proto/messages.pb.h", 
      "test/proto/test.grpc.pb.h", 
      "test/proto/test.pb.h"
    ], 
    "language": "c++", 
    "name": "reconnect_interop_client", 
    "src": [
      "test/cpp/interop/reconnect_interop_client.cc"
    ]
  }, 
  {
    "deps": [
      "gpr", 
      "gpr_test_util", 
      "grpc", 
      "grpc++", 
      "grpc++_test_config", 
      "grpc++_test_util", 
      "grpc_test_util", 
      "reconnect_server"
    ], 
    "headers": [
      "test/proto/empty.grpc.pb.h", 
      "test/proto/empty.pb.h", 
      "test/proto/messages.grpc.pb.h", 
      "test/proto/messages.pb.h", 
      "test/proto/test.grpc.pb.h", 
      "test/proto/test.pb.h"
    ], 
    "language": "c++", 
    "name": "reconnect_interop_server", 
    "src": [
      "test/cpp/interop/reconnect_interop_server.cc"
    ]
  }, 
  {
    "deps": [
      "gpr", 
      "gpr_test_util", 
      "grpc", 
      "grpc++", 
      "grpc++_test_util", 
      "grpc_test_util"
    ], 
    "headers": [], 
    "language": "c++", 
    "name": "secure_auth_context_test", 
    "src": [
      "test/cpp/common/secure_auth_context_test.cc"
    ]
  }, 
  {
    "deps": [
      "gpr", 
      "gpr_test_util", 
      "grpc", 
      "grpc++", 
      "grpc++_test_util", 
      "grpc_test_util"
    ], 
    "headers": [], 
    "language": "c++", 
    "name": "server_crash_test", 
    "src": [
      "test/cpp/end2end/server_crash_test.cc"
    ]
  }, 
  {
    "deps": [
      "gpr", 
      "gpr_test_util", 
      "grpc", 
      "grpc++", 
      "grpc++_test_util", 
      "grpc_test_util"
    ], 
    "headers": [], 
    "language": "c++", 
    "name": "server_crash_test_client", 
    "src": [
      "test/cpp/end2end/server_crash_test_client.cc"
    ]
  }, 
  {
    "deps": [
      "gpr", 
      "gpr_test_util", 
      "grpc", 
      "grpc++", 
      "grpc++_test_util", 
      "grpc_test_util"
    ], 
    "headers": [], 
    "language": "c++", 
    "name": "shutdown_test", 
    "src": [
      "test/cpp/end2end/shutdown_test.cc"
    ]
  }, 
  {
    "deps": [
      "gpr", 
      "gpr_test_util", 
      "grpc", 
      "grpc++", 
      "grpc_test_util"
    ], 
    "headers": [], 
    "language": "c++", 
    "name": "status_test", 
    "src": [
      "test/cpp/util/status_test.cc"
    ]
  }, 
  {
    "deps": [
      "gpr", 
      "gpr_test_util", 
      "grpc", 
      "grpc++", 
      "grpc++_test_util", 
      "grpc_test_util"
    ], 
    "headers": [], 
    "language": "c++", 
    "name": "streaming_throughput_test", 
    "src": [
      "test/cpp/end2end/streaming_throughput_test.cc"
    ]
  }, 
  {
    "deps": [
      "gpr", 
      "gpr_test_util", 
      "grpc", 
      "grpc++", 
      "grpc++_test_util", 
      "grpc_test_util", 
      "qps"
    ], 
    "headers": [], 
    "language": "c++", 
    "name": "sync_streaming_ping_pong_test", 
    "src": [
      "test/cpp/qps/sync_streaming_ping_pong_test.cc"
    ]
  }, 
  {
    "deps": [
      "gpr", 
      "gpr_test_util", 
      "grpc", 
      "grpc++", 
      "grpc++_test_util", 
      "grpc_test_util", 
      "qps"
    ], 
    "headers": [], 
    "language": "c++", 
    "name": "sync_unary_ping_pong_test", 
    "src": [
      "test/cpp/qps/sync_unary_ping_pong_test.cc"
    ]
  }, 
  {
    "deps": [
      "gpr", 
      "gpr_test_util", 
      "grpc", 
      "grpc++", 
      "grpc++_test_util", 
      "grpc_test_util"
    ], 
    "headers": [], 
    "language": "c++", 
    "name": "thread_stress_test", 
    "src": [
      "test/cpp/end2end/thread_stress_test.cc"
    ]
  }, 
  {
    "deps": [
      "gpr", 
      "gpr_test_util", 
      "grpc", 
      "grpc++", 
      "grpc++_test_util", 
      "grpc_test_util", 
      "grpc_zookeeper"
    ], 
    "headers": [], 
    "language": "c++", 
    "name": "zookeeper_test", 
    "src": [
      "test/cpp/end2end/zookeeper_test.cc"
    ]
  }, 
  {
    "deps": [
      "end2end_certs", 
      "end2end_fixture_h2_compress", 
      "end2end_test_bad_hostname", 
      "gpr", 
      "gpr_test_util", 
      "grpc", 
      "grpc_test_util"
    ], 
    "headers": [], 
    "language": "c", 
    "name": "h2_compress_bad_hostname_test", 
    "src": []
  }, 
  {
    "deps": [
      "end2end_certs", 
      "end2end_fixture_h2_compress", 
      "end2end_test_binary_metadata", 
      "gpr", 
      "gpr_test_util", 
      "grpc", 
      "grpc_test_util"
    ], 
    "headers": [], 
    "language": "c", 
    "name": "h2_compress_binary_metadata_test", 
    "src": []
  }, 
  {
    "deps": [
      "end2end_certs", 
      "end2end_fixture_h2_compress", 
      "end2end_test_call_creds", 
      "gpr", 
      "gpr_test_util", 
      "grpc", 
      "grpc_test_util"
    ], 
    "headers": [], 
    "language": "c", 
    "name": "h2_compress_call_creds_test", 
    "src": []
  }, 
  {
    "deps": [
      "end2end_certs", 
      "end2end_fixture_h2_compress", 
      "end2end_test_cancel_after_accept", 
      "gpr", 
      "gpr_test_util", 
      "grpc", 
      "grpc_test_util"
    ], 
    "headers": [], 
    "language": "c", 
    "name": "h2_compress_cancel_after_accept_test", 
    "src": []
  }, 
  {
    "deps": [
      "end2end_certs", 
      "end2end_fixture_h2_compress", 
      "end2end_test_cancel_after_client_done", 
      "gpr", 
      "gpr_test_util", 
      "grpc", 
      "grpc_test_util"
    ], 
    "headers": [], 
    "language": "c", 
    "name": "h2_compress_cancel_after_client_done_test", 
    "src": []
  }, 
  {
    "deps": [
      "end2end_certs", 
      "end2end_fixture_h2_compress", 
      "end2end_test_cancel_after_invoke", 
      "gpr", 
      "gpr_test_util", 
      "grpc", 
      "grpc_test_util"
    ], 
    "headers": [], 
    "language": "c", 
    "name": "h2_compress_cancel_after_invoke_test", 
    "src": []
  }, 
  {
    "deps": [
      "end2end_certs", 
      "end2end_fixture_h2_compress", 
      "end2end_test_cancel_before_invoke", 
      "gpr", 
      "gpr_test_util", 
      "grpc", 
      "grpc_test_util"
    ], 
    "headers": [], 
    "language": "c", 
    "name": "h2_compress_cancel_before_invoke_test", 
    "src": []
  }, 
  {
    "deps": [
      "end2end_certs", 
      "end2end_fixture_h2_compress", 
      "end2end_test_cancel_in_a_vacuum", 
      "gpr", 
      "gpr_test_util", 
      "grpc", 
      "grpc_test_util"
    ], 
    "headers": [], 
    "language": "c", 
    "name": "h2_compress_cancel_in_a_vacuum_test", 
    "src": []
  }, 
  {
    "deps": [
      "end2end_certs", 
      "end2end_fixture_h2_compress", 
      "end2end_test_census_simple_request", 
      "gpr", 
      "gpr_test_util", 
      "grpc", 
      "grpc_test_util"
    ], 
    "headers": [], 
    "language": "c", 
    "name": "h2_compress_census_simple_request_test", 
    "src": []
  }, 
  {
    "deps": [
      "end2end_certs", 
      "end2end_fixture_h2_compress", 
      "end2end_test_channel_connectivity", 
      "gpr", 
      "gpr_test_util", 
      "grpc", 
      "grpc_test_util"
    ], 
    "headers": [], 
    "language": "c", 
    "name": "h2_compress_channel_connectivity_test", 
    "src": []
  }, 
  {
    "deps": [
      "end2end_certs", 
      "end2end_fixture_h2_compress", 
      "end2end_test_compressed_payload", 
      "gpr", 
      "gpr_test_util", 
      "grpc", 
      "grpc_test_util"
    ], 
    "headers": [], 
    "language": "c", 
    "name": "h2_compress_compressed_payload_test", 
    "src": []
  }, 
  {
    "deps": [
      "end2end_certs", 
      "end2end_fixture_h2_compress", 
      "end2end_test_default_host", 
      "gpr", 
      "gpr_test_util", 
      "grpc", 
      "grpc_test_util"
    ], 
    "headers": [], 
    "language": "c", 
    "name": "h2_compress_default_host_test", 
    "src": []
  }, 
  {
    "deps": [
      "end2end_certs", 
      "end2end_fixture_h2_compress", 
      "end2end_test_disappearing_server", 
      "gpr", 
      "gpr_test_util", 
      "grpc", 
      "grpc_test_util"
    ], 
    "headers": [], 
    "language": "c", 
    "name": "h2_compress_disappearing_server_test", 
    "src": []
  }, 
  {
    "deps": [
      "end2end_certs", 
      "end2end_fixture_h2_compress", 
      "end2end_test_empty_batch", 
      "gpr", 
      "gpr_test_util", 
      "grpc", 
      "grpc_test_util"
    ], 
    "headers": [], 
    "language": "c", 
    "name": "h2_compress_empty_batch_test", 
    "src": []
  }, 
  {
    "deps": [
      "end2end_certs", 
      "end2end_fixture_h2_compress", 
      "end2end_test_graceful_server_shutdown", 
      "gpr", 
      "gpr_test_util", 
      "grpc", 
      "grpc_test_util"
    ], 
    "headers": [], 
    "language": "c", 
    "name": "h2_compress_graceful_server_shutdown_test", 
    "src": []
  }, 
  {
    "deps": [
      "end2end_certs", 
      "end2end_fixture_h2_compress", 
      "end2end_test_high_initial_seqno", 
      "gpr", 
      "gpr_test_util", 
      "grpc", 
      "grpc_test_util"
    ], 
    "headers": [], 
    "language": "c", 
    "name": "h2_compress_high_initial_seqno_test", 
    "src": []
  }, 
  {
    "deps": [
      "end2end_certs", 
      "end2end_fixture_h2_compress", 
      "end2end_test_invoke_large_request", 
      "gpr", 
      "gpr_test_util", 
      "grpc", 
      "grpc_test_util"
    ], 
    "headers": [], 
    "language": "c", 
    "name": "h2_compress_invoke_large_request_test", 
    "src": []
  }, 
  {
    "deps": [
      "end2end_certs", 
      "end2end_fixture_h2_compress", 
      "end2end_test_large_metadata", 
      "gpr", 
      "gpr_test_util", 
      "grpc", 
      "grpc_test_util"
    ], 
    "headers": [], 
    "language": "c", 
    "name": "h2_compress_large_metadata_test", 
    "src": []
  }, 
  {
    "deps": [
      "end2end_certs", 
      "end2end_fixture_h2_compress", 
      "end2end_test_max_concurrent_streams", 
      "gpr", 
      "gpr_test_util", 
      "grpc", 
      "grpc_test_util"
    ], 
    "headers": [], 
    "language": "c", 
    "name": "h2_compress_max_concurrent_streams_test", 
    "src": []
  }, 
  {
    "deps": [
      "end2end_certs", 
      "end2end_fixture_h2_compress", 
      "end2end_test_max_message_length", 
      "gpr", 
      "gpr_test_util", 
      "grpc", 
      "grpc_test_util"
    ], 
    "headers": [], 
    "language": "c", 
    "name": "h2_compress_max_message_length_test", 
    "src": []
  }, 
  {
    "deps": [
      "end2end_certs", 
      "end2end_fixture_h2_compress", 
      "end2end_test_metadata", 
      "gpr", 
      "gpr_test_util", 
      "grpc", 
      "grpc_test_util"
    ], 
    "headers": [], 
    "language": "c", 
    "name": "h2_compress_metadata_test", 
    "src": []
  }, 
  {
    "deps": [
      "end2end_certs", 
      "end2end_fixture_h2_compress", 
      "end2end_test_no_op", 
      "gpr", 
      "gpr_test_util", 
      "grpc", 
      "grpc_test_util"
    ], 
    "headers": [], 
    "language": "c", 
    "name": "h2_compress_no_op_test", 
    "src": []
  }, 
  {
    "deps": [
      "end2end_certs", 
      "end2end_fixture_h2_compress", 
      "end2end_test_payload", 
      "gpr", 
      "gpr_test_util", 
      "grpc", 
      "grpc_test_util"
    ], 
    "headers": [], 
    "language": "c", 
    "name": "h2_compress_payload_test", 
    "src": []
  }, 
  {
    "deps": [
      "end2end_certs", 
      "end2end_fixture_h2_compress", 
      "end2end_test_ping_pong_streaming", 
      "gpr", 
      "gpr_test_util", 
      "grpc", 
      "grpc_test_util"
    ], 
    "headers": [], 
    "language": "c", 
    "name": "h2_compress_ping_pong_streaming_test", 
    "src": []
  }, 
  {
    "deps": [
      "end2end_certs", 
      "end2end_fixture_h2_compress", 
      "end2end_test_registered_call", 
      "gpr", 
      "gpr_test_util", 
      "grpc", 
      "grpc_test_util"
    ], 
    "headers": [], 
    "language": "c", 
    "name": "h2_compress_registered_call_test", 
    "src": []
  }, 
  {
    "deps": [
      "end2end_certs", 
      "end2end_fixture_h2_compress", 
      "end2end_test_request_with_flags", 
      "gpr", 
      "gpr_test_util", 
      "grpc", 
      "grpc_test_util"
    ], 
    "headers": [], 
    "language": "c", 
    "name": "h2_compress_request_with_flags_test", 
    "src": []
  }, 
  {
    "deps": [
      "end2end_certs", 
      "end2end_fixture_h2_compress", 
      "end2end_test_request_with_payload", 
      "gpr", 
      "gpr_test_util", 
      "grpc", 
      "grpc_test_util"
    ], 
    "headers": [], 
    "language": "c", 
    "name": "h2_compress_request_with_payload_test", 
    "src": []
  }, 
  {
    "deps": [
      "end2end_certs", 
      "end2end_fixture_h2_compress", 
      "end2end_test_server_finishes_request", 
      "gpr", 
      "gpr_test_util", 
      "grpc", 
      "grpc_test_util"
    ], 
    "headers": [], 
    "language": "c", 
    "name": "h2_compress_server_finishes_request_test", 
    "src": []
  }, 
  {
    "deps": [
      "end2end_certs", 
      "end2end_fixture_h2_compress", 
      "end2end_test_shutdown_finishes_calls", 
      "gpr", 
      "gpr_test_util", 
      "grpc", 
      "grpc_test_util"
    ], 
    "headers": [], 
    "language": "c", 
    "name": "h2_compress_shutdown_finishes_calls_test", 
    "src": []
  }, 
  {
    "deps": [
      "end2end_certs", 
      "end2end_fixture_h2_compress", 
      "end2end_test_shutdown_finishes_tags", 
      "gpr", 
      "gpr_test_util", 
      "grpc", 
      "grpc_test_util"
    ], 
    "headers": [], 
    "language": "c", 
    "name": "h2_compress_shutdown_finishes_tags_test", 
    "src": []
  }, 
  {
    "deps": [
      "end2end_certs", 
      "end2end_fixture_h2_compress", 
      "end2end_test_simple_delayed_request", 
      "gpr", 
      "gpr_test_util", 
      "grpc", 
      "grpc_test_util"
    ], 
    "headers": [], 
    "language": "c", 
    "name": "h2_compress_simple_delayed_request_test", 
    "src": []
  }, 
  {
    "deps": [
      "end2end_certs", 
      "end2end_fixture_h2_compress", 
      "end2end_test_simple_request", 
      "gpr", 
      "gpr_test_util", 
      "grpc", 
      "grpc_test_util"
    ], 
    "headers": [], 
    "language": "c", 
    "name": "h2_compress_simple_request_test", 
    "src": []
  }, 
  {
    "deps": [
      "end2end_certs", 
      "end2end_fixture_h2_compress", 
      "end2end_test_trailing_metadata", 
      "gpr", 
      "gpr_test_util", 
      "grpc", 
      "grpc_test_util"
    ], 
    "headers": [], 
    "language": "c", 
    "name": "h2_compress_trailing_metadata_test", 
    "src": []
  }, 
  {
    "deps": [
      "end2end_certs", 
      "end2end_fixture_h2_fakesec", 
      "end2end_test_bad_hostname", 
      "gpr", 
      "gpr_test_util", 
      "grpc", 
      "grpc_test_util"
    ], 
    "headers": [], 
    "language": "c", 
    "name": "h2_fakesec_bad_hostname_test", 
    "src": []
  }, 
  {
    "deps": [
      "end2end_certs", 
      "end2end_fixture_h2_fakesec", 
      "end2end_test_binary_metadata", 
      "gpr", 
      "gpr_test_util", 
      "grpc", 
      "grpc_test_util"
    ], 
    "headers": [], 
    "language": "c", 
    "name": "h2_fakesec_binary_metadata_test", 
    "src": []
  }, 
  {
    "deps": [
      "end2end_certs", 
      "end2end_fixture_h2_fakesec", 
      "end2end_test_call_creds", 
      "gpr", 
      "gpr_test_util", 
      "grpc", 
      "grpc_test_util"
    ], 
    "headers": [], 
    "language": "c", 
    "name": "h2_fakesec_call_creds_test", 
    "src": []
  }, 
  {
    "deps": [
      "end2end_certs", 
      "end2end_fixture_h2_fakesec", 
      "end2end_test_cancel_after_accept", 
      "gpr", 
      "gpr_test_util", 
      "grpc", 
      "grpc_test_util"
    ], 
    "headers": [], 
    "language": "c", 
    "name": "h2_fakesec_cancel_after_accept_test", 
    "src": []
  }, 
  {
    "deps": [
      "end2end_certs", 
      "end2end_fixture_h2_fakesec", 
      "end2end_test_cancel_after_client_done", 
      "gpr", 
      "gpr_test_util", 
      "grpc", 
      "grpc_test_util"
    ], 
    "headers": [], 
    "language": "c", 
    "name": "h2_fakesec_cancel_after_client_done_test", 
    "src": []
  }, 
  {
    "deps": [
      "end2end_certs", 
      "end2end_fixture_h2_fakesec", 
      "end2end_test_cancel_after_invoke", 
      "gpr", 
      "gpr_test_util", 
      "grpc", 
      "grpc_test_util"
    ], 
    "headers": [], 
    "language": "c", 
    "name": "h2_fakesec_cancel_after_invoke_test", 
    "src": []
  }, 
  {
    "deps": [
      "end2end_certs", 
      "end2end_fixture_h2_fakesec", 
      "end2end_test_cancel_before_invoke", 
      "gpr", 
      "gpr_test_util", 
      "grpc", 
      "grpc_test_util"
    ], 
    "headers": [], 
    "language": "c", 
    "name": "h2_fakesec_cancel_before_invoke_test", 
    "src": []
  }, 
  {
    "deps": [
      "end2end_certs", 
      "end2end_fixture_h2_fakesec", 
      "end2end_test_cancel_in_a_vacuum", 
      "gpr", 
      "gpr_test_util", 
      "grpc", 
      "grpc_test_util"
    ], 
    "headers": [], 
    "language": "c", 
    "name": "h2_fakesec_cancel_in_a_vacuum_test", 
    "src": []
  }, 
  {
    "deps": [
      "end2end_certs", 
      "end2end_fixture_h2_fakesec", 
      "end2end_test_census_simple_request", 
      "gpr", 
      "gpr_test_util", 
      "grpc", 
      "grpc_test_util"
    ], 
    "headers": [], 
    "language": "c", 
    "name": "h2_fakesec_census_simple_request_test", 
    "src": []
  }, 
  {
    "deps": [
      "end2end_certs", 
      "end2end_fixture_h2_fakesec", 
      "end2end_test_channel_connectivity", 
      "gpr", 
      "gpr_test_util", 
      "grpc", 
      "grpc_test_util"
    ], 
    "headers": [], 
    "language": "c", 
    "name": "h2_fakesec_channel_connectivity_test", 
    "src": []
  }, 
  {
    "deps": [
      "end2end_certs", 
      "end2end_fixture_h2_fakesec", 
      "end2end_test_compressed_payload", 
      "gpr", 
      "gpr_test_util", 
      "grpc", 
      "grpc_test_util"
    ], 
    "headers": [], 
    "language": "c", 
    "name": "h2_fakesec_compressed_payload_test", 
    "src": []
  }, 
  {
    "deps": [
      "end2end_certs", 
      "end2end_fixture_h2_fakesec", 
      "end2end_test_default_host", 
      "gpr", 
      "gpr_test_util", 
      "grpc", 
      "grpc_test_util"
    ], 
    "headers": [], 
    "language": "c", 
    "name": "h2_fakesec_default_host_test", 
    "src": []
  }, 
  {
    "deps": [
      "end2end_certs", 
      "end2end_fixture_h2_fakesec", 
      "end2end_test_disappearing_server", 
      "gpr", 
      "gpr_test_util", 
      "grpc", 
      "grpc_test_util"
    ], 
    "headers": [], 
    "language": "c", 
    "name": "h2_fakesec_disappearing_server_test", 
    "src": []
  }, 
  {
    "deps": [
      "end2end_certs", 
      "end2end_fixture_h2_fakesec", 
      "end2end_test_empty_batch", 
      "gpr", 
      "gpr_test_util", 
      "grpc", 
      "grpc_test_util"
    ], 
    "headers": [], 
    "language": "c", 
    "name": "h2_fakesec_empty_batch_test", 
    "src": []
  }, 
  {
    "deps": [
      "end2end_certs", 
      "end2end_fixture_h2_fakesec", 
      "end2end_test_graceful_server_shutdown", 
      "gpr", 
      "gpr_test_util", 
      "grpc", 
      "grpc_test_util"
    ], 
    "headers": [], 
    "language": "c", 
    "name": "h2_fakesec_graceful_server_shutdown_test", 
    "src": []
  }, 
  {
    "deps": [
      "end2end_certs", 
      "end2end_fixture_h2_fakesec", 
      "end2end_test_high_initial_seqno", 
      "gpr", 
      "gpr_test_util", 
      "grpc", 
      "grpc_test_util"
    ], 
    "headers": [], 
    "language": "c", 
    "name": "h2_fakesec_high_initial_seqno_test", 
    "src": []
  }, 
  {
    "deps": [
      "end2end_certs", 
      "end2end_fixture_h2_fakesec", 
      "end2end_test_invoke_large_request", 
      "gpr", 
      "gpr_test_util", 
      "grpc", 
      "grpc_test_util"
    ], 
    "headers": [], 
    "language": "c", 
    "name": "h2_fakesec_invoke_large_request_test", 
    "src": []
  }, 
  {
    "deps": [
      "end2end_certs", 
      "end2end_fixture_h2_fakesec", 
      "end2end_test_large_metadata", 
      "gpr", 
      "gpr_test_util", 
      "grpc", 
      "grpc_test_util"
    ], 
    "headers": [], 
    "language": "c", 
    "name": "h2_fakesec_large_metadata_test", 
    "src": []
  }, 
  {
    "deps": [
      "end2end_certs", 
      "end2end_fixture_h2_fakesec", 
      "end2end_test_max_concurrent_streams", 
      "gpr", 
      "gpr_test_util", 
      "grpc", 
      "grpc_test_util"
    ], 
    "headers": [], 
    "language": "c", 
    "name": "h2_fakesec_max_concurrent_streams_test", 
    "src": []
  }, 
  {
    "deps": [
      "end2end_certs", 
      "end2end_fixture_h2_fakesec", 
      "end2end_test_max_message_length", 
      "gpr", 
      "gpr_test_util", 
      "grpc", 
      "grpc_test_util"
    ], 
    "headers": [], 
    "language": "c", 
    "name": "h2_fakesec_max_message_length_test", 
    "src": []
  }, 
  {
    "deps": [
      "end2end_certs", 
      "end2end_fixture_h2_fakesec", 
      "end2end_test_metadata", 
      "gpr", 
      "gpr_test_util", 
      "grpc", 
      "grpc_test_util"
    ], 
    "headers": [], 
    "language": "c", 
    "name": "h2_fakesec_metadata_test", 
    "src": []
  }, 
  {
    "deps": [
      "end2end_certs", 
      "end2end_fixture_h2_fakesec", 
      "end2end_test_no_op", 
      "gpr", 
      "gpr_test_util", 
      "grpc", 
      "grpc_test_util"
    ], 
    "headers": [], 
    "language": "c", 
    "name": "h2_fakesec_no_op_test", 
    "src": []
  }, 
  {
    "deps": [
      "end2end_certs", 
      "end2end_fixture_h2_fakesec", 
      "end2end_test_payload", 
      "gpr", 
      "gpr_test_util", 
      "grpc", 
      "grpc_test_util"
    ], 
    "headers": [], 
    "language": "c", 
    "name": "h2_fakesec_payload_test", 
    "src": []
  }, 
  {
    "deps": [
      "end2end_certs", 
      "end2end_fixture_h2_fakesec", 
      "end2end_test_ping_pong_streaming", 
      "gpr", 
      "gpr_test_util", 
      "grpc", 
      "grpc_test_util"
    ], 
    "headers": [], 
    "language": "c", 
    "name": "h2_fakesec_ping_pong_streaming_test", 
    "src": []
  }, 
  {
    "deps": [
      "end2end_certs", 
      "end2end_fixture_h2_fakesec", 
      "end2end_test_registered_call", 
      "gpr", 
      "gpr_test_util", 
      "grpc", 
      "grpc_test_util"
    ], 
    "headers": [], 
    "language": "c", 
    "name": "h2_fakesec_registered_call_test", 
    "src": []
  }, 
  {
    "deps": [
      "end2end_certs", 
      "end2end_fixture_h2_fakesec", 
      "end2end_test_request_with_flags", 
      "gpr", 
      "gpr_test_util", 
      "grpc", 
      "grpc_test_util"
    ], 
    "headers": [], 
    "language": "c", 
    "name": "h2_fakesec_request_with_flags_test", 
    "src": []
  }, 
  {
    "deps": [
      "end2end_certs", 
      "end2end_fixture_h2_fakesec", 
      "end2end_test_request_with_payload", 
      "gpr", 
      "gpr_test_util", 
      "grpc", 
      "grpc_test_util"
    ], 
    "headers": [], 
    "language": "c", 
    "name": "h2_fakesec_request_with_payload_test", 
    "src": []
  }, 
  {
    "deps": [
      "end2end_certs", 
      "end2end_fixture_h2_fakesec", 
      "end2end_test_server_finishes_request", 
      "gpr", 
      "gpr_test_util", 
      "grpc", 
      "grpc_test_util"
    ], 
    "headers": [], 
    "language": "c", 
    "name": "h2_fakesec_server_finishes_request_test", 
    "src": []
  }, 
  {
    "deps": [
      "end2end_certs", 
      "end2end_fixture_h2_fakesec", 
      "end2end_test_shutdown_finishes_calls", 
      "gpr", 
      "gpr_test_util", 
      "grpc", 
      "grpc_test_util"
    ], 
    "headers": [], 
    "language": "c", 
    "name": "h2_fakesec_shutdown_finishes_calls_test", 
    "src": []
  }, 
  {
    "deps": [
      "end2end_certs", 
      "end2end_fixture_h2_fakesec", 
      "end2end_test_shutdown_finishes_tags", 
      "gpr", 
      "gpr_test_util", 
      "grpc", 
      "grpc_test_util"
    ], 
    "headers": [], 
    "language": "c", 
    "name": "h2_fakesec_shutdown_finishes_tags_test", 
    "src": []
  }, 
  {
    "deps": [
      "end2end_certs", 
      "end2end_fixture_h2_fakesec", 
      "end2end_test_simple_delayed_request", 
      "gpr", 
      "gpr_test_util", 
      "grpc", 
      "grpc_test_util"
    ], 
    "headers": [], 
    "language": "c", 
    "name": "h2_fakesec_simple_delayed_request_test", 
    "src": []
  }, 
  {
    "deps": [
      "end2end_certs", 
      "end2end_fixture_h2_fakesec", 
      "end2end_test_simple_request", 
      "gpr", 
      "gpr_test_util", 
      "grpc", 
      "grpc_test_util"
    ], 
    "headers": [], 
    "language": "c", 
    "name": "h2_fakesec_simple_request_test", 
    "src": []
  }, 
  {
    "deps": [
      "end2end_certs", 
      "end2end_fixture_h2_fakesec", 
      "end2end_test_trailing_metadata", 
      "gpr", 
      "gpr_test_util", 
      "grpc", 
      "grpc_test_util"
    ], 
    "headers": [], 
    "language": "c", 
    "name": "h2_fakesec_trailing_metadata_test", 
    "src": []
  }, 
  {
    "deps": [
      "end2end_certs", 
      "end2end_fixture_h2_full", 
      "end2end_test_bad_hostname", 
      "gpr", 
      "gpr_test_util", 
      "grpc", 
      "grpc_test_util"
    ], 
    "headers": [], 
    "language": "c", 
    "name": "h2_full_bad_hostname_test", 
    "src": []
  }, 
  {
    "deps": [
      "end2end_certs", 
      "end2end_fixture_h2_full", 
      "end2end_test_binary_metadata", 
      "gpr", 
      "gpr_test_util", 
      "grpc", 
      "grpc_test_util"
    ], 
    "headers": [], 
    "language": "c", 
    "name": "h2_full_binary_metadata_test", 
    "src": []
  }, 
  {
    "deps": [
      "end2end_certs", 
      "end2end_fixture_h2_full", 
      "end2end_test_call_creds", 
      "gpr", 
      "gpr_test_util", 
      "grpc", 
      "grpc_test_util"
    ], 
    "headers": [], 
    "language": "c", 
    "name": "h2_full_call_creds_test", 
    "src": []
  }, 
  {
    "deps": [
      "end2end_certs", 
      "end2end_fixture_h2_full", 
      "end2end_test_cancel_after_accept", 
      "gpr", 
      "gpr_test_util", 
      "grpc", 
      "grpc_test_util"
    ], 
    "headers": [], 
    "language": "c", 
    "name": "h2_full_cancel_after_accept_test", 
    "src": []
  }, 
  {
    "deps": [
      "end2end_certs", 
      "end2end_fixture_h2_full", 
      "end2end_test_cancel_after_client_done", 
      "gpr", 
      "gpr_test_util", 
      "grpc", 
      "grpc_test_util"
    ], 
    "headers": [], 
    "language": "c", 
    "name": "h2_full_cancel_after_client_done_test", 
    "src": []
  }, 
  {
    "deps": [
      "end2end_certs", 
      "end2end_fixture_h2_full", 
      "end2end_test_cancel_after_invoke", 
      "gpr", 
      "gpr_test_util", 
      "grpc", 
      "grpc_test_util"
    ], 
    "headers": [], 
    "language": "c", 
    "name": "h2_full_cancel_after_invoke_test", 
    "src": []
  }, 
  {
    "deps": [
      "end2end_certs", 
      "end2end_fixture_h2_full", 
      "end2end_test_cancel_before_invoke", 
      "gpr", 
      "gpr_test_util", 
      "grpc", 
      "grpc_test_util"
    ], 
    "headers": [], 
    "language": "c", 
    "name": "h2_full_cancel_before_invoke_test", 
    "src": []
  }, 
  {
    "deps": [
      "end2end_certs", 
      "end2end_fixture_h2_full", 
      "end2end_test_cancel_in_a_vacuum", 
      "gpr", 
      "gpr_test_util", 
      "grpc", 
      "grpc_test_util"
    ], 
    "headers": [], 
    "language": "c", 
    "name": "h2_full_cancel_in_a_vacuum_test", 
    "src": []
  }, 
  {
    "deps": [
      "end2end_certs", 
      "end2end_fixture_h2_full", 
      "end2end_test_census_simple_request", 
      "gpr", 
      "gpr_test_util", 
      "grpc", 
      "grpc_test_util"
    ], 
    "headers": [], 
    "language": "c", 
    "name": "h2_full_census_simple_request_test", 
    "src": []
  }, 
  {
    "deps": [
      "end2end_certs", 
      "end2end_fixture_h2_full", 
      "end2end_test_channel_connectivity", 
      "gpr", 
      "gpr_test_util", 
      "grpc", 
      "grpc_test_util"
    ], 
    "headers": [], 
    "language": "c", 
    "name": "h2_full_channel_connectivity_test", 
    "src": []
  }, 
  {
    "deps": [
      "end2end_certs", 
      "end2end_fixture_h2_full", 
      "end2end_test_compressed_payload", 
      "gpr", 
      "gpr_test_util", 
      "grpc", 
      "grpc_test_util"
    ], 
    "headers": [], 
    "language": "c", 
    "name": "h2_full_compressed_payload_test", 
    "src": []
  }, 
  {
    "deps": [
      "end2end_certs", 
      "end2end_fixture_h2_full", 
      "end2end_test_default_host", 
      "gpr", 
      "gpr_test_util", 
      "grpc", 
      "grpc_test_util"
    ], 
    "headers": [], 
    "language": "c", 
    "name": "h2_full_default_host_test", 
    "src": []
  }, 
  {
    "deps": [
      "end2end_certs", 
      "end2end_fixture_h2_full", 
      "end2end_test_disappearing_server", 
      "gpr", 
      "gpr_test_util", 
      "grpc", 
      "grpc_test_util"
    ], 
    "headers": [], 
    "language": "c", 
    "name": "h2_full_disappearing_server_test", 
    "src": []
  }, 
  {
    "deps": [
      "end2end_certs", 
      "end2end_fixture_h2_full", 
      "end2end_test_empty_batch", 
      "gpr", 
      "gpr_test_util", 
      "grpc", 
      "grpc_test_util"
    ], 
    "headers": [], 
    "language": "c", 
    "name": "h2_full_empty_batch_test", 
    "src": []
  }, 
  {
    "deps": [
      "end2end_certs", 
      "end2end_fixture_h2_full", 
      "end2end_test_graceful_server_shutdown", 
      "gpr", 
      "gpr_test_util", 
      "grpc", 
      "grpc_test_util"
    ], 
    "headers": [], 
    "language": "c", 
    "name": "h2_full_graceful_server_shutdown_test", 
    "src": []
  }, 
  {
    "deps": [
      "end2end_certs", 
      "end2end_fixture_h2_full", 
      "end2end_test_high_initial_seqno", 
      "gpr", 
      "gpr_test_util", 
      "grpc", 
      "grpc_test_util"
    ], 
    "headers": [], 
    "language": "c", 
    "name": "h2_full_high_initial_seqno_test", 
    "src": []
  }, 
  {
    "deps": [
      "end2end_certs", 
      "end2end_fixture_h2_full", 
      "end2end_test_invoke_large_request", 
      "gpr", 
      "gpr_test_util", 
      "grpc", 
      "grpc_test_util"
    ], 
    "headers": [], 
    "language": "c", 
    "name": "h2_full_invoke_large_request_test", 
    "src": []
  }, 
  {
    "deps": [
      "end2end_certs", 
      "end2end_fixture_h2_full", 
      "end2end_test_large_metadata", 
      "gpr", 
      "gpr_test_util", 
      "grpc", 
      "grpc_test_util"
    ], 
    "headers": [], 
    "language": "c", 
    "name": "h2_full_large_metadata_test", 
    "src": []
  }, 
  {
    "deps": [
      "end2end_certs", 
      "end2end_fixture_h2_full", 
      "end2end_test_max_concurrent_streams", 
      "gpr", 
      "gpr_test_util", 
      "grpc", 
      "grpc_test_util"
    ], 
    "headers": [], 
    "language": "c", 
    "name": "h2_full_max_concurrent_streams_test", 
    "src": []
  }, 
  {
    "deps": [
      "end2end_certs", 
      "end2end_fixture_h2_full", 
      "end2end_test_max_message_length", 
      "gpr", 
      "gpr_test_util", 
      "grpc", 
      "grpc_test_util"
    ], 
    "headers": [], 
    "language": "c", 
    "name": "h2_full_max_message_length_test", 
    "src": []
  }, 
  {
    "deps": [
      "end2end_certs", 
      "end2end_fixture_h2_full", 
      "end2end_test_metadata", 
      "gpr", 
      "gpr_test_util", 
      "grpc", 
      "grpc_test_util"
    ], 
    "headers": [], 
    "language": "c", 
    "name": "h2_full_metadata_test", 
    "src": []
  }, 
  {
    "deps": [
      "end2end_certs", 
      "end2end_fixture_h2_full", 
      "end2end_test_no_op", 
      "gpr", 
      "gpr_test_util", 
      "grpc", 
      "grpc_test_util"
    ], 
    "headers": [], 
    "language": "c", 
    "name": "h2_full_no_op_test", 
    "src": []
  }, 
  {
    "deps": [
      "end2end_certs", 
      "end2end_fixture_h2_full", 
      "end2end_test_payload", 
      "gpr", 
      "gpr_test_util", 
      "grpc", 
      "grpc_test_util"
    ], 
    "headers": [], 
    "language": "c", 
    "name": "h2_full_payload_test", 
    "src": []
  }, 
  {
    "deps": [
      "end2end_certs", 
      "end2end_fixture_h2_full", 
      "end2end_test_ping_pong_streaming", 
      "gpr", 
      "gpr_test_util", 
      "grpc", 
      "grpc_test_util"
    ], 
    "headers": [], 
    "language": "c", 
    "name": "h2_full_ping_pong_streaming_test", 
    "src": []
  }, 
  {
    "deps": [
      "end2end_certs", 
      "end2end_fixture_h2_full", 
      "end2end_test_registered_call", 
      "gpr", 
      "gpr_test_util", 
      "grpc", 
      "grpc_test_util"
    ], 
    "headers": [], 
    "language": "c", 
    "name": "h2_full_registered_call_test", 
    "src": []
  }, 
  {
    "deps": [
      "end2end_certs", 
      "end2end_fixture_h2_full", 
      "end2end_test_request_with_flags", 
      "gpr", 
      "gpr_test_util", 
      "grpc", 
      "grpc_test_util"
    ], 
    "headers": [], 
    "language": "c", 
    "name": "h2_full_request_with_flags_test", 
    "src": []
  }, 
  {
    "deps": [
      "end2end_certs", 
      "end2end_fixture_h2_full", 
      "end2end_test_request_with_payload", 
      "gpr", 
      "gpr_test_util", 
      "grpc", 
      "grpc_test_util"
    ], 
    "headers": [], 
    "language": "c", 
    "name": "h2_full_request_with_payload_test", 
    "src": []
  }, 
  {
    "deps": [
      "end2end_certs", 
      "end2end_fixture_h2_full", 
      "end2end_test_server_finishes_request", 
      "gpr", 
      "gpr_test_util", 
      "grpc", 
      "grpc_test_util"
    ], 
    "headers": [], 
    "language": "c", 
    "name": "h2_full_server_finishes_request_test", 
    "src": []
  }, 
  {
    "deps": [
      "end2end_certs", 
      "end2end_fixture_h2_full", 
      "end2end_test_shutdown_finishes_calls", 
      "gpr", 
      "gpr_test_util", 
      "grpc", 
      "grpc_test_util"
    ], 
    "headers": [], 
    "language": "c", 
    "name": "h2_full_shutdown_finishes_calls_test", 
    "src": []
  }, 
  {
    "deps": [
      "end2end_certs", 
      "end2end_fixture_h2_full", 
      "end2end_test_shutdown_finishes_tags", 
      "gpr", 
      "gpr_test_util", 
      "grpc", 
      "grpc_test_util"
    ], 
    "headers": [], 
    "language": "c", 
    "name": "h2_full_shutdown_finishes_tags_test", 
    "src": []
  }, 
  {
    "deps": [
      "end2end_certs", 
      "end2end_fixture_h2_full", 
      "end2end_test_simple_delayed_request", 
      "gpr", 
      "gpr_test_util", 
      "grpc", 
      "grpc_test_util"
    ], 
    "headers": [], 
    "language": "c", 
    "name": "h2_full_simple_delayed_request_test", 
    "src": []
  }, 
  {
    "deps": [
      "end2end_certs", 
      "end2end_fixture_h2_full", 
      "end2end_test_simple_request", 
      "gpr", 
      "gpr_test_util", 
      "grpc", 
      "grpc_test_util"
    ], 
    "headers": [], 
    "language": "c", 
    "name": "h2_full_simple_request_test", 
    "src": []
  }, 
  {
    "deps": [
      "end2end_certs", 
      "end2end_fixture_h2_full", 
      "end2end_test_trailing_metadata", 
      "gpr", 
      "gpr_test_util", 
      "grpc", 
      "grpc_test_util"
    ], 
    "headers": [], 
    "language": "c", 
    "name": "h2_full_trailing_metadata_test", 
    "src": []
  }, 
  {
    "deps": [
      "end2end_certs", 
      "end2end_fixture_h2_full+poll", 
      "end2end_test_bad_hostname", 
      "gpr", 
      "gpr_test_util", 
      "grpc", 
      "grpc_test_util"
    ], 
    "headers": [], 
    "language": "c", 
    "name": "h2_full+poll_bad_hostname_test", 
    "src": []
  }, 
  {
    "deps": [
      "end2end_certs", 
      "end2end_fixture_h2_full+poll", 
      "end2end_test_binary_metadata", 
      "gpr", 
      "gpr_test_util", 
      "grpc", 
      "grpc_test_util"
    ], 
    "headers": [], 
    "language": "c", 
    "name": "h2_full+poll_binary_metadata_test", 
    "src": []
  }, 
  {
    "deps": [
      "end2end_certs", 
      "end2end_fixture_h2_full+poll", 
      "end2end_test_call_creds", 
      "gpr", 
      "gpr_test_util", 
      "grpc", 
      "grpc_test_util"
    ], 
    "headers": [], 
    "language": "c", 
    "name": "h2_full+poll_call_creds_test", 
    "src": []
  }, 
  {
    "deps": [
      "end2end_certs", 
      "end2end_fixture_h2_full+poll", 
      "end2end_test_cancel_after_accept", 
      "gpr", 
      "gpr_test_util", 
      "grpc", 
      "grpc_test_util"
    ], 
    "headers": [], 
    "language": "c", 
    "name": "h2_full+poll_cancel_after_accept_test", 
    "src": []
  }, 
  {
    "deps": [
      "end2end_certs", 
      "end2end_fixture_h2_full+poll", 
      "end2end_test_cancel_after_client_done", 
      "gpr", 
      "gpr_test_util", 
      "grpc", 
      "grpc_test_util"
    ], 
    "headers": [], 
    "language": "c", 
    "name": "h2_full+poll_cancel_after_client_done_test", 
    "src": []
  }, 
  {
    "deps": [
      "end2end_certs", 
      "end2end_fixture_h2_full+poll", 
      "end2end_test_cancel_after_invoke", 
      "gpr", 
      "gpr_test_util", 
      "grpc", 
      "grpc_test_util"
    ], 
    "headers": [], 
    "language": "c", 
    "name": "h2_full+poll_cancel_after_invoke_test", 
    "src": []
  }, 
  {
    "deps": [
      "end2end_certs", 
      "end2end_fixture_h2_full+poll", 
      "end2end_test_cancel_before_invoke", 
      "gpr", 
      "gpr_test_util", 
      "grpc", 
      "grpc_test_util"
    ], 
    "headers": [], 
    "language": "c", 
    "name": "h2_full+poll_cancel_before_invoke_test", 
    "src": []
  }, 
  {
    "deps": [
      "end2end_certs", 
      "end2end_fixture_h2_full+poll", 
      "end2end_test_cancel_in_a_vacuum", 
      "gpr", 
      "gpr_test_util", 
      "grpc", 
      "grpc_test_util"
    ], 
    "headers": [], 
    "language": "c", 
    "name": "h2_full+poll_cancel_in_a_vacuum_test", 
    "src": []
  }, 
  {
    "deps": [
      "end2end_certs", 
      "end2end_fixture_h2_full+poll", 
      "end2end_test_census_simple_request", 
      "gpr", 
      "gpr_test_util", 
      "grpc", 
      "grpc_test_util"
    ], 
    "headers": [], 
    "language": "c", 
    "name": "h2_full+poll_census_simple_request_test", 
    "src": []
  }, 
  {
    "deps": [
      "end2end_certs", 
      "end2end_fixture_h2_full+poll", 
      "end2end_test_channel_connectivity", 
      "gpr", 
      "gpr_test_util", 
      "grpc", 
      "grpc_test_util"
    ], 
    "headers": [], 
    "language": "c", 
    "name": "h2_full+poll_channel_connectivity_test", 
    "src": []
  }, 
  {
    "deps": [
      "end2end_certs", 
      "end2end_fixture_h2_full+poll", 
      "end2end_test_compressed_payload", 
      "gpr", 
      "gpr_test_util", 
      "grpc", 
      "grpc_test_util"
    ], 
    "headers": [], 
    "language": "c", 
    "name": "h2_full+poll_compressed_payload_test", 
    "src": []
  }, 
  {
    "deps": [
      "end2end_certs", 
      "end2end_fixture_h2_full+poll", 
      "end2end_test_default_host", 
      "gpr", 
      "gpr_test_util", 
      "grpc", 
      "grpc_test_util"
    ], 
    "headers": [], 
    "language": "c", 
    "name": "h2_full+poll_default_host_test", 
    "src": []
  }, 
  {
    "deps": [
      "end2end_certs", 
      "end2end_fixture_h2_full+poll", 
      "end2end_test_disappearing_server", 
      "gpr", 
      "gpr_test_util", 
      "grpc", 
      "grpc_test_util"
    ], 
    "headers": [], 
    "language": "c", 
    "name": "h2_full+poll_disappearing_server_test", 
    "src": []
  }, 
  {
    "deps": [
      "end2end_certs", 
      "end2end_fixture_h2_full+poll", 
      "end2end_test_empty_batch", 
      "gpr", 
      "gpr_test_util", 
      "grpc", 
      "grpc_test_util"
    ], 
    "headers": [], 
    "language": "c", 
    "name": "h2_full+poll_empty_batch_test", 
    "src": []
  }, 
  {
    "deps": [
      "end2end_certs", 
      "end2end_fixture_h2_full+poll", 
      "end2end_test_graceful_server_shutdown", 
      "gpr", 
      "gpr_test_util", 
      "grpc", 
      "grpc_test_util"
    ], 
    "headers": [], 
    "language": "c", 
    "name": "h2_full+poll_graceful_server_shutdown_test", 
    "src": []
  }, 
  {
    "deps": [
      "end2end_certs", 
      "end2end_fixture_h2_full+poll", 
      "end2end_test_high_initial_seqno", 
      "gpr", 
      "gpr_test_util", 
      "grpc", 
      "grpc_test_util"
    ], 
    "headers": [], 
    "language": "c", 
    "name": "h2_full+poll_high_initial_seqno_test", 
    "src": []
  }, 
  {
    "deps": [
      "end2end_certs", 
      "end2end_fixture_h2_full+poll", 
      "end2end_test_invoke_large_request", 
      "gpr", 
      "gpr_test_util", 
      "grpc", 
      "grpc_test_util"
    ], 
    "headers": [], 
    "language": "c", 
    "name": "h2_full+poll_invoke_large_request_test", 
    "src": []
  }, 
  {
    "deps": [
      "end2end_certs", 
      "end2end_fixture_h2_full+poll", 
      "end2end_test_large_metadata", 
      "gpr", 
      "gpr_test_util", 
      "grpc", 
      "grpc_test_util"
    ], 
    "headers": [], 
    "language": "c", 
    "name": "h2_full+poll_large_metadata_test", 
    "src": []
  }, 
  {
    "deps": [
      "end2end_certs", 
      "end2end_fixture_h2_full+poll", 
      "end2end_test_max_concurrent_streams", 
      "gpr", 
      "gpr_test_util", 
      "grpc", 
      "grpc_test_util"
    ], 
    "headers": [], 
    "language": "c", 
    "name": "h2_full+poll_max_concurrent_streams_test", 
    "src": []
  }, 
  {
    "deps": [
      "end2end_certs", 
      "end2end_fixture_h2_full+poll", 
      "end2end_test_max_message_length", 
      "gpr", 
      "gpr_test_util", 
      "grpc", 
      "grpc_test_util"
    ], 
    "headers": [], 
    "language": "c", 
    "name": "h2_full+poll_max_message_length_test", 
    "src": []
  }, 
  {
    "deps": [
      "end2end_certs", 
      "end2end_fixture_h2_full+poll", 
      "end2end_test_metadata", 
      "gpr", 
      "gpr_test_util", 
      "grpc", 
      "grpc_test_util"
    ], 
    "headers": [], 
    "language": "c", 
    "name": "h2_full+poll_metadata_test", 
    "src": []
  }, 
  {
    "deps": [
      "end2end_certs", 
      "end2end_fixture_h2_full+poll", 
      "end2end_test_no_op", 
      "gpr", 
      "gpr_test_util", 
      "grpc", 
      "grpc_test_util"
    ], 
    "headers": [], 
    "language": "c", 
    "name": "h2_full+poll_no_op_test", 
    "src": []
  }, 
  {
    "deps": [
      "end2end_certs", 
      "end2end_fixture_h2_full+poll", 
      "end2end_test_payload", 
      "gpr", 
      "gpr_test_util", 
      "grpc", 
      "grpc_test_util"
    ], 
    "headers": [], 
    "language": "c", 
    "name": "h2_full+poll_payload_test", 
    "src": []
  }, 
  {
    "deps": [
      "end2end_certs", 
      "end2end_fixture_h2_full+poll", 
      "end2end_test_ping_pong_streaming", 
      "gpr", 
      "gpr_test_util", 
      "grpc", 
      "grpc_test_util"
    ], 
    "headers": [], 
    "language": "c", 
    "name": "h2_full+poll_ping_pong_streaming_test", 
    "src": []
  }, 
  {
    "deps": [
      "end2end_certs", 
      "end2end_fixture_h2_full+poll", 
      "end2end_test_registered_call", 
      "gpr", 
      "gpr_test_util", 
      "grpc", 
      "grpc_test_util"
    ], 
    "headers": [], 
    "language": "c", 
    "name": "h2_full+poll_registered_call_test", 
    "src": []
  }, 
  {
    "deps": [
      "end2end_certs", 
      "end2end_fixture_h2_full+poll", 
      "end2end_test_request_with_flags", 
      "gpr", 
      "gpr_test_util", 
      "grpc", 
      "grpc_test_util"
    ], 
    "headers": [], 
    "language": "c", 
    "name": "h2_full+poll_request_with_flags_test", 
    "src": []
  }, 
  {
    "deps": [
      "end2end_certs", 
      "end2end_fixture_h2_full+poll", 
      "end2end_test_request_with_payload", 
      "gpr", 
      "gpr_test_util", 
      "grpc", 
      "grpc_test_util"
    ], 
    "headers": [], 
    "language": "c", 
    "name": "h2_full+poll_request_with_payload_test", 
    "src": []
  }, 
  {
    "deps": [
      "end2end_certs", 
      "end2end_fixture_h2_full+poll", 
      "end2end_test_server_finishes_request", 
      "gpr", 
      "gpr_test_util", 
      "grpc", 
      "grpc_test_util"
    ], 
    "headers": [], 
    "language": "c", 
    "name": "h2_full+poll_server_finishes_request_test", 
    "src": []
  }, 
  {
    "deps": [
      "end2end_certs", 
      "end2end_fixture_h2_full+poll", 
      "end2end_test_shutdown_finishes_calls", 
      "gpr", 
      "gpr_test_util", 
      "grpc", 
      "grpc_test_util"
    ], 
    "headers": [], 
    "language": "c", 
    "name": "h2_full+poll_shutdown_finishes_calls_test", 
    "src": []
  }, 
  {
    "deps": [
      "end2end_certs", 
      "end2end_fixture_h2_full+poll", 
      "end2end_test_shutdown_finishes_tags", 
      "gpr", 
      "gpr_test_util", 
      "grpc", 
      "grpc_test_util"
    ], 
    "headers": [], 
    "language": "c", 
    "name": "h2_full+poll_shutdown_finishes_tags_test", 
    "src": []
  }, 
  {
    "deps": [
      "end2end_certs", 
      "end2end_fixture_h2_full+poll", 
      "end2end_test_simple_delayed_request", 
      "gpr", 
      "gpr_test_util", 
      "grpc", 
      "grpc_test_util"
    ], 
    "headers": [], 
    "language": "c", 
    "name": "h2_full+poll_simple_delayed_request_test", 
    "src": []
  }, 
  {
    "deps": [
      "end2end_certs", 
      "end2end_fixture_h2_full+poll", 
      "end2end_test_simple_request", 
      "gpr", 
      "gpr_test_util", 
      "grpc", 
      "grpc_test_util"
    ], 
    "headers": [], 
    "language": "c", 
    "name": "h2_full+poll_simple_request_test", 
    "src": []
  }, 
  {
    "deps": [
      "end2end_certs", 
      "end2end_fixture_h2_full+poll", 
      "end2end_test_trailing_metadata", 
      "gpr", 
      "gpr_test_util", 
      "grpc", 
      "grpc_test_util"
    ], 
    "headers": [], 
    "language": "c", 
    "name": "h2_full+poll_trailing_metadata_test", 
    "src": []
  }, 
  {
    "deps": [
      "end2end_certs", 
      "end2end_fixture_h2_oauth2", 
      "end2end_test_bad_hostname", 
      "gpr", 
      "gpr_test_util", 
      "grpc", 
      "grpc_test_util"
    ], 
    "headers": [], 
    "language": "c", 
    "name": "h2_oauth2_bad_hostname_test", 
    "src": []
  }, 
  {
    "deps": [
      "end2end_certs", 
      "end2end_fixture_h2_oauth2", 
      "end2end_test_binary_metadata", 
      "gpr", 
      "gpr_test_util", 
      "grpc", 
      "grpc_test_util"
    ], 
    "headers": [], 
    "language": "c", 
    "name": "h2_oauth2_binary_metadata_test", 
    "src": []
  }, 
  {
    "deps": [
      "end2end_certs", 
      "end2end_fixture_h2_oauth2", 
      "end2end_test_call_creds", 
      "gpr", 
      "gpr_test_util", 
      "grpc", 
      "grpc_test_util"
    ], 
    "headers": [], 
    "language": "c", 
    "name": "h2_oauth2_call_creds_test", 
    "src": []
  }, 
  {
    "deps": [
      "end2end_certs", 
      "end2end_fixture_h2_oauth2", 
      "end2end_test_cancel_after_accept", 
      "gpr", 
      "gpr_test_util", 
      "grpc", 
      "grpc_test_util"
    ], 
    "headers": [], 
    "language": "c", 
    "name": "h2_oauth2_cancel_after_accept_test", 
    "src": []
  }, 
  {
    "deps": [
      "end2end_certs", 
      "end2end_fixture_h2_oauth2", 
      "end2end_test_cancel_after_client_done", 
      "gpr", 
      "gpr_test_util", 
      "grpc", 
      "grpc_test_util"
    ], 
    "headers": [], 
    "language": "c", 
    "name": "h2_oauth2_cancel_after_client_done_test", 
    "src": []
  }, 
  {
    "deps": [
      "end2end_certs", 
      "end2end_fixture_h2_oauth2", 
      "end2end_test_cancel_after_invoke", 
      "gpr", 
      "gpr_test_util", 
      "grpc", 
      "grpc_test_util"
    ], 
    "headers": [], 
    "language": "c", 
    "name": "h2_oauth2_cancel_after_invoke_test", 
    "src": []
  }, 
  {
    "deps": [
      "end2end_certs", 
      "end2end_fixture_h2_oauth2", 
      "end2end_test_cancel_before_invoke", 
      "gpr", 
      "gpr_test_util", 
      "grpc", 
      "grpc_test_util"
    ], 
    "headers": [], 
    "language": "c", 
    "name": "h2_oauth2_cancel_before_invoke_test", 
    "src": []
  }, 
  {
    "deps": [
      "end2end_certs", 
      "end2end_fixture_h2_oauth2", 
      "end2end_test_cancel_in_a_vacuum", 
      "gpr", 
      "gpr_test_util", 
      "grpc", 
      "grpc_test_util"
    ], 
    "headers": [], 
    "language": "c", 
    "name": "h2_oauth2_cancel_in_a_vacuum_test", 
    "src": []
  }, 
  {
    "deps": [
      "end2end_certs", 
      "end2end_fixture_h2_oauth2", 
      "end2end_test_census_simple_request", 
      "gpr", 
      "gpr_test_util", 
      "grpc", 
      "grpc_test_util"
    ], 
    "headers": [], 
    "language": "c", 
    "name": "h2_oauth2_census_simple_request_test", 
    "src": []
  }, 
  {
    "deps": [
      "end2end_certs", 
      "end2end_fixture_h2_oauth2", 
      "end2end_test_channel_connectivity", 
      "gpr", 
      "gpr_test_util", 
      "grpc", 
      "grpc_test_util"
    ], 
    "headers": [], 
    "language": "c", 
    "name": "h2_oauth2_channel_connectivity_test", 
    "src": []
  }, 
  {
    "deps": [
      "end2end_certs", 
      "end2end_fixture_h2_oauth2", 
      "end2end_test_compressed_payload", 
      "gpr", 
      "gpr_test_util", 
      "grpc", 
      "grpc_test_util"
    ], 
    "headers": [], 
    "language": "c", 
    "name": "h2_oauth2_compressed_payload_test", 
    "src": []
  }, 
  {
    "deps": [
      "end2end_certs", 
      "end2end_fixture_h2_oauth2", 
      "end2end_test_default_host", 
      "gpr", 
      "gpr_test_util", 
      "grpc", 
      "grpc_test_util"
    ], 
    "headers": [], 
    "language": "c", 
    "name": "h2_oauth2_default_host_test", 
    "src": []
  }, 
  {
    "deps": [
      "end2end_certs", 
      "end2end_fixture_h2_oauth2", 
      "end2end_test_disappearing_server", 
      "gpr", 
      "gpr_test_util", 
      "grpc", 
      "grpc_test_util"
    ], 
    "headers": [], 
    "language": "c", 
    "name": "h2_oauth2_disappearing_server_test", 
    "src": []
  }, 
  {
    "deps": [
      "end2end_certs", 
      "end2end_fixture_h2_oauth2", 
      "end2end_test_empty_batch", 
      "gpr", 
      "gpr_test_util", 
      "grpc", 
      "grpc_test_util"
    ], 
    "headers": [], 
    "language": "c", 
    "name": "h2_oauth2_empty_batch_test", 
    "src": []
  }, 
  {
    "deps": [
      "end2end_certs", 
      "end2end_fixture_h2_oauth2", 
      "end2end_test_graceful_server_shutdown", 
      "gpr", 
      "gpr_test_util", 
      "grpc", 
      "grpc_test_util"
    ], 
    "headers": [], 
    "language": "c", 
    "name": "h2_oauth2_graceful_server_shutdown_test", 
    "src": []
  }, 
  {
    "deps": [
      "end2end_certs", 
      "end2end_fixture_h2_oauth2", 
      "end2end_test_high_initial_seqno", 
      "gpr", 
      "gpr_test_util", 
      "grpc", 
      "grpc_test_util"
    ], 
    "headers": [], 
    "language": "c", 
    "name": "h2_oauth2_high_initial_seqno_test", 
    "src": []
  }, 
  {
    "deps": [
      "end2end_certs", 
      "end2end_fixture_h2_oauth2", 
      "end2end_test_invoke_large_request", 
      "gpr", 
      "gpr_test_util", 
      "grpc", 
      "grpc_test_util"
    ], 
    "headers": [], 
    "language": "c", 
    "name": "h2_oauth2_invoke_large_request_test", 
    "src": []
  }, 
  {
    "deps": [
      "end2end_certs", 
      "end2end_fixture_h2_oauth2", 
      "end2end_test_large_metadata", 
      "gpr", 
      "gpr_test_util", 
      "grpc", 
      "grpc_test_util"
    ], 
    "headers": [], 
    "language": "c", 
    "name": "h2_oauth2_large_metadata_test", 
    "src": []
  }, 
  {
    "deps": [
      "end2end_certs", 
      "end2end_fixture_h2_oauth2", 
      "end2end_test_max_concurrent_streams", 
      "gpr", 
      "gpr_test_util", 
      "grpc", 
      "grpc_test_util"
    ], 
    "headers": [], 
    "language": "c", 
    "name": "h2_oauth2_max_concurrent_streams_test", 
    "src": []
  }, 
  {
    "deps": [
      "end2end_certs", 
      "end2end_fixture_h2_oauth2", 
      "end2end_test_max_message_length", 
      "gpr", 
      "gpr_test_util", 
      "grpc", 
      "grpc_test_util"
    ], 
    "headers": [], 
    "language": "c", 
    "name": "h2_oauth2_max_message_length_test", 
    "src": []
  }, 
  {
    "deps": [
      "end2end_certs", 
      "end2end_fixture_h2_oauth2", 
      "end2end_test_metadata", 
      "gpr", 
      "gpr_test_util", 
      "grpc", 
      "grpc_test_util"
    ], 
    "headers": [], 
    "language": "c", 
    "name": "h2_oauth2_metadata_test", 
    "src": []
  }, 
  {
    "deps": [
      "end2end_certs", 
      "end2end_fixture_h2_oauth2", 
      "end2end_test_no_op", 
      "gpr", 
      "gpr_test_util", 
      "grpc", 
      "grpc_test_util"
    ], 
    "headers": [], 
    "language": "c", 
    "name": "h2_oauth2_no_op_test", 
    "src": []
  }, 
  {
    "deps": [
      "end2end_certs", 
      "end2end_fixture_h2_oauth2", 
      "end2end_test_payload", 
      "gpr", 
      "gpr_test_util", 
      "grpc", 
      "grpc_test_util"
    ], 
    "headers": [], 
    "language": "c", 
    "name": "h2_oauth2_payload_test", 
    "src": []
  }, 
  {
    "deps": [
      "end2end_certs", 
      "end2end_fixture_h2_oauth2", 
      "end2end_test_ping_pong_streaming", 
      "gpr", 
      "gpr_test_util", 
      "grpc", 
      "grpc_test_util"
    ], 
    "headers": [], 
    "language": "c", 
    "name": "h2_oauth2_ping_pong_streaming_test", 
    "src": []
  }, 
  {
    "deps": [
      "end2end_certs", 
      "end2end_fixture_h2_oauth2", 
      "end2end_test_registered_call", 
      "gpr", 
      "gpr_test_util", 
      "grpc", 
      "grpc_test_util"
    ], 
    "headers": [], 
    "language": "c", 
    "name": "h2_oauth2_registered_call_test", 
    "src": []
  }, 
  {
    "deps": [
      "end2end_certs", 
      "end2end_fixture_h2_oauth2", 
      "end2end_test_request_with_flags", 
      "gpr", 
      "gpr_test_util", 
      "grpc", 
      "grpc_test_util"
    ], 
    "headers": [], 
    "language": "c", 
    "name": "h2_oauth2_request_with_flags_test", 
    "src": []
  }, 
  {
    "deps": [
      "end2end_certs", 
      "end2end_fixture_h2_oauth2", 
      "end2end_test_request_with_payload", 
      "gpr", 
      "gpr_test_util", 
      "grpc", 
      "grpc_test_util"
    ], 
    "headers": [], 
    "language": "c", 
    "name": "h2_oauth2_request_with_payload_test", 
    "src": []
  }, 
  {
    "deps": [
      "end2end_certs", 
      "end2end_fixture_h2_oauth2", 
      "end2end_test_server_finishes_request", 
      "gpr", 
      "gpr_test_util", 
      "grpc", 
      "grpc_test_util"
    ], 
    "headers": [], 
    "language": "c", 
    "name": "h2_oauth2_server_finishes_request_test", 
    "src": []
  }, 
  {
    "deps": [
      "end2end_certs", 
      "end2end_fixture_h2_oauth2", 
      "end2end_test_shutdown_finishes_calls", 
      "gpr", 
      "gpr_test_util", 
      "grpc", 
      "grpc_test_util"
    ], 
    "headers": [], 
    "language": "c", 
    "name": "h2_oauth2_shutdown_finishes_calls_test", 
    "src": []
  }, 
  {
    "deps": [
      "end2end_certs", 
      "end2end_fixture_h2_oauth2", 
      "end2end_test_shutdown_finishes_tags", 
      "gpr", 
      "gpr_test_util", 
      "grpc", 
      "grpc_test_util"
    ], 
    "headers": [], 
    "language": "c", 
    "name": "h2_oauth2_shutdown_finishes_tags_test", 
    "src": []
  }, 
  {
    "deps": [
      "end2end_certs", 
      "end2end_fixture_h2_oauth2", 
      "end2end_test_simple_delayed_request", 
      "gpr", 
      "gpr_test_util", 
      "grpc", 
      "grpc_test_util"
    ], 
    "headers": [], 
    "language": "c", 
    "name": "h2_oauth2_simple_delayed_request_test", 
    "src": []
  }, 
  {
    "deps": [
      "end2end_certs", 
      "end2end_fixture_h2_oauth2", 
      "end2end_test_simple_request", 
      "gpr", 
      "gpr_test_util", 
      "grpc", 
      "grpc_test_util"
    ], 
    "headers": [], 
    "language": "c", 
    "name": "h2_oauth2_simple_request_test", 
    "src": []
  }, 
  {
    "deps": [
      "end2end_certs", 
      "end2end_fixture_h2_oauth2", 
      "end2end_test_trailing_metadata", 
      "gpr", 
      "gpr_test_util", 
      "grpc", 
      "grpc_test_util"
    ], 
    "headers": [], 
    "language": "c", 
    "name": "h2_oauth2_trailing_metadata_test", 
    "src": []
  }, 
  {
    "deps": [
      "end2end_certs", 
      "end2end_fixture_h2_proxy", 
      "end2end_test_bad_hostname", 
      "gpr", 
      "gpr_test_util", 
      "grpc", 
      "grpc_test_util"
    ], 
    "headers": [], 
    "language": "c", 
    "name": "h2_proxy_bad_hostname_test", 
    "src": []
  }, 
  {
    "deps": [
      "end2end_certs", 
      "end2end_fixture_h2_proxy", 
      "end2end_test_binary_metadata", 
      "gpr", 
      "gpr_test_util", 
      "grpc", 
      "grpc_test_util"
    ], 
    "headers": [], 
    "language": "c", 
    "name": "h2_proxy_binary_metadata_test", 
    "src": []
  }, 
  {
    "deps": [
      "end2end_certs", 
      "end2end_fixture_h2_proxy", 
      "end2end_test_call_creds", 
      "gpr", 
      "gpr_test_util", 
      "grpc", 
      "grpc_test_util"
    ], 
    "headers": [], 
    "language": "c", 
    "name": "h2_proxy_call_creds_test", 
    "src": []
  }, 
  {
    "deps": [
      "end2end_certs", 
      "end2end_fixture_h2_proxy", 
      "end2end_test_cancel_after_accept", 
      "gpr", 
      "gpr_test_util", 
      "grpc", 
      "grpc_test_util"
    ], 
    "headers": [], 
    "language": "c", 
    "name": "h2_proxy_cancel_after_accept_test", 
    "src": []
  }, 
  {
    "deps": [
      "end2end_certs", 
      "end2end_fixture_h2_proxy", 
      "end2end_test_cancel_after_client_done", 
      "gpr", 
      "gpr_test_util", 
      "grpc", 
      "grpc_test_util"
    ], 
    "headers": [], 
    "language": "c", 
    "name": "h2_proxy_cancel_after_client_done_test", 
    "src": []
  }, 
  {
    "deps": [
      "end2end_certs", 
      "end2end_fixture_h2_proxy", 
      "end2end_test_cancel_after_invoke", 
      "gpr", 
      "gpr_test_util", 
      "grpc", 
      "grpc_test_util"
    ], 
    "headers": [], 
    "language": "c", 
    "name": "h2_proxy_cancel_after_invoke_test", 
    "src": []
  }, 
  {
    "deps": [
      "end2end_certs", 
      "end2end_fixture_h2_proxy", 
      "end2end_test_cancel_before_invoke", 
      "gpr", 
      "gpr_test_util", 
      "grpc", 
      "grpc_test_util"
    ], 
    "headers": [], 
    "language": "c", 
    "name": "h2_proxy_cancel_before_invoke_test", 
    "src": []
  }, 
  {
    "deps": [
      "end2end_certs", 
      "end2end_fixture_h2_proxy", 
      "end2end_test_cancel_in_a_vacuum", 
      "gpr", 
      "gpr_test_util", 
      "grpc", 
      "grpc_test_util"
    ], 
    "headers": [], 
    "language": "c", 
    "name": "h2_proxy_cancel_in_a_vacuum_test", 
    "src": []
  }, 
  {
    "deps": [
      "end2end_certs", 
      "end2end_fixture_h2_proxy", 
      "end2end_test_census_simple_request", 
      "gpr", 
      "gpr_test_util", 
      "grpc", 
      "grpc_test_util"
    ], 
    "headers": [], 
    "language": "c", 
    "name": "h2_proxy_census_simple_request_test", 
    "src": []
  }, 
  {
    "deps": [
      "end2end_certs", 
      "end2end_fixture_h2_proxy", 
      "end2end_test_default_host", 
      "gpr", 
      "gpr_test_util", 
      "grpc", 
      "grpc_test_util"
    ], 
    "headers": [], 
    "language": "c", 
    "name": "h2_proxy_default_host_test", 
    "src": []
  }, 
  {
    "deps": [
      "end2end_certs", 
      "end2end_fixture_h2_proxy", 
      "end2end_test_disappearing_server", 
      "gpr", 
      "gpr_test_util", 
      "grpc", 
      "grpc_test_util"
    ], 
    "headers": [], 
    "language": "c", 
    "name": "h2_proxy_disappearing_server_test", 
    "src": []
  }, 
  {
    "deps": [
      "end2end_certs", 
      "end2end_fixture_h2_proxy", 
      "end2end_test_empty_batch", 
      "gpr", 
      "gpr_test_util", 
      "grpc", 
      "grpc_test_util"
    ], 
    "headers": [], 
    "language": "c", 
    "name": "h2_proxy_empty_batch_test", 
    "src": []
  }, 
  {
    "deps": [
      "end2end_certs", 
      "end2end_fixture_h2_proxy", 
      "end2end_test_graceful_server_shutdown", 
      "gpr", 
      "gpr_test_util", 
      "grpc", 
      "grpc_test_util"
    ], 
    "headers": [], 
    "language": "c", 
    "name": "h2_proxy_graceful_server_shutdown_test", 
    "src": []
  }, 
  {
    "deps": [
      "end2end_certs", 
      "end2end_fixture_h2_proxy", 
      "end2end_test_high_initial_seqno", 
      "gpr", 
      "gpr_test_util", 
      "grpc", 
      "grpc_test_util"
    ], 
    "headers": [], 
    "language": "c", 
    "name": "h2_proxy_high_initial_seqno_test", 
    "src": []
  }, 
  {
    "deps": [
      "end2end_certs", 
      "end2end_fixture_h2_proxy", 
      "end2end_test_invoke_large_request", 
      "gpr", 
      "gpr_test_util", 
      "grpc", 
      "grpc_test_util"
    ], 
    "headers": [], 
    "language": "c", 
    "name": "h2_proxy_invoke_large_request_test", 
    "src": []
  }, 
  {
    "deps": [
      "end2end_certs", 
      "end2end_fixture_h2_proxy", 
      "end2end_test_large_metadata", 
      "gpr", 
      "gpr_test_util", 
      "grpc", 
      "grpc_test_util"
    ], 
    "headers": [], 
    "language": "c", 
    "name": "h2_proxy_large_metadata_test", 
    "src": []
  }, 
  {
    "deps": [
      "end2end_certs", 
      "end2end_fixture_h2_proxy", 
      "end2end_test_max_message_length", 
      "gpr", 
      "gpr_test_util", 
      "grpc", 
      "grpc_test_util"
    ], 
    "headers": [], 
    "language": "c", 
    "name": "h2_proxy_max_message_length_test", 
    "src": []
  }, 
  {
    "deps": [
      "end2end_certs", 
      "end2end_fixture_h2_proxy", 
      "end2end_test_metadata", 
      "gpr", 
      "gpr_test_util", 
      "grpc", 
      "grpc_test_util"
    ], 
    "headers": [], 
    "language": "c", 
    "name": "h2_proxy_metadata_test", 
    "src": []
  }, 
  {
    "deps": [
      "end2end_certs", 
      "end2end_fixture_h2_proxy", 
      "end2end_test_no_op", 
      "gpr", 
      "gpr_test_util", 
      "grpc", 
      "grpc_test_util"
    ], 
    "headers": [], 
    "language": "c", 
    "name": "h2_proxy_no_op_test", 
    "src": []
  }, 
  {
    "deps": [
      "end2end_certs", 
      "end2end_fixture_h2_proxy", 
      "end2end_test_payload", 
      "gpr", 
      "gpr_test_util", 
      "grpc", 
      "grpc_test_util"
    ], 
    "headers": [], 
    "language": "c", 
    "name": "h2_proxy_payload_test", 
    "src": []
  }, 
  {
    "deps": [
      "end2end_certs", 
      "end2end_fixture_h2_proxy", 
      "end2end_test_ping_pong_streaming", 
      "gpr", 
      "gpr_test_util", 
      "grpc", 
      "grpc_test_util"
    ], 
    "headers": [], 
    "language": "c", 
    "name": "h2_proxy_ping_pong_streaming_test", 
    "src": []
  }, 
  {
    "deps": [
      "end2end_certs", 
      "end2end_fixture_h2_proxy", 
      "end2end_test_registered_call", 
      "gpr", 
      "gpr_test_util", 
      "grpc", 
      "grpc_test_util"
    ], 
    "headers": [], 
    "language": "c", 
    "name": "h2_proxy_registered_call_test", 
    "src": []
  }, 
  {
    "deps": [
      "end2end_certs", 
      "end2end_fixture_h2_proxy", 
      "end2end_test_request_with_payload", 
      "gpr", 
      "gpr_test_util", 
      "grpc", 
      "grpc_test_util"
    ], 
    "headers": [], 
    "language": "c", 
    "name": "h2_proxy_request_with_payload_test", 
    "src": []
  }, 
  {
    "deps": [
      "end2end_certs", 
      "end2end_fixture_h2_proxy", 
      "end2end_test_server_finishes_request", 
      "gpr", 
      "gpr_test_util", 
      "grpc", 
      "grpc_test_util"
    ], 
    "headers": [], 
    "language": "c", 
    "name": "h2_proxy_server_finishes_request_test", 
    "src": []
  }, 
  {
    "deps": [
      "end2end_certs", 
      "end2end_fixture_h2_proxy", 
      "end2end_test_shutdown_finishes_calls", 
      "gpr", 
      "gpr_test_util", 
      "grpc", 
      "grpc_test_util"
    ], 
    "headers": [], 
    "language": "c", 
    "name": "h2_proxy_shutdown_finishes_calls_test", 
    "src": []
  }, 
  {
    "deps": [
      "end2end_certs", 
      "end2end_fixture_h2_proxy", 
      "end2end_test_shutdown_finishes_tags", 
      "gpr", 
      "gpr_test_util", 
      "grpc", 
      "grpc_test_util"
    ], 
    "headers": [], 
    "language": "c", 
    "name": "h2_proxy_shutdown_finishes_tags_test", 
    "src": []
  }, 
  {
    "deps": [
      "end2end_certs", 
      "end2end_fixture_h2_proxy", 
      "end2end_test_simple_delayed_request", 
      "gpr", 
      "gpr_test_util", 
      "grpc", 
      "grpc_test_util"
    ], 
    "headers": [], 
    "language": "c", 
    "name": "h2_proxy_simple_delayed_request_test", 
    "src": []
  }, 
  {
    "deps": [
      "end2end_certs", 
      "end2end_fixture_h2_proxy", 
      "end2end_test_simple_request", 
      "gpr", 
      "gpr_test_util", 
      "grpc", 
      "grpc_test_util"
    ], 
    "headers": [], 
    "language": "c", 
    "name": "h2_proxy_simple_request_test", 
    "src": []
  }, 
  {
    "deps": [
      "end2end_certs", 
      "end2end_fixture_h2_proxy", 
      "end2end_test_trailing_metadata", 
      "gpr", 
      "gpr_test_util", 
      "grpc", 
      "grpc_test_util"
    ], 
    "headers": [], 
    "language": "c", 
    "name": "h2_proxy_trailing_metadata_test", 
    "src": []
  }, 
  {
    "deps": [
      "end2end_certs", 
      "end2end_fixture_h2_sockpair", 
      "end2end_test_bad_hostname", 
      "gpr", 
      "gpr_test_util", 
      "grpc", 
      "grpc_test_util"
    ], 
    "headers": [], 
    "language": "c", 
    "name": "h2_sockpair_bad_hostname_test", 
    "src": []
  }, 
  {
    "deps": [
      "end2end_certs", 
      "end2end_fixture_h2_sockpair", 
      "end2end_test_binary_metadata", 
      "gpr", 
      "gpr_test_util", 
      "grpc", 
      "grpc_test_util"
    ], 
    "headers": [], 
    "language": "c", 
    "name": "h2_sockpair_binary_metadata_test", 
    "src": []
  }, 
  {
    "deps": [
      "end2end_certs", 
      "end2end_fixture_h2_sockpair", 
      "end2end_test_call_creds", 
      "gpr", 
      "gpr_test_util", 
      "grpc", 
      "grpc_test_util"
    ], 
    "headers": [], 
    "language": "c", 
    "name": "h2_sockpair_call_creds_test", 
    "src": []
  }, 
  {
    "deps": [
      "end2end_certs", 
      "end2end_fixture_h2_sockpair", 
      "end2end_test_cancel_after_accept", 
      "gpr", 
      "gpr_test_util", 
      "grpc", 
      "grpc_test_util"
    ], 
    "headers": [], 
    "language": "c", 
    "name": "h2_sockpair_cancel_after_accept_test", 
    "src": []
  }, 
  {
    "deps": [
      "end2end_certs", 
      "end2end_fixture_h2_sockpair", 
      "end2end_test_cancel_after_client_done", 
      "gpr", 
      "gpr_test_util", 
      "grpc", 
      "grpc_test_util"
    ], 
    "headers": [], 
    "language": "c", 
    "name": "h2_sockpair_cancel_after_client_done_test", 
    "src": []
  }, 
  {
    "deps": [
      "end2end_certs", 
      "end2end_fixture_h2_sockpair", 
      "end2end_test_cancel_after_invoke", 
      "gpr", 
      "gpr_test_util", 
      "grpc", 
      "grpc_test_util"
    ], 
    "headers": [], 
    "language": "c", 
    "name": "h2_sockpair_cancel_after_invoke_test", 
    "src": []
  }, 
  {
    "deps": [
      "end2end_certs", 
      "end2end_fixture_h2_sockpair", 
      "end2end_test_cancel_before_invoke", 
      "gpr", 
      "gpr_test_util", 
      "grpc", 
      "grpc_test_util"
    ], 
    "headers": [], 
    "language": "c", 
    "name": "h2_sockpair_cancel_before_invoke_test", 
    "src": []
  }, 
  {
    "deps": [
      "end2end_certs", 
      "end2end_fixture_h2_sockpair", 
      "end2end_test_cancel_in_a_vacuum", 
      "gpr", 
      "gpr_test_util", 
      "grpc", 
      "grpc_test_util"
    ], 
    "headers": [], 
    "language": "c", 
    "name": "h2_sockpair_cancel_in_a_vacuum_test", 
    "src": []
  }, 
  {
    "deps": [
      "end2end_certs", 
      "end2end_fixture_h2_sockpair", 
      "end2end_test_census_simple_request", 
      "gpr", 
      "gpr_test_util", 
      "grpc", 
      "grpc_test_util"
    ], 
    "headers": [], 
    "language": "c", 
    "name": "h2_sockpair_census_simple_request_test", 
    "src": []
  }, 
  {
    "deps": [
      "end2end_certs", 
      "end2end_fixture_h2_sockpair", 
      "end2end_test_compressed_payload", 
      "gpr", 
      "gpr_test_util", 
      "grpc", 
      "grpc_test_util"
    ], 
    "headers": [], 
    "language": "c", 
    "name": "h2_sockpair_compressed_payload_test", 
    "src": []
  }, 
  {
    "deps": [
      "end2end_certs", 
      "end2end_fixture_h2_sockpair", 
      "end2end_test_empty_batch", 
      "gpr", 
      "gpr_test_util", 
      "grpc", 
      "grpc_test_util"
    ], 
    "headers": [], 
    "language": "c", 
    "name": "h2_sockpair_empty_batch_test", 
    "src": []
  }, 
  {
    "deps": [
      "end2end_certs", 
      "end2end_fixture_h2_sockpair", 
      "end2end_test_graceful_server_shutdown", 
      "gpr", 
      "gpr_test_util", 
      "grpc", 
      "grpc_test_util"
    ], 
    "headers": [], 
    "language": "c", 
    "name": "h2_sockpair_graceful_server_shutdown_test", 
    "src": []
  }, 
  {
    "deps": [
      "end2end_certs", 
      "end2end_fixture_h2_sockpair", 
      "end2end_test_high_initial_seqno", 
      "gpr", 
      "gpr_test_util", 
      "grpc", 
      "grpc_test_util"
    ], 
    "headers": [], 
    "language": "c", 
    "name": "h2_sockpair_high_initial_seqno_test", 
    "src": []
  }, 
  {
    "deps": [
      "end2end_certs", 
      "end2end_fixture_h2_sockpair", 
      "end2end_test_invoke_large_request", 
      "gpr", 
      "gpr_test_util", 
      "grpc", 
      "grpc_test_util"
    ], 
    "headers": [], 
    "language": "c", 
    "name": "h2_sockpair_invoke_large_request_test", 
    "src": []
  }, 
  {
    "deps": [
      "end2end_certs", 
      "end2end_fixture_h2_sockpair", 
      "end2end_test_large_metadata", 
      "gpr", 
      "gpr_test_util", 
      "grpc", 
      "grpc_test_util"
    ], 
    "headers": [], 
    "language": "c", 
    "name": "h2_sockpair_large_metadata_test", 
    "src": []
  }, 
  {
    "deps": [
      "end2end_certs", 
      "end2end_fixture_h2_sockpair", 
      "end2end_test_max_concurrent_streams", 
      "gpr", 
      "gpr_test_util", 
      "grpc", 
      "grpc_test_util"
    ], 
    "headers": [], 
    "language": "c", 
    "name": "h2_sockpair_max_concurrent_streams_test", 
    "src": []
  }, 
  {
    "deps": [
      "end2end_certs", 
      "end2end_fixture_h2_sockpair", 
      "end2end_test_max_message_length", 
      "gpr", 
      "gpr_test_util", 
      "grpc", 
      "grpc_test_util"
    ], 
    "headers": [], 
    "language": "c", 
    "name": "h2_sockpair_max_message_length_test", 
    "src": []
  }, 
  {
    "deps": [
      "end2end_certs", 
      "end2end_fixture_h2_sockpair", 
      "end2end_test_metadata", 
      "gpr", 
      "gpr_test_util", 
      "grpc", 
      "grpc_test_util"
    ], 
    "headers": [], 
    "language": "c", 
    "name": "h2_sockpair_metadata_test", 
    "src": []
  }, 
  {
    "deps": [
      "end2end_certs", 
      "end2end_fixture_h2_sockpair", 
      "end2end_test_no_op", 
      "gpr", 
      "gpr_test_util", 
      "grpc", 
      "grpc_test_util"
    ], 
    "headers": [], 
    "language": "c", 
    "name": "h2_sockpair_no_op_test", 
    "src": []
  }, 
  {
    "deps": [
      "end2end_certs", 
      "end2end_fixture_h2_sockpair", 
      "end2end_test_payload", 
      "gpr", 
      "gpr_test_util", 
      "grpc", 
      "grpc_test_util"
    ], 
    "headers": [], 
    "language": "c", 
    "name": "h2_sockpair_payload_test", 
    "src": []
  }, 
  {
    "deps": [
      "end2end_certs", 
      "end2end_fixture_h2_sockpair", 
      "end2end_test_ping_pong_streaming", 
      "gpr", 
      "gpr_test_util", 
      "grpc", 
      "grpc_test_util"
    ], 
    "headers": [], 
    "language": "c", 
    "name": "h2_sockpair_ping_pong_streaming_test", 
    "src": []
  }, 
  {
    "deps": [
      "end2end_certs", 
      "end2end_fixture_h2_sockpair", 
      "end2end_test_registered_call", 
      "gpr", 
      "gpr_test_util", 
      "grpc", 
      "grpc_test_util"
    ], 
    "headers": [], 
    "language": "c", 
    "name": "h2_sockpair_registered_call_test", 
    "src": []
  }, 
  {
    "deps": [
      "end2end_certs", 
      "end2end_fixture_h2_sockpair", 
      "end2end_test_request_with_flags", 
      "gpr", 
      "gpr_test_util", 
      "grpc", 
      "grpc_test_util"
    ], 
    "headers": [], 
    "language": "c", 
    "name": "h2_sockpair_request_with_flags_test", 
    "src": []
  }, 
  {
    "deps": [
      "end2end_certs", 
      "end2end_fixture_h2_sockpair", 
      "end2end_test_request_with_payload", 
      "gpr", 
      "gpr_test_util", 
      "grpc", 
      "grpc_test_util"
    ], 
    "headers": [], 
    "language": "c", 
    "name": "h2_sockpair_request_with_payload_test", 
    "src": []
  }, 
  {
    "deps": [
      "end2end_certs", 
      "end2end_fixture_h2_sockpair", 
      "end2end_test_server_finishes_request", 
      "gpr", 
      "gpr_test_util", 
      "grpc", 
      "grpc_test_util"
    ], 
    "headers": [], 
    "language": "c", 
    "name": "h2_sockpair_server_finishes_request_test", 
    "src": []
  }, 
  {
    "deps": [
      "end2end_certs", 
      "end2end_fixture_h2_sockpair", 
      "end2end_test_shutdown_finishes_calls", 
      "gpr", 
      "gpr_test_util", 
      "grpc", 
      "grpc_test_util"
    ], 
    "headers": [], 
    "language": "c", 
    "name": "h2_sockpair_shutdown_finishes_calls_test", 
    "src": []
  }, 
  {
    "deps": [
      "end2end_certs", 
      "end2end_fixture_h2_sockpair", 
      "end2end_test_shutdown_finishes_tags", 
      "gpr", 
      "gpr_test_util", 
      "grpc", 
      "grpc_test_util"
    ], 
    "headers": [], 
    "language": "c", 
    "name": "h2_sockpair_shutdown_finishes_tags_test", 
    "src": []
  }, 
  {
    "deps": [
      "end2end_certs", 
      "end2end_fixture_h2_sockpair", 
      "end2end_test_simple_request", 
      "gpr", 
      "gpr_test_util", 
      "grpc", 
      "grpc_test_util"
    ], 
    "headers": [], 
    "language": "c", 
    "name": "h2_sockpair_simple_request_test", 
    "src": []
  }, 
  {
    "deps": [
      "end2end_certs", 
      "end2end_fixture_h2_sockpair", 
      "end2end_test_trailing_metadata", 
      "gpr", 
      "gpr_test_util", 
      "grpc", 
      "grpc_test_util"
    ], 
    "headers": [], 
    "language": "c", 
    "name": "h2_sockpair_trailing_metadata_test", 
    "src": []
  }, 
  {
    "deps": [
      "end2end_certs", 
      "end2end_fixture_h2_sockpair+trace", 
      "end2end_test_bad_hostname", 
      "gpr", 
      "gpr_test_util", 
      "grpc", 
      "grpc_test_util"
    ], 
    "headers": [], 
    "language": "c", 
    "name": "h2_sockpair+trace_bad_hostname_test", 
    "src": []
  }, 
  {
    "deps": [
      "end2end_certs", 
      "end2end_fixture_h2_sockpair+trace", 
      "end2end_test_binary_metadata", 
      "gpr", 
      "gpr_test_util", 
      "grpc", 
      "grpc_test_util"
    ], 
    "headers": [], 
    "language": "c", 
    "name": "h2_sockpair+trace_binary_metadata_test", 
    "src": []
  }, 
  {
    "deps": [
      "end2end_certs", 
      "end2end_fixture_h2_sockpair+trace", 
      "end2end_test_call_creds", 
      "gpr", 
      "gpr_test_util", 
      "grpc", 
      "grpc_test_util"
    ], 
    "headers": [], 
    "language": "c", 
    "name": "h2_sockpair+trace_call_creds_test", 
    "src": []
  }, 
  {
    "deps": [
      "end2end_certs", 
      "end2end_fixture_h2_sockpair+trace", 
      "end2end_test_cancel_after_accept", 
      "gpr", 
      "gpr_test_util", 
      "grpc", 
      "grpc_test_util"
    ], 
    "headers": [], 
    "language": "c", 
    "name": "h2_sockpair+trace_cancel_after_accept_test", 
    "src": []
  }, 
  {
    "deps": [
      "end2end_certs", 
      "end2end_fixture_h2_sockpair+trace", 
      "end2end_test_cancel_after_client_done", 
      "gpr", 
      "gpr_test_util", 
      "grpc", 
      "grpc_test_util"
    ], 
    "headers": [], 
    "language": "c", 
    "name": "h2_sockpair+trace_cancel_after_client_done_test", 
    "src": []
  }, 
  {
    "deps": [
      "end2end_certs", 
      "end2end_fixture_h2_sockpair+trace", 
      "end2end_test_cancel_after_invoke", 
      "gpr", 
      "gpr_test_util", 
      "grpc", 
      "grpc_test_util"
    ], 
    "headers": [], 
    "language": "c", 
    "name": "h2_sockpair+trace_cancel_after_invoke_test", 
    "src": []
  }, 
  {
    "deps": [
      "end2end_certs", 
      "end2end_fixture_h2_sockpair+trace", 
      "end2end_test_cancel_before_invoke", 
      "gpr", 
      "gpr_test_util", 
      "grpc", 
      "grpc_test_util"
    ], 
    "headers": [], 
    "language": "c", 
    "name": "h2_sockpair+trace_cancel_before_invoke_test", 
    "src": []
  }, 
  {
    "deps": [
      "end2end_certs", 
      "end2end_fixture_h2_sockpair+trace", 
      "end2end_test_cancel_in_a_vacuum", 
      "gpr", 
      "gpr_test_util", 
      "grpc", 
      "grpc_test_util"
    ], 
    "headers": [], 
    "language": "c", 
    "name": "h2_sockpair+trace_cancel_in_a_vacuum_test", 
    "src": []
  }, 
  {
    "deps": [
      "end2end_certs", 
      "end2end_fixture_h2_sockpair+trace", 
      "end2end_test_census_simple_request", 
      "gpr", 
      "gpr_test_util", 
      "grpc", 
      "grpc_test_util"
    ], 
    "headers": [], 
    "language": "c", 
    "name": "h2_sockpair+trace_census_simple_request_test", 
    "src": []
  }, 
  {
    "deps": [
      "end2end_certs", 
      "end2end_fixture_h2_sockpair+trace", 
      "end2end_test_compressed_payload", 
      "gpr", 
      "gpr_test_util", 
      "grpc", 
      "grpc_test_util"
    ], 
    "headers": [], 
    "language": "c", 
    "name": "h2_sockpair+trace_compressed_payload_test", 
    "src": []
  }, 
  {
    "deps": [
      "end2end_certs", 
      "end2end_fixture_h2_sockpair+trace", 
      "end2end_test_empty_batch", 
      "gpr", 
      "gpr_test_util", 
      "grpc", 
      "grpc_test_util"
    ], 
    "headers": [], 
    "language": "c", 
    "name": "h2_sockpair+trace_empty_batch_test", 
    "src": []
  }, 
  {
    "deps": [
      "end2end_certs", 
      "end2end_fixture_h2_sockpair+trace", 
      "end2end_test_graceful_server_shutdown", 
      "gpr", 
      "gpr_test_util", 
      "grpc", 
      "grpc_test_util"
    ], 
    "headers": [], 
    "language": "c", 
    "name": "h2_sockpair+trace_graceful_server_shutdown_test", 
    "src": []
  }, 
  {
    "deps": [
      "end2end_certs", 
      "end2end_fixture_h2_sockpair+trace", 
      "end2end_test_high_initial_seqno", 
      "gpr", 
      "gpr_test_util", 
      "grpc", 
      "grpc_test_util"
    ], 
    "headers": [], 
    "language": "c", 
    "name": "h2_sockpair+trace_high_initial_seqno_test", 
    "src": []
  }, 
  {
    "deps": [
      "end2end_certs", 
      "end2end_fixture_h2_sockpair+trace", 
      "end2end_test_invoke_large_request", 
      "gpr", 
      "gpr_test_util", 
      "grpc", 
      "grpc_test_util"
    ], 
    "headers": [], 
    "language": "c", 
    "name": "h2_sockpair+trace_invoke_large_request_test", 
    "src": []
  }, 
  {
    "deps": [
      "end2end_certs", 
      "end2end_fixture_h2_sockpair+trace", 
      "end2end_test_large_metadata", 
      "gpr", 
      "gpr_test_util", 
      "grpc", 
      "grpc_test_util"
    ], 
    "headers": [], 
    "language": "c", 
    "name": "h2_sockpair+trace_large_metadata_test", 
    "src": []
  }, 
  {
    "deps": [
      "end2end_certs", 
      "end2end_fixture_h2_sockpair+trace", 
      "end2end_test_max_concurrent_streams", 
      "gpr", 
      "gpr_test_util", 
      "grpc", 
      "grpc_test_util"
    ], 
    "headers": [], 
    "language": "c", 
    "name": "h2_sockpair+trace_max_concurrent_streams_test", 
    "src": []
  }, 
  {
    "deps": [
      "end2end_certs", 
      "end2end_fixture_h2_sockpair+trace", 
      "end2end_test_max_message_length", 
      "gpr", 
      "gpr_test_util", 
      "grpc", 
      "grpc_test_util"
    ], 
    "headers": [], 
    "language": "c", 
    "name": "h2_sockpair+trace_max_message_length_test", 
    "src": []
  }, 
  {
    "deps": [
      "end2end_certs", 
      "end2end_fixture_h2_sockpair+trace", 
      "end2end_test_metadata", 
      "gpr", 
      "gpr_test_util", 
      "grpc", 
      "grpc_test_util"
    ], 
    "headers": [], 
    "language": "c", 
    "name": "h2_sockpair+trace_metadata_test", 
    "src": []
  }, 
  {
    "deps": [
      "end2end_certs", 
      "end2end_fixture_h2_sockpair+trace", 
      "end2end_test_no_op", 
      "gpr", 
      "gpr_test_util", 
      "grpc", 
      "grpc_test_util"
    ], 
    "headers": [], 
    "language": "c", 
    "name": "h2_sockpair+trace_no_op_test", 
    "src": []
  }, 
  {
    "deps": [
      "end2end_certs", 
      "end2end_fixture_h2_sockpair+trace", 
      "end2end_test_payload", 
      "gpr", 
      "gpr_test_util", 
      "grpc", 
      "grpc_test_util"
    ], 
    "headers": [], 
    "language": "c", 
    "name": "h2_sockpair+trace_payload_test", 
    "src": []
  }, 
  {
    "deps": [
      "end2end_certs", 
      "end2end_fixture_h2_sockpair+trace", 
      "end2end_test_ping_pong_streaming", 
      "gpr", 
      "gpr_test_util", 
      "grpc", 
      "grpc_test_util"
    ], 
    "headers": [], 
    "language": "c", 
    "name": "h2_sockpair+trace_ping_pong_streaming_test", 
    "src": []
  }, 
  {
    "deps": [
      "end2end_certs", 
      "end2end_fixture_h2_sockpair+trace", 
      "end2end_test_registered_call", 
      "gpr", 
      "gpr_test_util", 
      "grpc", 
      "grpc_test_util"
    ], 
    "headers": [], 
    "language": "c", 
    "name": "h2_sockpair+trace_registered_call_test", 
    "src": []
  }, 
  {
    "deps": [
      "end2end_certs", 
      "end2end_fixture_h2_sockpair+trace", 
      "end2end_test_request_with_flags", 
      "gpr", 
      "gpr_test_util", 
      "grpc", 
      "grpc_test_util"
    ], 
    "headers": [], 
    "language": "c", 
    "name": "h2_sockpair+trace_request_with_flags_test", 
    "src": []
  }, 
  {
    "deps": [
      "end2end_certs", 
      "end2end_fixture_h2_sockpair+trace", 
      "end2end_test_request_with_payload", 
      "gpr", 
      "gpr_test_util", 
      "grpc", 
      "grpc_test_util"
    ], 
    "headers": [], 
    "language": "c", 
    "name": "h2_sockpair+trace_request_with_payload_test", 
    "src": []
  }, 
  {
    "deps": [
      "end2end_certs", 
      "end2end_fixture_h2_sockpair+trace", 
      "end2end_test_server_finishes_request", 
      "gpr", 
      "gpr_test_util", 
      "grpc", 
      "grpc_test_util"
    ], 
    "headers": [], 
    "language": "c", 
    "name": "h2_sockpair+trace_server_finishes_request_test", 
    "src": []
  }, 
  {
    "deps": [
      "end2end_certs", 
      "end2end_fixture_h2_sockpair+trace", 
      "end2end_test_shutdown_finishes_calls", 
      "gpr", 
      "gpr_test_util", 
      "grpc", 
      "grpc_test_util"
    ], 
    "headers": [], 
    "language": "c", 
    "name": "h2_sockpair+trace_shutdown_finishes_calls_test", 
    "src": []
  }, 
  {
    "deps": [
      "end2end_certs", 
      "end2end_fixture_h2_sockpair+trace", 
      "end2end_test_shutdown_finishes_tags", 
      "gpr", 
      "gpr_test_util", 
      "grpc", 
      "grpc_test_util"
    ], 
    "headers": [], 
    "language": "c", 
    "name": "h2_sockpair+trace_shutdown_finishes_tags_test", 
    "src": []
  }, 
  {
    "deps": [
      "end2end_certs", 
      "end2end_fixture_h2_sockpair+trace", 
      "end2end_test_simple_request", 
      "gpr", 
      "gpr_test_util", 
      "grpc", 
      "grpc_test_util"
    ], 
    "headers": [], 
    "language": "c", 
    "name": "h2_sockpair+trace_simple_request_test", 
    "src": []
  }, 
  {
    "deps": [
      "end2end_certs", 
      "end2end_fixture_h2_sockpair+trace", 
      "end2end_test_trailing_metadata", 
      "gpr", 
      "gpr_test_util", 
      "grpc", 
      "grpc_test_util"
    ], 
    "headers": [], 
    "language": "c", 
    "name": "h2_sockpair+trace_trailing_metadata_test", 
    "src": []
  }, 
  {
    "deps": [
      "end2end_certs", 
      "end2end_fixture_h2_sockpair_1byte", 
      "end2end_test_bad_hostname", 
      "gpr", 
      "gpr_test_util", 
      "grpc", 
      "grpc_test_util"
    ], 
    "headers": [], 
    "language": "c", 
    "name": "h2_sockpair_1byte_bad_hostname_test", 
    "src": []
  }, 
  {
    "deps": [
      "end2end_certs", 
      "end2end_fixture_h2_sockpair_1byte", 
      "end2end_test_binary_metadata", 
      "gpr", 
      "gpr_test_util", 
      "grpc", 
      "grpc_test_util"
    ], 
    "headers": [], 
    "language": "c", 
    "name": "h2_sockpair_1byte_binary_metadata_test", 
    "src": []
  }, 
  {
    "deps": [
      "end2end_certs", 
      "end2end_fixture_h2_sockpair_1byte", 
      "end2end_test_call_creds", 
      "gpr", 
      "gpr_test_util", 
      "grpc", 
      "grpc_test_util"
    ], 
    "headers": [], 
    "language": "c", 
    "name": "h2_sockpair_1byte_call_creds_test", 
    "src": []
  }, 
  {
    "deps": [
      "end2end_certs", 
      "end2end_fixture_h2_sockpair_1byte", 
      "end2end_test_cancel_after_accept", 
      "gpr", 
      "gpr_test_util", 
      "grpc", 
      "grpc_test_util"
    ], 
    "headers": [], 
    "language": "c", 
    "name": "h2_sockpair_1byte_cancel_after_accept_test", 
    "src": []
  }, 
  {
    "deps": [
      "end2end_certs", 
      "end2end_fixture_h2_sockpair_1byte", 
      "end2end_test_cancel_after_client_done", 
      "gpr", 
      "gpr_test_util", 
      "grpc", 
      "grpc_test_util"
    ], 
    "headers": [], 
    "language": "c", 
    "name": "h2_sockpair_1byte_cancel_after_client_done_test", 
    "src": []
  }, 
  {
    "deps": [
      "end2end_certs", 
      "end2end_fixture_h2_sockpair_1byte", 
      "end2end_test_cancel_after_invoke", 
      "gpr", 
      "gpr_test_util", 
      "grpc", 
      "grpc_test_util"
    ], 
    "headers": [], 
    "language": "c", 
    "name": "h2_sockpair_1byte_cancel_after_invoke_test", 
    "src": []
  }, 
  {
    "deps": [
      "end2end_certs", 
      "end2end_fixture_h2_sockpair_1byte", 
      "end2end_test_cancel_before_invoke", 
      "gpr", 
      "gpr_test_util", 
      "grpc", 
      "grpc_test_util"
    ], 
    "headers": [], 
    "language": "c", 
    "name": "h2_sockpair_1byte_cancel_before_invoke_test", 
    "src": []
  }, 
  {
    "deps": [
      "end2end_certs", 
      "end2end_fixture_h2_sockpair_1byte", 
      "end2end_test_cancel_in_a_vacuum", 
      "gpr", 
      "gpr_test_util", 
      "grpc", 
      "grpc_test_util"
    ], 
    "headers": [], 
    "language": "c", 
    "name": "h2_sockpair_1byte_cancel_in_a_vacuum_test", 
    "src": []
  }, 
  {
    "deps": [
      "end2end_certs", 
      "end2end_fixture_h2_sockpair_1byte", 
      "end2end_test_census_simple_request", 
      "gpr", 
      "gpr_test_util", 
      "grpc", 
      "grpc_test_util"
    ], 
    "headers": [], 
    "language": "c", 
    "name": "h2_sockpair_1byte_census_simple_request_test", 
    "src": []
  }, 
  {
    "deps": [
      "end2end_certs", 
      "end2end_fixture_h2_sockpair_1byte", 
      "end2end_test_compressed_payload", 
      "gpr", 
      "gpr_test_util", 
      "grpc", 
      "grpc_test_util"
    ], 
    "headers": [], 
    "language": "c", 
    "name": "h2_sockpair_1byte_compressed_payload_test", 
    "src": []
  }, 
  {
    "deps": [
      "end2end_certs", 
      "end2end_fixture_h2_sockpair_1byte", 
      "end2end_test_empty_batch", 
      "gpr", 
      "gpr_test_util", 
      "grpc", 
      "grpc_test_util"
    ], 
    "headers": [], 
    "language": "c", 
    "name": "h2_sockpair_1byte_empty_batch_test", 
    "src": []
  }, 
  {
    "deps": [
      "end2end_certs", 
      "end2end_fixture_h2_sockpair_1byte", 
      "end2end_test_graceful_server_shutdown", 
      "gpr", 
      "gpr_test_util", 
      "grpc", 
      "grpc_test_util"
    ], 
    "headers": [], 
    "language": "c", 
    "name": "h2_sockpair_1byte_graceful_server_shutdown_test", 
    "src": []
  }, 
  {
    "deps": [
      "end2end_certs", 
      "end2end_fixture_h2_sockpair_1byte", 
      "end2end_test_high_initial_seqno", 
      "gpr", 
      "gpr_test_util", 
      "grpc", 
      "grpc_test_util"
    ], 
    "headers": [], 
    "language": "c", 
    "name": "h2_sockpair_1byte_high_initial_seqno_test", 
    "src": []
  }, 
  {
    "deps": [
      "end2end_certs", 
      "end2end_fixture_h2_sockpair_1byte", 
      "end2end_test_invoke_large_request", 
      "gpr", 
      "gpr_test_util", 
      "grpc", 
      "grpc_test_util"
    ], 
    "headers": [], 
    "language": "c", 
    "name": "h2_sockpair_1byte_invoke_large_request_test", 
    "src": []
  }, 
  {
    "deps": [
      "end2end_certs", 
      "end2end_fixture_h2_sockpair_1byte", 
      "end2end_test_large_metadata", 
      "gpr", 
      "gpr_test_util", 
      "grpc", 
      "grpc_test_util"
    ], 
    "headers": [], 
    "language": "c", 
    "name": "h2_sockpair_1byte_large_metadata_test", 
    "src": []
  }, 
  {
    "deps": [
      "end2end_certs", 
      "end2end_fixture_h2_sockpair_1byte", 
      "end2end_test_max_concurrent_streams", 
      "gpr", 
      "gpr_test_util", 
      "grpc", 
      "grpc_test_util"
    ], 
    "headers": [], 
    "language": "c", 
    "name": "h2_sockpair_1byte_max_concurrent_streams_test", 
    "src": []
  }, 
  {
    "deps": [
      "end2end_certs", 
      "end2end_fixture_h2_sockpair_1byte", 
      "end2end_test_max_message_length", 
      "gpr", 
      "gpr_test_util", 
      "grpc", 
      "grpc_test_util"
    ], 
    "headers": [], 
    "language": "c", 
    "name": "h2_sockpair_1byte_max_message_length_test", 
    "src": []
  }, 
  {
    "deps": [
      "end2end_certs", 
      "end2end_fixture_h2_sockpair_1byte", 
      "end2end_test_metadata", 
      "gpr", 
      "gpr_test_util", 
      "grpc", 
      "grpc_test_util"
    ], 
    "headers": [], 
    "language": "c", 
    "name": "h2_sockpair_1byte_metadata_test", 
    "src": []
  }, 
  {
    "deps": [
      "end2end_certs", 
      "end2end_fixture_h2_sockpair_1byte", 
      "end2end_test_no_op", 
      "gpr", 
      "gpr_test_util", 
      "grpc", 
      "grpc_test_util"
    ], 
    "headers": [], 
    "language": "c", 
    "name": "h2_sockpair_1byte_no_op_test", 
    "src": []
  }, 
  {
    "deps": [
      "end2end_certs", 
      "end2end_fixture_h2_sockpair_1byte", 
      "end2end_test_payload", 
      "gpr", 
      "gpr_test_util", 
      "grpc", 
      "grpc_test_util"
    ], 
    "headers": [], 
    "language": "c", 
    "name": "h2_sockpair_1byte_payload_test", 
    "src": []
  }, 
  {
    "deps": [
      "end2end_certs", 
      "end2end_fixture_h2_sockpair_1byte", 
      "end2end_test_ping_pong_streaming", 
      "gpr", 
      "gpr_test_util", 
      "grpc", 
      "grpc_test_util"
    ], 
    "headers": [], 
    "language": "c", 
    "name": "h2_sockpair_1byte_ping_pong_streaming_test", 
    "src": []
  }, 
  {
    "deps": [
      "end2end_certs", 
      "end2end_fixture_h2_sockpair_1byte", 
      "end2end_test_registered_call", 
      "gpr", 
      "gpr_test_util", 
      "grpc", 
      "grpc_test_util"
    ], 
    "headers": [], 
    "language": "c", 
    "name": "h2_sockpair_1byte_registered_call_test", 
    "src": []
  }, 
  {
    "deps": [
      "end2end_certs", 
      "end2end_fixture_h2_sockpair_1byte", 
      "end2end_test_request_with_flags", 
      "gpr", 
      "gpr_test_util", 
      "grpc", 
      "grpc_test_util"
    ], 
    "headers": [], 
    "language": "c", 
    "name": "h2_sockpair_1byte_request_with_flags_test", 
    "src": []
  }, 
  {
    "deps": [
      "end2end_certs", 
      "end2end_fixture_h2_sockpair_1byte", 
      "end2end_test_request_with_payload", 
      "gpr", 
      "gpr_test_util", 
      "grpc", 
      "grpc_test_util"
    ], 
    "headers": [], 
    "language": "c", 
    "name": "h2_sockpair_1byte_request_with_payload_test", 
    "src": []
  }, 
  {
    "deps": [
      "end2end_certs", 
      "end2end_fixture_h2_sockpair_1byte", 
      "end2end_test_server_finishes_request", 
      "gpr", 
      "gpr_test_util", 
      "grpc", 
      "grpc_test_util"
    ], 
    "headers": [], 
    "language": "c", 
    "name": "h2_sockpair_1byte_server_finishes_request_test", 
    "src": []
  }, 
  {
    "deps": [
      "end2end_certs", 
      "end2end_fixture_h2_sockpair_1byte", 
      "end2end_test_shutdown_finishes_calls", 
      "gpr", 
      "gpr_test_util", 
      "grpc", 
      "grpc_test_util"
    ], 
    "headers": [], 
    "language": "c", 
    "name": "h2_sockpair_1byte_shutdown_finishes_calls_test", 
    "src": []
  }, 
  {
    "deps": [
      "end2end_certs", 
      "end2end_fixture_h2_sockpair_1byte", 
      "end2end_test_shutdown_finishes_tags", 
      "gpr", 
      "gpr_test_util", 
      "grpc", 
      "grpc_test_util"
    ], 
    "headers": [], 
    "language": "c", 
    "name": "h2_sockpair_1byte_shutdown_finishes_tags_test", 
    "src": []
  }, 
  {
    "deps": [
      "end2end_certs", 
      "end2end_fixture_h2_sockpair_1byte", 
      "end2end_test_simple_request", 
      "gpr", 
      "gpr_test_util", 
      "grpc", 
      "grpc_test_util"
    ], 
    "headers": [], 
    "language": "c", 
    "name": "h2_sockpair_1byte_simple_request_test", 
    "src": []
  }, 
  {
    "deps": [
      "end2end_certs", 
      "end2end_fixture_h2_sockpair_1byte", 
      "end2end_test_trailing_metadata", 
      "gpr", 
      "gpr_test_util", 
      "grpc", 
      "grpc_test_util"
    ], 
    "headers": [], 
    "language": "c", 
    "name": "h2_sockpair_1byte_trailing_metadata_test", 
    "src": []
  }, 
  {
    "deps": [
      "end2end_certs", 
      "end2end_fixture_h2_ssl", 
      "end2end_test_bad_hostname", 
      "gpr", 
      "gpr_test_util", 
      "grpc", 
      "grpc_test_util"
    ], 
    "headers": [], 
    "language": "c", 
    "name": "h2_ssl_bad_hostname_test", 
    "src": []
  }, 
  {
    "deps": [
      "end2end_certs", 
      "end2end_fixture_h2_ssl", 
      "end2end_test_binary_metadata", 
      "gpr", 
      "gpr_test_util", 
      "grpc", 
      "grpc_test_util"
    ], 
    "headers": [], 
    "language": "c", 
    "name": "h2_ssl_binary_metadata_test", 
    "src": []
  }, 
  {
    "deps": [
      "end2end_certs", 
      "end2end_fixture_h2_ssl", 
      "end2end_test_call_creds", 
      "gpr", 
      "gpr_test_util", 
      "grpc", 
      "grpc_test_util"
    ], 
    "headers": [], 
    "language": "c", 
    "name": "h2_ssl_call_creds_test", 
    "src": []
  }, 
  {
    "deps": [
      "end2end_certs", 
      "end2end_fixture_h2_ssl", 
      "end2end_test_cancel_after_accept", 
      "gpr", 
      "gpr_test_util", 
      "grpc", 
      "grpc_test_util"
    ], 
    "headers": [], 
    "language": "c", 
    "name": "h2_ssl_cancel_after_accept_test", 
    "src": []
  }, 
  {
    "deps": [
      "end2end_certs", 
      "end2end_fixture_h2_ssl", 
      "end2end_test_cancel_after_client_done", 
      "gpr", 
      "gpr_test_util", 
      "grpc", 
      "grpc_test_util"
    ], 
    "headers": [], 
    "language": "c", 
    "name": "h2_ssl_cancel_after_client_done_test", 
    "src": []
  }, 
  {
    "deps": [
      "end2end_certs", 
      "end2end_fixture_h2_ssl", 
      "end2end_test_cancel_after_invoke", 
      "gpr", 
      "gpr_test_util", 
      "grpc", 
      "grpc_test_util"
    ], 
    "headers": [], 
    "language": "c", 
    "name": "h2_ssl_cancel_after_invoke_test", 
    "src": []
  }, 
  {
    "deps": [
      "end2end_certs", 
      "end2end_fixture_h2_ssl", 
      "end2end_test_cancel_before_invoke", 
      "gpr", 
      "gpr_test_util", 
      "grpc", 
      "grpc_test_util"
    ], 
    "headers": [], 
    "language": "c", 
    "name": "h2_ssl_cancel_before_invoke_test", 
    "src": []
  }, 
  {
    "deps": [
      "end2end_certs", 
      "end2end_fixture_h2_ssl", 
      "end2end_test_cancel_in_a_vacuum", 
      "gpr", 
      "gpr_test_util", 
      "grpc", 
      "grpc_test_util"
    ], 
    "headers": [], 
    "language": "c", 
    "name": "h2_ssl_cancel_in_a_vacuum_test", 
    "src": []
  }, 
  {
    "deps": [
      "end2end_certs", 
      "end2end_fixture_h2_ssl", 
      "end2end_test_census_simple_request", 
      "gpr", 
      "gpr_test_util", 
      "grpc", 
      "grpc_test_util"
    ], 
    "headers": [], 
    "language": "c", 
    "name": "h2_ssl_census_simple_request_test", 
    "src": []
  }, 
  {
    "deps": [
      "end2end_certs", 
      "end2end_fixture_h2_ssl", 
      "end2end_test_channel_connectivity", 
      "gpr", 
      "gpr_test_util", 
      "grpc", 
      "grpc_test_util"
    ], 
    "headers": [], 
    "language": "c", 
    "name": "h2_ssl_channel_connectivity_test", 
    "src": []
  }, 
  {
    "deps": [
      "end2end_certs", 
      "end2end_fixture_h2_ssl", 
      "end2end_test_compressed_payload", 
      "gpr", 
      "gpr_test_util", 
      "grpc", 
      "grpc_test_util"
    ], 
    "headers": [], 
    "language": "c", 
    "name": "h2_ssl_compressed_payload_test", 
    "src": []
  }, 
  {
    "deps": [
      "end2end_certs", 
      "end2end_fixture_h2_ssl", 
      "end2end_test_default_host", 
      "gpr", 
      "gpr_test_util", 
      "grpc", 
      "grpc_test_util"
    ], 
    "headers": [], 
    "language": "c", 
    "name": "h2_ssl_default_host_test", 
    "src": []
  }, 
  {
    "deps": [
      "end2end_certs", 
      "end2end_fixture_h2_ssl", 
      "end2end_test_disappearing_server", 
      "gpr", 
      "gpr_test_util", 
      "grpc", 
      "grpc_test_util"
    ], 
    "headers": [], 
    "language": "c", 
    "name": "h2_ssl_disappearing_server_test", 
    "src": []
  }, 
  {
    "deps": [
      "end2end_certs", 
      "end2end_fixture_h2_ssl", 
      "end2end_test_empty_batch", 
      "gpr", 
      "gpr_test_util", 
      "grpc", 
      "grpc_test_util"
    ], 
    "headers": [], 
    "language": "c", 
    "name": "h2_ssl_empty_batch_test", 
    "src": []
  }, 
  {
    "deps": [
      "end2end_certs", 
      "end2end_fixture_h2_ssl", 
      "end2end_test_graceful_server_shutdown", 
      "gpr", 
      "gpr_test_util", 
      "grpc", 
      "grpc_test_util"
    ], 
    "headers": [], 
    "language": "c", 
    "name": "h2_ssl_graceful_server_shutdown_test", 
    "src": []
  }, 
  {
    "deps": [
      "end2end_certs", 
      "end2end_fixture_h2_ssl", 
      "end2end_test_high_initial_seqno", 
      "gpr", 
      "gpr_test_util", 
      "grpc", 
      "grpc_test_util"
    ], 
    "headers": [], 
    "language": "c", 
    "name": "h2_ssl_high_initial_seqno_test", 
    "src": []
  }, 
  {
    "deps": [
      "end2end_certs", 
      "end2end_fixture_h2_ssl", 
      "end2end_test_invoke_large_request", 
      "gpr", 
      "gpr_test_util", 
      "grpc", 
      "grpc_test_util"
    ], 
    "headers": [], 
    "language": "c", 
    "name": "h2_ssl_invoke_large_request_test", 
    "src": []
  }, 
  {
    "deps": [
      "end2end_certs", 
      "end2end_fixture_h2_ssl", 
      "end2end_test_large_metadata", 
      "gpr", 
      "gpr_test_util", 
      "grpc", 
      "grpc_test_util"
    ], 
    "headers": [], 
    "language": "c", 
    "name": "h2_ssl_large_metadata_test", 
    "src": []
  }, 
  {
    "deps": [
      "end2end_certs", 
      "end2end_fixture_h2_ssl", 
      "end2end_test_max_concurrent_streams", 
      "gpr", 
      "gpr_test_util", 
      "grpc", 
      "grpc_test_util"
    ], 
    "headers": [], 
    "language": "c", 
    "name": "h2_ssl_max_concurrent_streams_test", 
    "src": []
  }, 
  {
    "deps": [
      "end2end_certs", 
      "end2end_fixture_h2_ssl", 
      "end2end_test_max_message_length", 
      "gpr", 
      "gpr_test_util", 
      "grpc", 
      "grpc_test_util"
    ], 
    "headers": [], 
    "language": "c", 
    "name": "h2_ssl_max_message_length_test", 
    "src": []
  }, 
  {
    "deps": [
      "end2end_certs", 
      "end2end_fixture_h2_ssl", 
      "end2end_test_metadata", 
      "gpr", 
      "gpr_test_util", 
      "grpc", 
      "grpc_test_util"
    ], 
    "headers": [], 
    "language": "c", 
    "name": "h2_ssl_metadata_test", 
    "src": []
  }, 
  {
    "deps": [
      "end2end_certs", 
      "end2end_fixture_h2_ssl", 
      "end2end_test_no_op", 
      "gpr", 
      "gpr_test_util", 
      "grpc", 
      "grpc_test_util"
    ], 
    "headers": [], 
    "language": "c", 
    "name": "h2_ssl_no_op_test", 
    "src": []
  }, 
  {
    "deps": [
      "end2end_certs", 
      "end2end_fixture_h2_ssl", 
      "end2end_test_payload", 
      "gpr", 
      "gpr_test_util", 
      "grpc", 
      "grpc_test_util"
    ], 
    "headers": [], 
    "language": "c", 
    "name": "h2_ssl_payload_test", 
    "src": []
  }, 
  {
    "deps": [
      "end2end_certs", 
      "end2end_fixture_h2_ssl", 
      "end2end_test_ping_pong_streaming", 
      "gpr", 
      "gpr_test_util", 
      "grpc", 
      "grpc_test_util"
    ], 
    "headers": [], 
    "language": "c", 
    "name": "h2_ssl_ping_pong_streaming_test", 
    "src": []
  }, 
  {
    "deps": [
      "end2end_certs", 
      "end2end_fixture_h2_ssl", 
      "end2end_test_registered_call", 
      "gpr", 
      "gpr_test_util", 
      "grpc", 
      "grpc_test_util"
    ], 
    "headers": [], 
    "language": "c", 
    "name": "h2_ssl_registered_call_test", 
    "src": []
  }, 
  {
    "deps": [
      "end2end_certs", 
      "end2end_fixture_h2_ssl", 
      "end2end_test_request_with_flags", 
      "gpr", 
      "gpr_test_util", 
      "grpc", 
      "grpc_test_util"
    ], 
    "headers": [], 
    "language": "c", 
    "name": "h2_ssl_request_with_flags_test", 
    "src": []
  }, 
  {
    "deps": [
      "end2end_certs", 
      "end2end_fixture_h2_ssl", 
      "end2end_test_request_with_payload", 
      "gpr", 
      "gpr_test_util", 
      "grpc", 
      "grpc_test_util"
    ], 
    "headers": [], 
    "language": "c", 
    "name": "h2_ssl_request_with_payload_test", 
    "src": []
  }, 
  {
    "deps": [
      "end2end_certs", 
      "end2end_fixture_h2_ssl", 
      "end2end_test_server_finishes_request", 
      "gpr", 
      "gpr_test_util", 
      "grpc", 
      "grpc_test_util"
    ], 
    "headers": [], 
    "language": "c", 
    "name": "h2_ssl_server_finishes_request_test", 
    "src": []
  }, 
  {
    "deps": [
      "end2end_certs", 
      "end2end_fixture_h2_ssl", 
      "end2end_test_shutdown_finishes_calls", 
      "gpr", 
      "gpr_test_util", 
      "grpc", 
      "grpc_test_util"
    ], 
    "headers": [], 
    "language": "c", 
    "name": "h2_ssl_shutdown_finishes_calls_test", 
    "src": []
  }, 
  {
    "deps": [
      "end2end_certs", 
      "end2end_fixture_h2_ssl", 
      "end2end_test_shutdown_finishes_tags", 
      "gpr", 
      "gpr_test_util", 
      "grpc", 
      "grpc_test_util"
    ], 
    "headers": [], 
    "language": "c", 
    "name": "h2_ssl_shutdown_finishes_tags_test", 
    "src": []
  }, 
  {
    "deps": [
      "end2end_certs", 
      "end2end_fixture_h2_ssl", 
      "end2end_test_simple_delayed_request", 
      "gpr", 
      "gpr_test_util", 
      "grpc", 
      "grpc_test_util"
    ], 
    "headers": [], 
    "language": "c", 
    "name": "h2_ssl_simple_delayed_request_test", 
    "src": []
  }, 
  {
    "deps": [
      "end2end_certs", 
      "end2end_fixture_h2_ssl", 
      "end2end_test_simple_request", 
      "gpr", 
      "gpr_test_util", 
      "grpc", 
      "grpc_test_util"
    ], 
    "headers": [], 
    "language": "c", 
    "name": "h2_ssl_simple_request_test", 
    "src": []
  }, 
  {
    "deps": [
      "end2end_certs", 
      "end2end_fixture_h2_ssl", 
      "end2end_test_trailing_metadata", 
      "gpr", 
      "gpr_test_util", 
      "grpc", 
      "grpc_test_util"
    ], 
    "headers": [], 
    "language": "c", 
    "name": "h2_ssl_trailing_metadata_test", 
    "src": []
  }, 
  {
    "deps": [
      "end2end_certs", 
      "end2end_fixture_h2_ssl+poll", 
      "end2end_test_bad_hostname", 
      "gpr", 
      "gpr_test_util", 
      "grpc", 
      "grpc_test_util"
    ], 
    "headers": [], 
    "language": "c", 
    "name": "h2_ssl+poll_bad_hostname_test", 
    "src": []
  }, 
  {
    "deps": [
      "end2end_certs", 
      "end2end_fixture_h2_ssl+poll", 
      "end2end_test_binary_metadata", 
      "gpr", 
      "gpr_test_util", 
      "grpc", 
      "grpc_test_util"
    ], 
    "headers": [], 
    "language": "c", 
    "name": "h2_ssl+poll_binary_metadata_test", 
    "src": []
  }, 
  {
    "deps": [
      "end2end_certs", 
      "end2end_fixture_h2_ssl+poll", 
      "end2end_test_call_creds", 
      "gpr", 
      "gpr_test_util", 
      "grpc", 
      "grpc_test_util"
    ], 
    "headers": [], 
    "language": "c", 
    "name": "h2_ssl+poll_call_creds_test", 
    "src": []
  }, 
  {
    "deps": [
      "end2end_certs", 
      "end2end_fixture_h2_ssl+poll", 
      "end2end_test_cancel_after_accept", 
      "gpr", 
      "gpr_test_util", 
      "grpc", 
      "grpc_test_util"
    ], 
    "headers": [], 
    "language": "c", 
    "name": "h2_ssl+poll_cancel_after_accept_test", 
    "src": []
  }, 
  {
    "deps": [
      "end2end_certs", 
      "end2end_fixture_h2_ssl+poll", 
      "end2end_test_cancel_after_client_done", 
      "gpr", 
      "gpr_test_util", 
      "grpc", 
      "grpc_test_util"
    ], 
    "headers": [], 
    "language": "c", 
    "name": "h2_ssl+poll_cancel_after_client_done_test", 
    "src": []
  }, 
  {
    "deps": [
      "end2end_certs", 
      "end2end_fixture_h2_ssl+poll", 
      "end2end_test_cancel_after_invoke", 
      "gpr", 
      "gpr_test_util", 
      "grpc", 
      "grpc_test_util"
    ], 
    "headers": [], 
    "language": "c", 
    "name": "h2_ssl+poll_cancel_after_invoke_test", 
    "src": []
  }, 
  {
    "deps": [
      "end2end_certs", 
      "end2end_fixture_h2_ssl+poll", 
      "end2end_test_cancel_before_invoke", 
      "gpr", 
      "gpr_test_util", 
      "grpc", 
      "grpc_test_util"
    ], 
    "headers": [], 
    "language": "c", 
    "name": "h2_ssl+poll_cancel_before_invoke_test", 
    "src": []
  }, 
  {
    "deps": [
      "end2end_certs", 
      "end2end_fixture_h2_ssl+poll", 
      "end2end_test_cancel_in_a_vacuum", 
      "gpr", 
      "gpr_test_util", 
      "grpc", 
      "grpc_test_util"
    ], 
    "headers": [], 
    "language": "c", 
    "name": "h2_ssl+poll_cancel_in_a_vacuum_test", 
    "src": []
  }, 
  {
    "deps": [
      "end2end_certs", 
      "end2end_fixture_h2_ssl+poll", 
      "end2end_test_census_simple_request", 
      "gpr", 
      "gpr_test_util", 
      "grpc", 
      "grpc_test_util"
    ], 
    "headers": [], 
    "language": "c", 
    "name": "h2_ssl+poll_census_simple_request_test", 
    "src": []
  }, 
  {
    "deps": [
      "end2end_certs", 
      "end2end_fixture_h2_ssl+poll", 
      "end2end_test_channel_connectivity", 
      "gpr", 
      "gpr_test_util", 
      "grpc", 
      "grpc_test_util"
    ], 
    "headers": [], 
    "language": "c", 
    "name": "h2_ssl+poll_channel_connectivity_test", 
    "src": []
  }, 
  {
    "deps": [
      "end2end_certs", 
      "end2end_fixture_h2_ssl+poll", 
      "end2end_test_compressed_payload", 
      "gpr", 
      "gpr_test_util", 
      "grpc", 
      "grpc_test_util"
    ], 
    "headers": [], 
    "language": "c", 
    "name": "h2_ssl+poll_compressed_payload_test", 
    "src": []
  }, 
  {
    "deps": [
      "end2end_certs", 
      "end2end_fixture_h2_ssl+poll", 
      "end2end_test_default_host", 
      "gpr", 
      "gpr_test_util", 
      "grpc", 
      "grpc_test_util"
    ], 
    "headers": [], 
    "language": "c", 
    "name": "h2_ssl+poll_default_host_test", 
    "src": []
  }, 
  {
    "deps": [
      "end2end_certs", 
      "end2end_fixture_h2_ssl+poll", 
      "end2end_test_disappearing_server", 
      "gpr", 
      "gpr_test_util", 
      "grpc", 
      "grpc_test_util"
    ], 
    "headers": [], 
    "language": "c", 
    "name": "h2_ssl+poll_disappearing_server_test", 
    "src": []
  }, 
  {
    "deps": [
      "end2end_certs", 
      "end2end_fixture_h2_ssl+poll", 
      "end2end_test_empty_batch", 
      "gpr", 
      "gpr_test_util", 
      "grpc", 
      "grpc_test_util"
    ], 
    "headers": [], 
    "language": "c", 
    "name": "h2_ssl+poll_empty_batch_test", 
    "src": []
  }, 
  {
    "deps": [
      "end2end_certs", 
      "end2end_fixture_h2_ssl+poll", 
      "end2end_test_graceful_server_shutdown", 
      "gpr", 
      "gpr_test_util", 
      "grpc", 
      "grpc_test_util"
    ], 
    "headers": [], 
    "language": "c", 
    "name": "h2_ssl+poll_graceful_server_shutdown_test", 
    "src": []
  }, 
  {
    "deps": [
      "end2end_certs", 
      "end2end_fixture_h2_ssl+poll", 
      "end2end_test_high_initial_seqno", 
      "gpr", 
      "gpr_test_util", 
      "grpc", 
      "grpc_test_util"
    ], 
    "headers": [], 
    "language": "c", 
    "name": "h2_ssl+poll_high_initial_seqno_test", 
    "src": []
  }, 
  {
    "deps": [
      "end2end_certs", 
      "end2end_fixture_h2_ssl+poll", 
      "end2end_test_invoke_large_request", 
      "gpr", 
      "gpr_test_util", 
      "grpc", 
      "grpc_test_util"
    ], 
    "headers": [], 
    "language": "c", 
    "name": "h2_ssl+poll_invoke_large_request_test", 
    "src": []
  }, 
  {
    "deps": [
      "end2end_certs", 
      "end2end_fixture_h2_ssl+poll", 
      "end2end_test_large_metadata", 
      "gpr", 
      "gpr_test_util", 
      "grpc", 
      "grpc_test_util"
    ], 
    "headers": [], 
    "language": "c", 
    "name": "h2_ssl+poll_large_metadata_test", 
    "src": []
  }, 
  {
    "deps": [
      "end2end_certs", 
      "end2end_fixture_h2_ssl+poll", 
      "end2end_test_max_concurrent_streams", 
      "gpr", 
      "gpr_test_util", 
      "grpc", 
      "grpc_test_util"
    ], 
    "headers": [], 
    "language": "c", 
    "name": "h2_ssl+poll_max_concurrent_streams_test", 
    "src": []
  }, 
  {
    "deps": [
      "end2end_certs", 
      "end2end_fixture_h2_ssl+poll", 
      "end2end_test_max_message_length", 
      "gpr", 
      "gpr_test_util", 
      "grpc", 
      "grpc_test_util"
    ], 
    "headers": [], 
    "language": "c", 
    "name": "h2_ssl+poll_max_message_length_test", 
    "src": []
  }, 
  {
    "deps": [
      "end2end_certs", 
      "end2end_fixture_h2_ssl+poll", 
      "end2end_test_metadata", 
      "gpr", 
      "gpr_test_util", 
      "grpc", 
      "grpc_test_util"
    ], 
    "headers": [], 
    "language": "c", 
    "name": "h2_ssl+poll_metadata_test", 
    "src": []
  }, 
  {
    "deps": [
      "end2end_certs", 
      "end2end_fixture_h2_ssl+poll", 
      "end2end_test_no_op", 
      "gpr", 
      "gpr_test_util", 
      "grpc", 
      "grpc_test_util"
    ], 
    "headers": [], 
    "language": "c", 
    "name": "h2_ssl+poll_no_op_test", 
    "src": []
  }, 
  {
    "deps": [
      "end2end_certs", 
      "end2end_fixture_h2_ssl+poll", 
      "end2end_test_payload", 
      "gpr", 
      "gpr_test_util", 
      "grpc", 
      "grpc_test_util"
    ], 
    "headers": [], 
    "language": "c", 
    "name": "h2_ssl+poll_payload_test", 
    "src": []
  }, 
  {
    "deps": [
      "end2end_certs", 
      "end2end_fixture_h2_ssl+poll", 
      "end2end_test_ping_pong_streaming", 
      "gpr", 
      "gpr_test_util", 
      "grpc", 
      "grpc_test_util"
    ], 
    "headers": [], 
    "language": "c", 
    "name": "h2_ssl+poll_ping_pong_streaming_test", 
    "src": []
  }, 
  {
    "deps": [
      "end2end_certs", 
      "end2end_fixture_h2_ssl+poll", 
      "end2end_test_registered_call", 
      "gpr", 
      "gpr_test_util", 
      "grpc", 
      "grpc_test_util"
    ], 
    "headers": [], 
    "language": "c", 
    "name": "h2_ssl+poll_registered_call_test", 
    "src": []
  }, 
  {
    "deps": [
      "end2end_certs", 
      "end2end_fixture_h2_ssl+poll", 
      "end2end_test_request_with_flags", 
      "gpr", 
      "gpr_test_util", 
      "grpc", 
      "grpc_test_util"
    ], 
    "headers": [], 
    "language": "c", 
    "name": "h2_ssl+poll_request_with_flags_test", 
    "src": []
  }, 
  {
    "deps": [
      "end2end_certs", 
      "end2end_fixture_h2_ssl+poll", 
      "end2end_test_request_with_payload", 
      "gpr", 
      "gpr_test_util", 
      "grpc", 
      "grpc_test_util"
    ], 
    "headers": [], 
    "language": "c", 
    "name": "h2_ssl+poll_request_with_payload_test", 
    "src": []
  }, 
  {
    "deps": [
      "end2end_certs", 
      "end2end_fixture_h2_ssl+poll", 
      "end2end_test_server_finishes_request", 
      "gpr", 
      "gpr_test_util", 
      "grpc", 
      "grpc_test_util"
    ], 
    "headers": [], 
    "language": "c", 
    "name": "h2_ssl+poll_server_finishes_request_test", 
    "src": []
  }, 
  {
    "deps": [
      "end2end_certs", 
      "end2end_fixture_h2_ssl+poll", 
      "end2end_test_shutdown_finishes_calls", 
      "gpr", 
      "gpr_test_util", 
      "grpc", 
      "grpc_test_util"
    ], 
    "headers": [], 
    "language": "c", 
    "name": "h2_ssl+poll_shutdown_finishes_calls_test", 
    "src": []
  }, 
  {
    "deps": [
      "end2end_certs", 
      "end2end_fixture_h2_ssl+poll", 
      "end2end_test_shutdown_finishes_tags", 
      "gpr", 
      "gpr_test_util", 
      "grpc", 
      "grpc_test_util"
    ], 
    "headers": [], 
    "language": "c", 
    "name": "h2_ssl+poll_shutdown_finishes_tags_test", 
    "src": []
  }, 
  {
    "deps": [
      "end2end_certs", 
      "end2end_fixture_h2_ssl+poll", 
      "end2end_test_simple_delayed_request", 
      "gpr", 
      "gpr_test_util", 
      "grpc", 
      "grpc_test_util"
    ], 
    "headers": [], 
    "language": "c", 
    "name": "h2_ssl+poll_simple_delayed_request_test", 
    "src": []
  }, 
  {
    "deps": [
      "end2end_certs", 
      "end2end_fixture_h2_ssl+poll", 
      "end2end_test_simple_request", 
      "gpr", 
      "gpr_test_util", 
      "grpc", 
      "grpc_test_util"
    ], 
    "headers": [], 
    "language": "c", 
    "name": "h2_ssl+poll_simple_request_test", 
    "src": []
  }, 
  {
    "deps": [
      "end2end_certs", 
      "end2end_fixture_h2_ssl+poll", 
      "end2end_test_trailing_metadata", 
      "gpr", 
      "gpr_test_util", 
      "grpc", 
      "grpc_test_util"
    ], 
    "headers": [], 
    "language": "c", 
    "name": "h2_ssl+poll_trailing_metadata_test", 
    "src": []
  }, 
  {
    "deps": [
      "end2end_certs", 
      "end2end_fixture_h2_ssl_proxy", 
      "end2end_test_bad_hostname", 
      "gpr", 
      "gpr_test_util", 
      "grpc", 
      "grpc_test_util"
    ], 
    "headers": [], 
    "language": "c", 
    "name": "h2_ssl_proxy_bad_hostname_test", 
    "src": []
  }, 
  {
    "deps": [
      "end2end_certs", 
      "end2end_fixture_h2_ssl_proxy", 
      "end2end_test_binary_metadata", 
      "gpr", 
      "gpr_test_util", 
      "grpc", 
      "grpc_test_util"
    ], 
    "headers": [], 
    "language": "c", 
    "name": "h2_ssl_proxy_binary_metadata_test", 
    "src": []
  }, 
  {
    "deps": [
      "end2end_certs", 
      "end2end_fixture_h2_ssl_proxy", 
      "end2end_test_call_creds", 
      "gpr", 
      "gpr_test_util", 
      "grpc", 
      "grpc_test_util"
    ], 
    "headers": [], 
    "language": "c", 
    "name": "h2_ssl_proxy_call_creds_test", 
    "src": []
  }, 
  {
    "deps": [
      "end2end_certs", 
      "end2end_fixture_h2_ssl_proxy", 
      "end2end_test_cancel_after_accept", 
      "gpr", 
      "gpr_test_util", 
      "grpc", 
      "grpc_test_util"
    ], 
    "headers": [], 
    "language": "c", 
    "name": "h2_ssl_proxy_cancel_after_accept_test", 
    "src": []
  }, 
  {
    "deps": [
      "end2end_certs", 
      "end2end_fixture_h2_ssl_proxy", 
      "end2end_test_cancel_after_client_done", 
      "gpr", 
      "gpr_test_util", 
      "grpc", 
      "grpc_test_util"
    ], 
    "headers": [], 
    "language": "c", 
    "name": "h2_ssl_proxy_cancel_after_client_done_test", 
    "src": []
  }, 
  {
    "deps": [
      "end2end_certs", 
      "end2end_fixture_h2_ssl_proxy", 
      "end2end_test_cancel_after_invoke", 
      "gpr", 
      "gpr_test_util", 
      "grpc", 
      "grpc_test_util"
    ], 
    "headers": [], 
    "language": "c", 
    "name": "h2_ssl_proxy_cancel_after_invoke_test", 
    "src": []
  }, 
  {
    "deps": [
      "end2end_certs", 
      "end2end_fixture_h2_ssl_proxy", 
      "end2end_test_cancel_before_invoke", 
      "gpr", 
      "gpr_test_util", 
      "grpc", 
      "grpc_test_util"
    ], 
    "headers": [], 
    "language": "c", 
    "name": "h2_ssl_proxy_cancel_before_invoke_test", 
    "src": []
  }, 
  {
    "deps": [
      "end2end_certs", 
      "end2end_fixture_h2_ssl_proxy", 
      "end2end_test_cancel_in_a_vacuum", 
      "gpr", 
      "gpr_test_util", 
      "grpc", 
      "grpc_test_util"
    ], 
    "headers": [], 
    "language": "c", 
    "name": "h2_ssl_proxy_cancel_in_a_vacuum_test", 
    "src": []
  }, 
  {
    "deps": [
      "end2end_certs", 
      "end2end_fixture_h2_ssl_proxy", 
      "end2end_test_census_simple_request", 
      "gpr", 
      "gpr_test_util", 
      "grpc", 
      "grpc_test_util"
    ], 
    "headers": [], 
    "language": "c", 
    "name": "h2_ssl_proxy_census_simple_request_test", 
    "src": []
  }, 
  {
    "deps": [
      "end2end_certs", 
      "end2end_fixture_h2_ssl_proxy", 
      "end2end_test_default_host", 
      "gpr", 
      "gpr_test_util", 
      "grpc", 
      "grpc_test_util"
    ], 
    "headers": [], 
    "language": "c", 
    "name": "h2_ssl_proxy_default_host_test", 
    "src": []
  }, 
  {
    "deps": [
      "end2end_certs", 
      "end2end_fixture_h2_ssl_proxy", 
      "end2end_test_disappearing_server", 
      "gpr", 
      "gpr_test_util", 
      "grpc", 
      "grpc_test_util"
    ], 
    "headers": [], 
    "language": "c", 
    "name": "h2_ssl_proxy_disappearing_server_test", 
    "src": []
  }, 
  {
    "deps": [
      "end2end_certs", 
      "end2end_fixture_h2_ssl_proxy", 
      "end2end_test_empty_batch", 
      "gpr", 
      "gpr_test_util", 
      "grpc", 
      "grpc_test_util"
    ], 
    "headers": [], 
    "language": "c", 
    "name": "h2_ssl_proxy_empty_batch_test", 
    "src": []
  }, 
  {
    "deps": [
      "end2end_certs", 
      "end2end_fixture_h2_ssl_proxy", 
      "end2end_test_graceful_server_shutdown", 
      "gpr", 
      "gpr_test_util", 
      "grpc", 
      "grpc_test_util"
    ], 
    "headers": [], 
    "language": "c", 
    "name": "h2_ssl_proxy_graceful_server_shutdown_test", 
    "src": []
  }, 
  {
    "deps": [
      "end2end_certs", 
      "end2end_fixture_h2_ssl_proxy", 
      "end2end_test_high_initial_seqno", 
      "gpr", 
      "gpr_test_util", 
      "grpc", 
      "grpc_test_util"
    ], 
    "headers": [], 
    "language": "c", 
    "name": "h2_ssl_proxy_high_initial_seqno_test", 
    "src": []
  }, 
  {
    "deps": [
      "end2end_certs", 
      "end2end_fixture_h2_ssl_proxy", 
      "end2end_test_invoke_large_request", 
      "gpr", 
      "gpr_test_util", 
      "grpc", 
      "grpc_test_util"
    ], 
    "headers": [], 
    "language": "c", 
    "name": "h2_ssl_proxy_invoke_large_request_test", 
    "src": []
  }, 
  {
    "deps": [
      "end2end_certs", 
      "end2end_fixture_h2_ssl_proxy", 
      "end2end_test_large_metadata", 
      "gpr", 
      "gpr_test_util", 
      "grpc", 
      "grpc_test_util"
    ], 
    "headers": [], 
    "language": "c", 
    "name": "h2_ssl_proxy_large_metadata_test", 
    "src": []
  }, 
  {
    "deps": [
      "end2end_certs", 
      "end2end_fixture_h2_ssl_proxy", 
      "end2end_test_max_message_length", 
      "gpr", 
      "gpr_test_util", 
      "grpc", 
      "grpc_test_util"
    ], 
    "headers": [], 
    "language": "c", 
    "name": "h2_ssl_proxy_max_message_length_test", 
    "src": []
  }, 
  {
    "deps": [
      "end2end_certs", 
      "end2end_fixture_h2_ssl_proxy", 
      "end2end_test_metadata", 
      "gpr", 
      "gpr_test_util", 
      "grpc", 
      "grpc_test_util"
    ], 
    "headers": [], 
    "language": "c", 
    "name": "h2_ssl_proxy_metadata_test", 
    "src": []
  }, 
  {
    "deps": [
      "end2end_certs", 
      "end2end_fixture_h2_ssl_proxy", 
      "end2end_test_no_op", 
      "gpr", 
      "gpr_test_util", 
      "grpc", 
      "grpc_test_util"
    ], 
    "headers": [], 
    "language": "c", 
    "name": "h2_ssl_proxy_no_op_test", 
    "src": []
  }, 
  {
    "deps": [
      "end2end_certs", 
      "end2end_fixture_h2_ssl_proxy", 
      "end2end_test_payload", 
      "gpr", 
      "gpr_test_util", 
      "grpc", 
      "grpc_test_util"
    ], 
    "headers": [], 
    "language": "c", 
    "name": "h2_ssl_proxy_payload_test", 
    "src": []
  }, 
  {
    "deps": [
      "end2end_certs", 
      "end2end_fixture_h2_ssl_proxy", 
      "end2end_test_ping_pong_streaming", 
      "gpr", 
      "gpr_test_util", 
      "grpc", 
      "grpc_test_util"
    ], 
    "headers": [], 
    "language": "c", 
    "name": "h2_ssl_proxy_ping_pong_streaming_test", 
    "src": []
  }, 
  {
    "deps": [
      "end2end_certs", 
      "end2end_fixture_h2_ssl_proxy", 
      "end2end_test_registered_call", 
      "gpr", 
      "gpr_test_util", 
      "grpc", 
      "grpc_test_util"
    ], 
    "headers": [], 
    "language": "c", 
    "name": "h2_ssl_proxy_registered_call_test", 
    "src": []
  }, 
  {
    "deps": [
      "end2end_certs", 
      "end2end_fixture_h2_ssl_proxy", 
      "end2end_test_request_with_payload", 
      "gpr", 
      "gpr_test_util", 
      "grpc", 
      "grpc_test_util"
    ], 
    "headers": [], 
    "language": "c", 
    "name": "h2_ssl_proxy_request_with_payload_test", 
    "src": []
  }, 
  {
    "deps": [
      "end2end_certs", 
      "end2end_fixture_h2_ssl_proxy", 
      "end2end_test_server_finishes_request", 
      "gpr", 
      "gpr_test_util", 
      "grpc", 
      "grpc_test_util"
    ], 
    "headers": [], 
    "language": "c", 
    "name": "h2_ssl_proxy_server_finishes_request_test", 
    "src": []
  }, 
  {
    "deps": [
      "end2end_certs", 
      "end2end_fixture_h2_ssl_proxy", 
      "end2end_test_shutdown_finishes_calls", 
      "gpr", 
      "gpr_test_util", 
      "grpc", 
      "grpc_test_util"
    ], 
    "headers": [], 
    "language": "c", 
    "name": "h2_ssl_proxy_shutdown_finishes_calls_test", 
    "src": []
  }, 
  {
    "deps": [
      "end2end_certs", 
      "end2end_fixture_h2_ssl_proxy", 
      "end2end_test_shutdown_finishes_tags", 
      "gpr", 
      "gpr_test_util", 
      "grpc", 
      "grpc_test_util"
    ], 
    "headers": [], 
    "language": "c", 
    "name": "h2_ssl_proxy_shutdown_finishes_tags_test", 
    "src": []
  }, 
  {
    "deps": [
      "end2end_certs", 
      "end2end_fixture_h2_ssl_proxy", 
      "end2end_test_simple_delayed_request", 
      "gpr", 
      "gpr_test_util", 
      "grpc", 
      "grpc_test_util"
    ], 
    "headers": [], 
    "language": "c", 
    "name": "h2_ssl_proxy_simple_delayed_request_test", 
    "src": []
  }, 
  {
    "deps": [
      "end2end_certs", 
      "end2end_fixture_h2_ssl_proxy", 
      "end2end_test_simple_request", 
      "gpr", 
      "gpr_test_util", 
      "grpc", 
      "grpc_test_util"
    ], 
    "headers": [], 
    "language": "c", 
    "name": "h2_ssl_proxy_simple_request_test", 
    "src": []
  }, 
  {
    "deps": [
      "end2end_certs", 
      "end2end_fixture_h2_ssl_proxy", 
      "end2end_test_trailing_metadata", 
      "gpr", 
      "gpr_test_util", 
      "grpc", 
      "grpc_test_util"
    ], 
    "headers": [], 
    "language": "c", 
    "name": "h2_ssl_proxy_trailing_metadata_test", 
    "src": []
  }, 
  {
    "deps": [
      "end2end_certs", 
      "end2end_fixture_h2_uds", 
      "end2end_test_bad_hostname", 
      "gpr", 
      "gpr_test_util", 
      "grpc", 
      "grpc_test_util"
    ], 
    "headers": [], 
    "language": "c", 
    "name": "h2_uds_bad_hostname_test", 
    "src": []
  }, 
  {
    "deps": [
      "end2end_certs", 
      "end2end_fixture_h2_uds", 
      "end2end_test_binary_metadata", 
      "gpr", 
      "gpr_test_util", 
      "grpc", 
      "grpc_test_util"
    ], 
    "headers": [], 
    "language": "c", 
    "name": "h2_uds_binary_metadata_test", 
    "src": []
  }, 
  {
    "deps": [
      "end2end_certs", 
      "end2end_fixture_h2_uds", 
      "end2end_test_call_creds", 
      "gpr", 
      "gpr_test_util", 
      "grpc", 
      "grpc_test_util"
    ], 
    "headers": [], 
    "language": "c", 
    "name": "h2_uds_call_creds_test", 
    "src": []
  }, 
  {
    "deps": [
      "end2end_certs", 
      "end2end_fixture_h2_uds", 
      "end2end_test_cancel_after_accept", 
      "gpr", 
      "gpr_test_util", 
      "grpc", 
      "grpc_test_util"
    ], 
    "headers": [], 
    "language": "c", 
    "name": "h2_uds_cancel_after_accept_test", 
    "src": []
  }, 
  {
    "deps": [
      "end2end_certs", 
      "end2end_fixture_h2_uds", 
      "end2end_test_cancel_after_client_done", 
      "gpr", 
      "gpr_test_util", 
      "grpc", 
      "grpc_test_util"
    ], 
    "headers": [], 
    "language": "c", 
    "name": "h2_uds_cancel_after_client_done_test", 
    "src": []
  }, 
  {
    "deps": [
      "end2end_certs", 
      "end2end_fixture_h2_uds", 
      "end2end_test_cancel_after_invoke", 
      "gpr", 
      "gpr_test_util", 
      "grpc", 
      "grpc_test_util"
    ], 
    "headers": [], 
    "language": "c", 
    "name": "h2_uds_cancel_after_invoke_test", 
    "src": []
  }, 
  {
    "deps": [
      "end2end_certs", 
      "end2end_fixture_h2_uds", 
      "end2end_test_cancel_before_invoke", 
      "gpr", 
      "gpr_test_util", 
      "grpc", 
      "grpc_test_util"
    ], 
    "headers": [], 
    "language": "c", 
    "name": "h2_uds_cancel_before_invoke_test", 
    "src": []
  }, 
  {
    "deps": [
      "end2end_certs", 
      "end2end_fixture_h2_uds", 
      "end2end_test_cancel_in_a_vacuum", 
      "gpr", 
      "gpr_test_util", 
      "grpc", 
      "grpc_test_util"
    ], 
    "headers": [], 
    "language": "c", 
    "name": "h2_uds_cancel_in_a_vacuum_test", 
    "src": []
  }, 
  {
    "deps": [
      "end2end_certs", 
      "end2end_fixture_h2_uds", 
      "end2end_test_census_simple_request", 
      "gpr", 
      "gpr_test_util", 
      "grpc", 
      "grpc_test_util"
    ], 
    "headers": [], 
    "language": "c", 
    "name": "h2_uds_census_simple_request_test", 
    "src": []
  }, 
  {
    "deps": [
      "end2end_certs", 
      "end2end_fixture_h2_uds", 
      "end2end_test_channel_connectivity", 
      "gpr", 
      "gpr_test_util", 
      "grpc", 
      "grpc_test_util"
    ], 
    "headers": [], 
    "language": "c", 
    "name": "h2_uds_channel_connectivity_test", 
    "src": []
  }, 
  {
    "deps": [
      "end2end_certs", 
      "end2end_fixture_h2_uds", 
      "end2end_test_compressed_payload", 
      "gpr", 
      "gpr_test_util", 
      "grpc", 
      "grpc_test_util"
    ], 
    "headers": [], 
    "language": "c", 
    "name": "h2_uds_compressed_payload_test", 
    "src": []
  }, 
  {
    "deps": [
      "end2end_certs", 
      "end2end_fixture_h2_uds", 
      "end2end_test_disappearing_server", 
      "gpr", 
      "gpr_test_util", 
      "grpc", 
      "grpc_test_util"
    ], 
    "headers": [], 
    "language": "c", 
    "name": "h2_uds_disappearing_server_test", 
    "src": []
  }, 
  {
    "deps": [
      "end2end_certs", 
      "end2end_fixture_h2_uds", 
      "end2end_test_empty_batch", 
      "gpr", 
      "gpr_test_util", 
      "grpc", 
      "grpc_test_util"
    ], 
    "headers": [], 
    "language": "c", 
    "name": "h2_uds_empty_batch_test", 
    "src": []
  }, 
  {
    "deps": [
      "end2end_certs", 
      "end2end_fixture_h2_uds", 
      "end2end_test_graceful_server_shutdown", 
      "gpr", 
      "gpr_test_util", 
      "grpc", 
      "grpc_test_util"
    ], 
    "headers": [], 
    "language": "c", 
    "name": "h2_uds_graceful_server_shutdown_test", 
    "src": []
  }, 
  {
    "deps": [
      "end2end_certs", 
      "end2end_fixture_h2_uds", 
      "end2end_test_high_initial_seqno", 
      "gpr", 
      "gpr_test_util", 
      "grpc", 
      "grpc_test_util"
    ], 
    "headers": [], 
    "language": "c", 
    "name": "h2_uds_high_initial_seqno_test", 
    "src": []
  }, 
  {
    "deps": [
      "end2end_certs", 
      "end2end_fixture_h2_uds", 
      "end2end_test_invoke_large_request", 
      "gpr", 
      "gpr_test_util", 
      "grpc", 
      "grpc_test_util"
    ], 
    "headers": [], 
    "language": "c", 
    "name": "h2_uds_invoke_large_request_test", 
    "src": []
  }, 
  {
    "deps": [
      "end2end_certs", 
      "end2end_fixture_h2_uds", 
      "end2end_test_large_metadata", 
      "gpr", 
      "gpr_test_util", 
      "grpc", 
      "grpc_test_util"
    ], 
    "headers": [], 
    "language": "c", 
    "name": "h2_uds_large_metadata_test", 
    "src": []
  }, 
  {
    "deps": [
      "end2end_certs", 
      "end2end_fixture_h2_uds", 
      "end2end_test_max_concurrent_streams", 
      "gpr", 
      "gpr_test_util", 
      "grpc", 
      "grpc_test_util"
    ], 
    "headers": [], 
    "language": "c", 
    "name": "h2_uds_max_concurrent_streams_test", 
    "src": []
  }, 
  {
    "deps": [
      "end2end_certs", 
      "end2end_fixture_h2_uds", 
      "end2end_test_max_message_length", 
      "gpr", 
      "gpr_test_util", 
      "grpc", 
      "grpc_test_util"
    ], 
    "headers": [], 
    "language": "c", 
    "name": "h2_uds_max_message_length_test", 
    "src": []
  }, 
  {
    "deps": [
      "end2end_certs", 
      "end2end_fixture_h2_uds", 
      "end2end_test_metadata", 
      "gpr", 
      "gpr_test_util", 
      "grpc", 
      "grpc_test_util"
    ], 
    "headers": [], 
    "language": "c", 
    "name": "h2_uds_metadata_test", 
    "src": []
  }, 
  {
    "deps": [
      "end2end_certs", 
      "end2end_fixture_h2_uds", 
      "end2end_test_no_op", 
      "gpr", 
      "gpr_test_util", 
      "grpc", 
      "grpc_test_util"
    ], 
    "headers": [], 
    "language": "c", 
    "name": "h2_uds_no_op_test", 
    "src": []
  }, 
  {
    "deps": [
      "end2end_certs", 
      "end2end_fixture_h2_uds", 
      "end2end_test_payload", 
      "gpr", 
      "gpr_test_util", 
      "grpc", 
      "grpc_test_util"
    ], 
    "headers": [], 
    "language": "c", 
    "name": "h2_uds_payload_test", 
    "src": []
  }, 
  {
    "deps": [
      "end2end_certs", 
      "end2end_fixture_h2_uds", 
      "end2end_test_ping_pong_streaming", 
      "gpr", 
      "gpr_test_util", 
      "grpc", 
      "grpc_test_util"
    ], 
    "headers": [], 
    "language": "c", 
    "name": "h2_uds_ping_pong_streaming_test", 
    "src": []
  }, 
  {
    "deps": [
      "end2end_certs", 
      "end2end_fixture_h2_uds", 
      "end2end_test_registered_call", 
      "gpr", 
      "gpr_test_util", 
      "grpc", 
      "grpc_test_util"
    ], 
    "headers": [], 
    "language": "c", 
    "name": "h2_uds_registered_call_test", 
    "src": []
  }, 
  {
    "deps": [
      "end2end_certs", 
      "end2end_fixture_h2_uds", 
      "end2end_test_request_with_flags", 
      "gpr", 
      "gpr_test_util", 
      "grpc", 
      "grpc_test_util"
    ], 
    "headers": [], 
    "language": "c", 
    "name": "h2_uds_request_with_flags_test", 
    "src": []
  }, 
  {
    "deps": [
      "end2end_certs", 
      "end2end_fixture_h2_uds", 
      "end2end_test_request_with_payload", 
      "gpr", 
      "gpr_test_util", 
      "grpc", 
      "grpc_test_util"
    ], 
    "headers": [], 
    "language": "c", 
    "name": "h2_uds_request_with_payload_test", 
    "src": []
  }, 
  {
    "deps": [
      "end2end_certs", 
      "end2end_fixture_h2_uds", 
      "end2end_test_server_finishes_request", 
      "gpr", 
      "gpr_test_util", 
      "grpc", 
      "grpc_test_util"
    ], 
    "headers": [], 
    "language": "c", 
    "name": "h2_uds_server_finishes_request_test", 
    "src": []
  }, 
  {
    "deps": [
      "end2end_certs", 
      "end2end_fixture_h2_uds", 
      "end2end_test_shutdown_finishes_calls", 
      "gpr", 
      "gpr_test_util", 
      "grpc", 
      "grpc_test_util"
    ], 
    "headers": [], 
    "language": "c", 
    "name": "h2_uds_shutdown_finishes_calls_test", 
    "src": []
  }, 
  {
    "deps": [
      "end2end_certs", 
      "end2end_fixture_h2_uds", 
      "end2end_test_shutdown_finishes_tags", 
      "gpr", 
      "gpr_test_util", 
      "grpc", 
      "grpc_test_util"
    ], 
    "headers": [], 
    "language": "c", 
    "name": "h2_uds_shutdown_finishes_tags_test", 
    "src": []
  }, 
  {
    "deps": [
      "end2end_certs", 
      "end2end_fixture_h2_uds", 
      "end2end_test_simple_delayed_request", 
      "gpr", 
      "gpr_test_util", 
      "grpc", 
      "grpc_test_util"
    ], 
    "headers": [], 
    "language": "c", 
    "name": "h2_uds_simple_delayed_request_test", 
    "src": []
  }, 
  {
    "deps": [
      "end2end_certs", 
      "end2end_fixture_h2_uds", 
      "end2end_test_simple_request", 
      "gpr", 
      "gpr_test_util", 
      "grpc", 
      "grpc_test_util"
    ], 
    "headers": [], 
    "language": "c", 
    "name": "h2_uds_simple_request_test", 
    "src": []
  }, 
  {
    "deps": [
      "end2end_certs", 
      "end2end_fixture_h2_uds", 
      "end2end_test_trailing_metadata", 
      "gpr", 
      "gpr_test_util", 
      "grpc", 
      "grpc_test_util"
    ], 
    "headers": [], 
    "language": "c", 
    "name": "h2_uds_trailing_metadata_test", 
    "src": []
  }, 
  {
    "deps": [
      "end2end_certs", 
      "end2end_fixture_h2_uds+poll", 
      "end2end_test_bad_hostname", 
      "gpr", 
      "gpr_test_util", 
      "grpc", 
      "grpc_test_util"
    ], 
    "headers": [], 
    "language": "c", 
    "name": "h2_uds+poll_bad_hostname_test", 
    "src": []
  }, 
  {
    "deps": [
      "end2end_certs", 
      "end2end_fixture_h2_uds+poll", 
      "end2end_test_binary_metadata", 
      "gpr", 
      "gpr_test_util", 
      "grpc", 
      "grpc_test_util"
    ], 
    "headers": [], 
    "language": "c", 
    "name": "h2_uds+poll_binary_metadata_test", 
    "src": []
  }, 
  {
    "deps": [
      "end2end_certs", 
      "end2end_fixture_h2_uds+poll", 
      "end2end_test_call_creds", 
      "gpr", 
      "gpr_test_util", 
      "grpc", 
      "grpc_test_util"
    ], 
    "headers": [], 
    "language": "c", 
    "name": "h2_uds+poll_call_creds_test", 
    "src": []
  }, 
  {
    "deps": [
      "end2end_certs", 
      "end2end_fixture_h2_uds+poll", 
      "end2end_test_cancel_after_accept", 
      "gpr", 
      "gpr_test_util", 
      "grpc", 
      "grpc_test_util"
    ], 
    "headers": [], 
    "language": "c", 
    "name": "h2_uds+poll_cancel_after_accept_test", 
    "src": []
  }, 
  {
    "deps": [
      "end2end_certs", 
      "end2end_fixture_h2_uds+poll", 
      "end2end_test_cancel_after_client_done", 
      "gpr", 
      "gpr_test_util", 
      "grpc", 
      "grpc_test_util"
    ], 
    "headers": [], 
    "language": "c", 
    "name": "h2_uds+poll_cancel_after_client_done_test", 
    "src": []
  }, 
  {
    "deps": [
      "end2end_certs", 
      "end2end_fixture_h2_uds+poll", 
      "end2end_test_cancel_after_invoke", 
      "gpr", 
      "gpr_test_util", 
      "grpc", 
      "grpc_test_util"
    ], 
    "headers": [], 
    "language": "c", 
    "name": "h2_uds+poll_cancel_after_invoke_test", 
    "src": []
  }, 
  {
    "deps": [
      "end2end_certs", 
      "end2end_fixture_h2_uds+poll", 
      "end2end_test_cancel_before_invoke", 
      "gpr", 
      "gpr_test_util", 
      "grpc", 
      "grpc_test_util"
    ], 
    "headers": [], 
    "language": "c", 
    "name": "h2_uds+poll_cancel_before_invoke_test", 
    "src": []
  }, 
  {
    "deps": [
      "end2end_certs", 
      "end2end_fixture_h2_uds+poll", 
      "end2end_test_cancel_in_a_vacuum", 
      "gpr", 
      "gpr_test_util", 
      "grpc", 
      "grpc_test_util"
    ], 
    "headers": [], 
    "language": "c", 
    "name": "h2_uds+poll_cancel_in_a_vacuum_test", 
    "src": []
  }, 
  {
    "deps": [
      "end2end_certs", 
      "end2end_fixture_h2_uds+poll", 
      "end2end_test_census_simple_request", 
      "gpr", 
      "gpr_test_util", 
      "grpc", 
      "grpc_test_util"
    ], 
    "headers": [], 
    "language": "c", 
    "name": "h2_uds+poll_census_simple_request_test", 
    "src": []
  }, 
  {
    "deps": [
      "end2end_certs", 
      "end2end_fixture_h2_uds+poll", 
      "end2end_test_channel_connectivity", 
      "gpr", 
      "gpr_test_util", 
      "grpc", 
      "grpc_test_util"
    ], 
    "headers": [], 
    "language": "c", 
    "name": "h2_uds+poll_channel_connectivity_test", 
    "src": []
  }, 
  {
    "deps": [
      "end2end_certs", 
      "end2end_fixture_h2_uds+poll", 
      "end2end_test_compressed_payload", 
      "gpr", 
      "gpr_test_util", 
      "grpc", 
      "grpc_test_util"
    ], 
    "headers": [], 
    "language": "c", 
    "name": "h2_uds+poll_compressed_payload_test", 
    "src": []
  }, 
  {
    "deps": [
      "end2end_certs", 
      "end2end_fixture_h2_uds+poll", 
      "end2end_test_disappearing_server", 
      "gpr", 
      "gpr_test_util", 
      "grpc", 
      "grpc_test_util"
    ], 
    "headers": [], 
    "language": "c", 
    "name": "h2_uds+poll_disappearing_server_test", 
    "src": []
  }, 
  {
    "deps": [
      "end2end_certs", 
      "end2end_fixture_h2_uds+poll", 
      "end2end_test_empty_batch", 
      "gpr", 
      "gpr_test_util", 
      "grpc", 
      "grpc_test_util"
    ], 
    "headers": [], 
    "language": "c", 
    "name": "h2_uds+poll_empty_batch_test", 
    "src": []
  }, 
  {
    "deps": [
      "end2end_certs", 
      "end2end_fixture_h2_uds+poll", 
      "end2end_test_graceful_server_shutdown", 
      "gpr", 
      "gpr_test_util", 
      "grpc", 
      "grpc_test_util"
    ], 
    "headers": [], 
    "language": "c", 
    "name": "h2_uds+poll_graceful_server_shutdown_test", 
    "src": []
  }, 
  {
    "deps": [
      "end2end_certs", 
      "end2end_fixture_h2_uds+poll", 
      "end2end_test_high_initial_seqno", 
      "gpr", 
      "gpr_test_util", 
      "grpc", 
      "grpc_test_util"
    ], 
    "headers": [], 
    "language": "c", 
    "name": "h2_uds+poll_high_initial_seqno_test", 
    "src": []
  }, 
  {
    "deps": [
      "end2end_certs", 
      "end2end_fixture_h2_uds+poll", 
      "end2end_test_invoke_large_request", 
      "gpr", 
      "gpr_test_util", 
      "grpc", 
      "grpc_test_util"
    ], 
    "headers": [], 
    "language": "c", 
    "name": "h2_uds+poll_invoke_large_request_test", 
    "src": []
  }, 
  {
    "deps": [
      "end2end_certs", 
      "end2end_fixture_h2_uds+poll", 
      "end2end_test_large_metadata", 
      "gpr", 
      "gpr_test_util", 
      "grpc", 
      "grpc_test_util"
    ], 
    "headers": [], 
    "language": "c", 
    "name": "h2_uds+poll_large_metadata_test", 
    "src": []
  }, 
  {
    "deps": [
      "end2end_certs", 
      "end2end_fixture_h2_uds+poll", 
      "end2end_test_max_concurrent_streams", 
      "gpr", 
      "gpr_test_util", 
      "grpc", 
      "grpc_test_util"
    ], 
    "headers": [], 
    "language": "c", 
    "name": "h2_uds+poll_max_concurrent_streams_test", 
    "src": []
  }, 
  {
    "deps": [
      "end2end_certs", 
      "end2end_fixture_h2_uds+poll", 
      "end2end_test_max_message_length", 
      "gpr", 
      "gpr_test_util", 
      "grpc", 
      "grpc_test_util"
    ], 
    "headers": [], 
    "language": "c", 
    "name": "h2_uds+poll_max_message_length_test", 
    "src": []
  }, 
  {
    "deps": [
      "end2end_certs", 
      "end2end_fixture_h2_uds+poll", 
      "end2end_test_metadata", 
      "gpr", 
      "gpr_test_util", 
      "grpc", 
      "grpc_test_util"
    ], 
    "headers": [], 
    "language": "c", 
    "name": "h2_uds+poll_metadata_test", 
    "src": []
  }, 
  {
    "deps": [
      "end2end_certs", 
      "end2end_fixture_h2_uds+poll", 
      "end2end_test_no_op", 
      "gpr", 
      "gpr_test_util", 
      "grpc", 
      "grpc_test_util"
    ], 
    "headers": [], 
    "language": "c", 
    "name": "h2_uds+poll_no_op_test", 
    "src": []
  }, 
  {
    "deps": [
      "end2end_certs", 
      "end2end_fixture_h2_uds+poll", 
      "end2end_test_payload", 
      "gpr", 
      "gpr_test_util", 
      "grpc", 
      "grpc_test_util"
    ], 
    "headers": [], 
    "language": "c", 
    "name": "h2_uds+poll_payload_test", 
    "src": []
  }, 
  {
    "deps": [
      "end2end_certs", 
      "end2end_fixture_h2_uds+poll", 
      "end2end_test_ping_pong_streaming", 
      "gpr", 
      "gpr_test_util", 
      "grpc", 
      "grpc_test_util"
    ], 
    "headers": [], 
    "language": "c", 
    "name": "h2_uds+poll_ping_pong_streaming_test", 
    "src": []
  }, 
  {
    "deps": [
      "end2end_certs", 
      "end2end_fixture_h2_uds+poll", 
      "end2end_test_registered_call", 
      "gpr", 
      "gpr_test_util", 
      "grpc", 
      "grpc_test_util"
    ], 
    "headers": [], 
    "language": "c", 
    "name": "h2_uds+poll_registered_call_test", 
    "src": []
  }, 
  {
    "deps": [
      "end2end_certs", 
      "end2end_fixture_h2_uds+poll", 
      "end2end_test_request_with_flags", 
      "gpr", 
      "gpr_test_util", 
      "grpc", 
      "grpc_test_util"
    ], 
    "headers": [], 
    "language": "c", 
    "name": "h2_uds+poll_request_with_flags_test", 
    "src": []
  }, 
  {
    "deps": [
      "end2end_certs", 
      "end2end_fixture_h2_uds+poll", 
      "end2end_test_request_with_payload", 
      "gpr", 
      "gpr_test_util", 
      "grpc", 
      "grpc_test_util"
    ], 
    "headers": [], 
    "language": "c", 
    "name": "h2_uds+poll_request_with_payload_test", 
    "src": []
  }, 
  {
    "deps": [
      "end2end_certs", 
      "end2end_fixture_h2_uds+poll", 
      "end2end_test_server_finishes_request", 
      "gpr", 
      "gpr_test_util", 
      "grpc", 
      "grpc_test_util"
    ], 
    "headers": [], 
    "language": "c", 
    "name": "h2_uds+poll_server_finishes_request_test", 
    "src": []
  }, 
  {
    "deps": [
      "end2end_certs", 
      "end2end_fixture_h2_uds+poll", 
      "end2end_test_shutdown_finishes_calls", 
      "gpr", 
      "gpr_test_util", 
      "grpc", 
      "grpc_test_util"
    ], 
    "headers": [], 
    "language": "c", 
    "name": "h2_uds+poll_shutdown_finishes_calls_test", 
    "src": []
  }, 
  {
    "deps": [
      "end2end_certs", 
      "end2end_fixture_h2_uds+poll", 
      "end2end_test_shutdown_finishes_tags", 
      "gpr", 
      "gpr_test_util", 
      "grpc", 
      "grpc_test_util"
    ], 
    "headers": [], 
    "language": "c", 
    "name": "h2_uds+poll_shutdown_finishes_tags_test", 
    "src": []
  }, 
  {
    "deps": [
      "end2end_certs", 
      "end2end_fixture_h2_uds+poll", 
      "end2end_test_simple_delayed_request", 
      "gpr", 
      "gpr_test_util", 
      "grpc", 
      "grpc_test_util"
    ], 
    "headers": [], 
    "language": "c", 
    "name": "h2_uds+poll_simple_delayed_request_test", 
    "src": []
  }, 
  {
    "deps": [
      "end2end_certs", 
      "end2end_fixture_h2_uds+poll", 
      "end2end_test_simple_request", 
      "gpr", 
      "gpr_test_util", 
      "grpc", 
      "grpc_test_util"
    ], 
    "headers": [], 
    "language": "c", 
    "name": "h2_uds+poll_simple_request_test", 
    "src": []
  }, 
  {
    "deps": [
      "end2end_certs", 
      "end2end_fixture_h2_uds+poll", 
      "end2end_test_trailing_metadata", 
      "gpr", 
      "gpr_test_util", 
      "grpc", 
      "grpc_test_util"
    ], 
    "headers": [], 
    "language": "c", 
    "name": "h2_uds+poll_trailing_metadata_test", 
    "src": []
  }, 
  {
    "deps": [
      "end2end_fixture_h2_compress", 
      "end2end_test_bad_hostname", 
      "gpr", 
      "gpr_test_util", 
      "grpc_test_util_unsecure", 
      "grpc_unsecure"
    ], 
    "headers": [], 
    "language": "c", 
    "name": "h2_compress_bad_hostname_nosec_test", 
    "src": []
  }, 
  {
    "deps": [
      "end2end_fixture_h2_compress", 
      "end2end_test_binary_metadata", 
      "gpr", 
      "gpr_test_util", 
      "grpc_test_util_unsecure", 
      "grpc_unsecure"
    ], 
    "headers": [], 
    "language": "c", 
    "name": "h2_compress_binary_metadata_nosec_test", 
    "src": []
  }, 
  {
    "deps": [
      "end2end_fixture_h2_compress", 
      "end2end_test_cancel_after_accept", 
      "gpr", 
      "gpr_test_util", 
      "grpc_test_util_unsecure", 
      "grpc_unsecure"
    ], 
    "headers": [], 
    "language": "c", 
    "name": "h2_compress_cancel_after_accept_nosec_test", 
    "src": []
  }, 
  {
    "deps": [
      "end2end_fixture_h2_compress", 
      "end2end_test_cancel_after_client_done", 
      "gpr", 
      "gpr_test_util", 
      "grpc_test_util_unsecure", 
      "grpc_unsecure"
    ], 
    "headers": [], 
    "language": "c", 
    "name": "h2_compress_cancel_after_client_done_nosec_test", 
    "src": []
  }, 
  {
    "deps": [
      "end2end_fixture_h2_compress", 
      "end2end_test_cancel_after_invoke", 
      "gpr", 
      "gpr_test_util", 
      "grpc_test_util_unsecure", 
      "grpc_unsecure"
    ], 
    "headers": [], 
    "language": "c", 
    "name": "h2_compress_cancel_after_invoke_nosec_test", 
    "src": []
  }, 
  {
    "deps": [
      "end2end_fixture_h2_compress", 
      "end2end_test_cancel_before_invoke", 
      "gpr", 
      "gpr_test_util", 
      "grpc_test_util_unsecure", 
      "grpc_unsecure"
    ], 
    "headers": [], 
    "language": "c", 
    "name": "h2_compress_cancel_before_invoke_nosec_test", 
    "src": []
  }, 
  {
    "deps": [
      "end2end_fixture_h2_compress", 
      "end2end_test_cancel_in_a_vacuum", 
      "gpr", 
      "gpr_test_util", 
      "grpc_test_util_unsecure", 
      "grpc_unsecure"
    ], 
    "headers": [], 
    "language": "c", 
    "name": "h2_compress_cancel_in_a_vacuum_nosec_test", 
    "src": []
  }, 
  {
    "deps": [
      "end2end_fixture_h2_compress", 
      "end2end_test_census_simple_request", 
      "gpr", 
      "gpr_test_util", 
      "grpc_test_util_unsecure", 
      "grpc_unsecure"
    ], 
    "headers": [], 
    "language": "c", 
    "name": "h2_compress_census_simple_request_nosec_test", 
    "src": []
  }, 
  {
    "deps": [
      "end2end_fixture_h2_compress", 
      "end2end_test_channel_connectivity", 
      "gpr", 
      "gpr_test_util", 
      "grpc_test_util_unsecure", 
      "grpc_unsecure"
    ], 
    "headers": [], 
    "language": "c", 
    "name": "h2_compress_channel_connectivity_nosec_test", 
    "src": []
  }, 
  {
    "deps": [
      "end2end_fixture_h2_compress", 
      "end2end_test_compressed_payload", 
      "gpr", 
      "gpr_test_util", 
      "grpc_test_util_unsecure", 
      "grpc_unsecure"
    ], 
    "headers": [], 
    "language": "c", 
    "name": "h2_compress_compressed_payload_nosec_test", 
    "src": []
  }, 
  {
    "deps": [
      "end2end_fixture_h2_compress", 
      "end2end_test_default_host", 
      "gpr", 
      "gpr_test_util", 
      "grpc_test_util_unsecure", 
      "grpc_unsecure"
    ], 
    "headers": [], 
    "language": "c", 
    "name": "h2_compress_default_host_nosec_test", 
    "src": []
  }, 
  {
    "deps": [
      "end2end_fixture_h2_compress", 
      "end2end_test_disappearing_server", 
      "gpr", 
      "gpr_test_util", 
      "grpc_test_util_unsecure", 
      "grpc_unsecure"
    ], 
    "headers": [], 
    "language": "c", 
    "name": "h2_compress_disappearing_server_nosec_test", 
    "src": []
  }, 
  {
    "deps": [
      "end2end_fixture_h2_compress", 
      "end2end_test_empty_batch", 
      "gpr", 
      "gpr_test_util", 
      "grpc_test_util_unsecure", 
      "grpc_unsecure"
    ], 
    "headers": [], 
    "language": "c", 
    "name": "h2_compress_empty_batch_nosec_test", 
    "src": []
  }, 
  {
    "deps": [
      "end2end_fixture_h2_compress", 
      "end2end_test_graceful_server_shutdown", 
      "gpr", 
      "gpr_test_util", 
      "grpc_test_util_unsecure", 
      "grpc_unsecure"
    ], 
    "headers": [], 
    "language": "c", 
    "name": "h2_compress_graceful_server_shutdown_nosec_test", 
    "src": []
  }, 
  {
    "deps": [
      "end2end_fixture_h2_compress", 
      "end2end_test_high_initial_seqno", 
      "gpr", 
      "gpr_test_util", 
      "grpc_test_util_unsecure", 
      "grpc_unsecure"
    ], 
    "headers": [], 
    "language": "c", 
    "name": "h2_compress_high_initial_seqno_nosec_test", 
    "src": []
  }, 
  {
    "deps": [
      "end2end_fixture_h2_compress", 
      "end2end_test_invoke_large_request", 
      "gpr", 
      "gpr_test_util", 
      "grpc_test_util_unsecure", 
      "grpc_unsecure"
    ], 
    "headers": [], 
    "language": "c", 
    "name": "h2_compress_invoke_large_request_nosec_test", 
    "src": []
  }, 
  {
    "deps": [
      "end2end_fixture_h2_compress", 
      "end2end_test_large_metadata", 
      "gpr", 
      "gpr_test_util", 
      "grpc_test_util_unsecure", 
      "grpc_unsecure"
    ], 
    "headers": [], 
    "language": "c", 
    "name": "h2_compress_large_metadata_nosec_test", 
    "src": []
  }, 
  {
    "deps": [
      "end2end_fixture_h2_compress", 
      "end2end_test_max_concurrent_streams", 
      "gpr", 
      "gpr_test_util", 
      "grpc_test_util_unsecure", 
      "grpc_unsecure"
    ], 
    "headers": [], 
    "language": "c", 
    "name": "h2_compress_max_concurrent_streams_nosec_test", 
    "src": []
  }, 
  {
    "deps": [
      "end2end_fixture_h2_compress", 
      "end2end_test_max_message_length", 
      "gpr", 
      "gpr_test_util", 
      "grpc_test_util_unsecure", 
      "grpc_unsecure"
    ], 
    "headers": [], 
    "language": "c", 
    "name": "h2_compress_max_message_length_nosec_test", 
    "src": []
  }, 
  {
    "deps": [
      "end2end_fixture_h2_compress", 
      "end2end_test_metadata", 
      "gpr", 
      "gpr_test_util", 
      "grpc_test_util_unsecure", 
      "grpc_unsecure"
    ], 
    "headers": [], 
    "language": "c", 
    "name": "h2_compress_metadata_nosec_test", 
    "src": []
  }, 
  {
    "deps": [
      "end2end_fixture_h2_compress", 
      "end2end_test_no_op", 
      "gpr", 
      "gpr_test_util", 
      "grpc_test_util_unsecure", 
      "grpc_unsecure"
    ], 
    "headers": [], 
    "language": "c", 
    "name": "h2_compress_no_op_nosec_test", 
    "src": []
  }, 
  {
    "deps": [
      "end2end_fixture_h2_compress", 
      "end2end_test_payload", 
      "gpr", 
      "gpr_test_util", 
      "grpc_test_util_unsecure", 
      "grpc_unsecure"
    ], 
    "headers": [], 
    "language": "c", 
    "name": "h2_compress_payload_nosec_test", 
    "src": []
  }, 
  {
    "deps": [
      "end2end_fixture_h2_compress", 
      "end2end_test_ping_pong_streaming", 
      "gpr", 
      "gpr_test_util", 
      "grpc_test_util_unsecure", 
      "grpc_unsecure"
    ], 
    "headers": [], 
    "language": "c", 
    "name": "h2_compress_ping_pong_streaming_nosec_test", 
    "src": []
  }, 
  {
    "deps": [
      "end2end_fixture_h2_compress", 
      "end2end_test_registered_call", 
      "gpr", 
      "gpr_test_util", 
      "grpc_test_util_unsecure", 
      "grpc_unsecure"
    ], 
    "headers": [], 
    "language": "c", 
    "name": "h2_compress_registered_call_nosec_test", 
    "src": []
  }, 
  {
    "deps": [
      "end2end_fixture_h2_compress", 
      "end2end_test_request_with_flags", 
      "gpr", 
      "gpr_test_util", 
      "grpc_test_util_unsecure", 
      "grpc_unsecure"
    ], 
    "headers": [], 
    "language": "c", 
    "name": "h2_compress_request_with_flags_nosec_test", 
    "src": []
  }, 
  {
    "deps": [
      "end2end_fixture_h2_compress", 
      "end2end_test_request_with_payload", 
      "gpr", 
      "gpr_test_util", 
      "grpc_test_util_unsecure", 
      "grpc_unsecure"
    ], 
    "headers": [], 
    "language": "c", 
    "name": "h2_compress_request_with_payload_nosec_test", 
    "src": []
  }, 
  {
    "deps": [
      "end2end_fixture_h2_compress", 
      "end2end_test_server_finishes_request", 
      "gpr", 
      "gpr_test_util", 
      "grpc_test_util_unsecure", 
      "grpc_unsecure"
    ], 
    "headers": [], 
    "language": "c", 
    "name": "h2_compress_server_finishes_request_nosec_test", 
    "src": []
  }, 
  {
    "deps": [
      "end2end_fixture_h2_compress", 
      "end2end_test_shutdown_finishes_calls", 
      "gpr", 
      "gpr_test_util", 
      "grpc_test_util_unsecure", 
      "grpc_unsecure"
    ], 
    "headers": [], 
    "language": "c", 
    "name": "h2_compress_shutdown_finishes_calls_nosec_test", 
    "src": []
  }, 
  {
    "deps": [
      "end2end_fixture_h2_compress", 
      "end2end_test_shutdown_finishes_tags", 
      "gpr", 
      "gpr_test_util", 
      "grpc_test_util_unsecure", 
      "grpc_unsecure"
    ], 
    "headers": [], 
    "language": "c", 
    "name": "h2_compress_shutdown_finishes_tags_nosec_test", 
    "src": []
  }, 
  {
    "deps": [
      "end2end_fixture_h2_compress", 
      "end2end_test_simple_delayed_request", 
      "gpr", 
      "gpr_test_util", 
      "grpc_test_util_unsecure", 
      "grpc_unsecure"
    ], 
    "headers": [], 
    "language": "c", 
    "name": "h2_compress_simple_delayed_request_nosec_test", 
    "src": []
  }, 
  {
    "deps": [
      "end2end_fixture_h2_compress", 
      "end2end_test_simple_request", 
      "gpr", 
      "gpr_test_util", 
      "grpc_test_util_unsecure", 
      "grpc_unsecure"
    ], 
    "headers": [], 
    "language": "c", 
    "name": "h2_compress_simple_request_nosec_test", 
    "src": []
  }, 
  {
    "deps": [
      "end2end_fixture_h2_compress", 
      "end2end_test_trailing_metadata", 
      "gpr", 
      "gpr_test_util", 
      "grpc_test_util_unsecure", 
      "grpc_unsecure"
    ], 
    "headers": [], 
    "language": "c", 
    "name": "h2_compress_trailing_metadata_nosec_test", 
    "src": []
  }, 
  {
    "deps": [
      "end2end_fixture_h2_full", 
      "end2end_test_bad_hostname", 
      "gpr", 
      "gpr_test_util", 
      "grpc_test_util_unsecure", 
      "grpc_unsecure"
    ], 
    "headers": [], 
    "language": "c", 
    "name": "h2_full_bad_hostname_nosec_test", 
    "src": []
  }, 
  {
    "deps": [
      "end2end_fixture_h2_full", 
      "end2end_test_binary_metadata", 
      "gpr", 
      "gpr_test_util", 
      "grpc_test_util_unsecure", 
      "grpc_unsecure"
    ], 
    "headers": [], 
    "language": "c", 
    "name": "h2_full_binary_metadata_nosec_test", 
    "src": []
  }, 
  {
    "deps": [
      "end2end_fixture_h2_full", 
      "end2end_test_cancel_after_accept", 
      "gpr", 
      "gpr_test_util", 
      "grpc_test_util_unsecure", 
      "grpc_unsecure"
    ], 
    "headers": [], 
    "language": "c", 
    "name": "h2_full_cancel_after_accept_nosec_test", 
    "src": []
  }, 
  {
    "deps": [
      "end2end_fixture_h2_full", 
      "end2end_test_cancel_after_client_done", 
      "gpr", 
      "gpr_test_util", 
      "grpc_test_util_unsecure", 
      "grpc_unsecure"
    ], 
    "headers": [], 
    "language": "c", 
    "name": "h2_full_cancel_after_client_done_nosec_test", 
    "src": []
  }, 
  {
    "deps": [
      "end2end_fixture_h2_full", 
      "end2end_test_cancel_after_invoke", 
      "gpr", 
      "gpr_test_util", 
      "grpc_test_util_unsecure", 
      "grpc_unsecure"
    ], 
    "headers": [], 
    "language": "c", 
    "name": "h2_full_cancel_after_invoke_nosec_test", 
    "src": []
  }, 
  {
    "deps": [
      "end2end_fixture_h2_full", 
      "end2end_test_cancel_before_invoke", 
      "gpr", 
      "gpr_test_util", 
      "grpc_test_util_unsecure", 
      "grpc_unsecure"
    ], 
    "headers": [], 
    "language": "c", 
    "name": "h2_full_cancel_before_invoke_nosec_test", 
    "src": []
  }, 
  {
    "deps": [
      "end2end_fixture_h2_full", 
      "end2end_test_cancel_in_a_vacuum", 
      "gpr", 
      "gpr_test_util", 
      "grpc_test_util_unsecure", 
      "grpc_unsecure"
    ], 
    "headers": [], 
    "language": "c", 
    "name": "h2_full_cancel_in_a_vacuum_nosec_test", 
    "src": []
  }, 
  {
    "deps": [
      "end2end_fixture_h2_full", 
      "end2end_test_census_simple_request", 
      "gpr", 
      "gpr_test_util", 
      "grpc_test_util_unsecure", 
      "grpc_unsecure"
    ], 
    "headers": [], 
    "language": "c", 
    "name": "h2_full_census_simple_request_nosec_test", 
    "src": []
  }, 
  {
    "deps": [
      "end2end_fixture_h2_full", 
      "end2end_test_channel_connectivity", 
      "gpr", 
      "gpr_test_util", 
      "grpc_test_util_unsecure", 
      "grpc_unsecure"
    ], 
    "headers": [], 
    "language": "c", 
    "name": "h2_full_channel_connectivity_nosec_test", 
    "src": []
  }, 
  {
    "deps": [
      "end2end_fixture_h2_full", 
      "end2end_test_compressed_payload", 
      "gpr", 
      "gpr_test_util", 
      "grpc_test_util_unsecure", 
      "grpc_unsecure"
    ], 
    "headers": [], 
    "language": "c", 
    "name": "h2_full_compressed_payload_nosec_test", 
    "src": []
  }, 
  {
    "deps": [
      "end2end_fixture_h2_full", 
      "end2end_test_default_host", 
      "gpr", 
      "gpr_test_util", 
      "grpc_test_util_unsecure", 
      "grpc_unsecure"
    ], 
    "headers": [], 
    "language": "c", 
    "name": "h2_full_default_host_nosec_test", 
    "src": []
  }, 
  {
    "deps": [
      "end2end_fixture_h2_full", 
      "end2end_test_disappearing_server", 
      "gpr", 
      "gpr_test_util", 
      "grpc_test_util_unsecure", 
      "grpc_unsecure"
    ], 
    "headers": [], 
    "language": "c", 
    "name": "h2_full_disappearing_server_nosec_test", 
    "src": []
  }, 
  {
    "deps": [
      "end2end_fixture_h2_full", 
      "end2end_test_empty_batch", 
      "gpr", 
      "gpr_test_util", 
      "grpc_test_util_unsecure", 
      "grpc_unsecure"
    ], 
    "headers": [], 
    "language": "c", 
    "name": "h2_full_empty_batch_nosec_test", 
    "src": []
  }, 
  {
    "deps": [
      "end2end_fixture_h2_full", 
      "end2end_test_graceful_server_shutdown", 
      "gpr", 
      "gpr_test_util", 
      "grpc_test_util_unsecure", 
      "grpc_unsecure"
    ], 
    "headers": [], 
    "language": "c", 
    "name": "h2_full_graceful_server_shutdown_nosec_test", 
    "src": []
  }, 
  {
    "deps": [
      "end2end_fixture_h2_full", 
      "end2end_test_high_initial_seqno", 
      "gpr", 
      "gpr_test_util", 
      "grpc_test_util_unsecure", 
      "grpc_unsecure"
    ], 
    "headers": [], 
    "language": "c", 
    "name": "h2_full_high_initial_seqno_nosec_test", 
    "src": []
  }, 
  {
    "deps": [
      "end2end_fixture_h2_full", 
      "end2end_test_invoke_large_request", 
      "gpr", 
      "gpr_test_util", 
      "grpc_test_util_unsecure", 
      "grpc_unsecure"
    ], 
    "headers": [], 
    "language": "c", 
    "name": "h2_full_invoke_large_request_nosec_test", 
    "src": []
  }, 
  {
    "deps": [
      "end2end_fixture_h2_full", 
      "end2end_test_large_metadata", 
      "gpr", 
      "gpr_test_util", 
      "grpc_test_util_unsecure", 
      "grpc_unsecure"
    ], 
    "headers": [], 
    "language": "c", 
    "name": "h2_full_large_metadata_nosec_test", 
    "src": []
  }, 
  {
    "deps": [
      "end2end_fixture_h2_full", 
      "end2end_test_max_concurrent_streams", 
      "gpr", 
      "gpr_test_util", 
      "grpc_test_util_unsecure", 
      "grpc_unsecure"
    ], 
    "headers": [], 
    "language": "c", 
    "name": "h2_full_max_concurrent_streams_nosec_test", 
    "src": []
  }, 
  {
    "deps": [
      "end2end_fixture_h2_full", 
      "end2end_test_max_message_length", 
      "gpr", 
      "gpr_test_util", 
      "grpc_test_util_unsecure", 
      "grpc_unsecure"
    ], 
    "headers": [], 
    "language": "c", 
    "name": "h2_full_max_message_length_nosec_test", 
    "src": []
  }, 
  {
    "deps": [
      "end2end_fixture_h2_full", 
      "end2end_test_metadata", 
      "gpr", 
      "gpr_test_util", 
      "grpc_test_util_unsecure", 
      "grpc_unsecure"
    ], 
    "headers": [], 
    "language": "c", 
    "name": "h2_full_metadata_nosec_test", 
    "src": []
  }, 
  {
    "deps": [
      "end2end_fixture_h2_full", 
      "end2end_test_no_op", 
      "gpr", 
      "gpr_test_util", 
      "grpc_test_util_unsecure", 
      "grpc_unsecure"
    ], 
    "headers": [], 
    "language": "c", 
    "name": "h2_full_no_op_nosec_test", 
    "src": []
  }, 
  {
    "deps": [
      "end2end_fixture_h2_full", 
      "end2end_test_payload", 
      "gpr", 
      "gpr_test_util", 
      "grpc_test_util_unsecure", 
      "grpc_unsecure"
    ], 
    "headers": [], 
    "language": "c", 
    "name": "h2_full_payload_nosec_test", 
    "src": []
  }, 
  {
    "deps": [
      "end2end_fixture_h2_full", 
      "end2end_test_ping_pong_streaming", 
      "gpr", 
      "gpr_test_util", 
      "grpc_test_util_unsecure", 
      "grpc_unsecure"
    ], 
    "headers": [], 
    "language": "c", 
    "name": "h2_full_ping_pong_streaming_nosec_test", 
    "src": []
  }, 
  {
    "deps": [
      "end2end_fixture_h2_full", 
      "end2end_test_registered_call", 
      "gpr", 
      "gpr_test_util", 
      "grpc_test_util_unsecure", 
      "grpc_unsecure"
    ], 
    "headers": [], 
    "language": "c", 
    "name": "h2_full_registered_call_nosec_test", 
    "src": []
  }, 
  {
    "deps": [
      "end2end_fixture_h2_full", 
      "end2end_test_request_with_flags", 
      "gpr", 
      "gpr_test_util", 
      "grpc_test_util_unsecure", 
      "grpc_unsecure"
    ], 
    "headers": [], 
    "language": "c", 
    "name": "h2_full_request_with_flags_nosec_test", 
    "src": []
  }, 
  {
    "deps": [
      "end2end_fixture_h2_full", 
      "end2end_test_request_with_payload", 
      "gpr", 
      "gpr_test_util", 
      "grpc_test_util_unsecure", 
      "grpc_unsecure"
    ], 
    "headers": [], 
    "language": "c", 
    "name": "h2_full_request_with_payload_nosec_test", 
    "src": []
  }, 
  {
    "deps": [
      "end2end_fixture_h2_full", 
      "end2end_test_server_finishes_request", 
      "gpr", 
      "gpr_test_util", 
      "grpc_test_util_unsecure", 
      "grpc_unsecure"
    ], 
    "headers": [], 
    "language": "c", 
    "name": "h2_full_server_finishes_request_nosec_test", 
    "src": []
  }, 
  {
    "deps": [
      "end2end_fixture_h2_full", 
      "end2end_test_shutdown_finishes_calls", 
      "gpr", 
      "gpr_test_util", 
      "grpc_test_util_unsecure", 
      "grpc_unsecure"
    ], 
    "headers": [], 
    "language": "c", 
    "name": "h2_full_shutdown_finishes_calls_nosec_test", 
    "src": []
  }, 
  {
    "deps": [
      "end2end_fixture_h2_full", 
      "end2end_test_shutdown_finishes_tags", 
      "gpr", 
      "gpr_test_util", 
      "grpc_test_util_unsecure", 
      "grpc_unsecure"
    ], 
    "headers": [], 
    "language": "c", 
    "name": "h2_full_shutdown_finishes_tags_nosec_test", 
    "src": []
  }, 
  {
    "deps": [
      "end2end_fixture_h2_full", 
      "end2end_test_simple_delayed_request", 
      "gpr", 
      "gpr_test_util", 
      "grpc_test_util_unsecure", 
      "grpc_unsecure"
    ], 
    "headers": [], 
    "language": "c", 
    "name": "h2_full_simple_delayed_request_nosec_test", 
    "src": []
  }, 
  {
    "deps": [
      "end2end_fixture_h2_full", 
      "end2end_test_simple_request", 
      "gpr", 
      "gpr_test_util", 
      "grpc_test_util_unsecure", 
      "grpc_unsecure"
    ], 
    "headers": [], 
    "language": "c", 
    "name": "h2_full_simple_request_nosec_test", 
    "src": []
  }, 
  {
    "deps": [
      "end2end_fixture_h2_full", 
      "end2end_test_trailing_metadata", 
      "gpr", 
      "gpr_test_util", 
      "grpc_test_util_unsecure", 
      "grpc_unsecure"
    ], 
    "headers": [], 
    "language": "c", 
    "name": "h2_full_trailing_metadata_nosec_test", 
    "src": []
  }, 
  {
    "deps": [
      "end2end_fixture_h2_full+poll", 
      "end2end_test_bad_hostname", 
      "gpr", 
      "gpr_test_util", 
      "grpc_test_util_unsecure", 
      "grpc_unsecure"
    ], 
    "headers": [], 
    "language": "c", 
    "name": "h2_full+poll_bad_hostname_nosec_test", 
    "src": []
  }, 
  {
    "deps": [
      "end2end_fixture_h2_full+poll", 
      "end2end_test_binary_metadata", 
      "gpr", 
      "gpr_test_util", 
      "grpc_test_util_unsecure", 
      "grpc_unsecure"
    ], 
    "headers": [], 
    "language": "c", 
    "name": "h2_full+poll_binary_metadata_nosec_test", 
    "src": []
  }, 
  {
    "deps": [
      "end2end_fixture_h2_full+poll", 
      "end2end_test_cancel_after_accept", 
      "gpr", 
      "gpr_test_util", 
      "grpc_test_util_unsecure", 
      "grpc_unsecure"
    ], 
    "headers": [], 
    "language": "c", 
    "name": "h2_full+poll_cancel_after_accept_nosec_test", 
    "src": []
  }, 
  {
    "deps": [
      "end2end_fixture_h2_full+poll", 
      "end2end_test_cancel_after_client_done", 
      "gpr", 
      "gpr_test_util", 
      "grpc_test_util_unsecure", 
      "grpc_unsecure"
    ], 
    "headers": [], 
    "language": "c", 
    "name": "h2_full+poll_cancel_after_client_done_nosec_test", 
    "src": []
  }, 
  {
    "deps": [
      "end2end_fixture_h2_full+poll", 
      "end2end_test_cancel_after_invoke", 
      "gpr", 
      "gpr_test_util", 
      "grpc_test_util_unsecure", 
      "grpc_unsecure"
    ], 
    "headers": [], 
    "language": "c", 
    "name": "h2_full+poll_cancel_after_invoke_nosec_test", 
    "src": []
  }, 
  {
    "deps": [
      "end2end_fixture_h2_full+poll", 
      "end2end_test_cancel_before_invoke", 
      "gpr", 
      "gpr_test_util", 
      "grpc_test_util_unsecure", 
      "grpc_unsecure"
    ], 
    "headers": [], 
    "language": "c", 
    "name": "h2_full+poll_cancel_before_invoke_nosec_test", 
    "src": []
  }, 
  {
    "deps": [
      "end2end_fixture_h2_full+poll", 
      "end2end_test_cancel_in_a_vacuum", 
      "gpr", 
      "gpr_test_util", 
      "grpc_test_util_unsecure", 
      "grpc_unsecure"
    ], 
    "headers": [], 
    "language": "c", 
    "name": "h2_full+poll_cancel_in_a_vacuum_nosec_test", 
    "src": []
  }, 
  {
    "deps": [
      "end2end_fixture_h2_full+poll", 
      "end2end_test_census_simple_request", 
      "gpr", 
      "gpr_test_util", 
      "grpc_test_util_unsecure", 
      "grpc_unsecure"
    ], 
    "headers": [], 
    "language": "c", 
    "name": "h2_full+poll_census_simple_request_nosec_test", 
    "src": []
  }, 
  {
    "deps": [
      "end2end_fixture_h2_full+poll", 
      "end2end_test_channel_connectivity", 
      "gpr", 
      "gpr_test_util", 
      "grpc_test_util_unsecure", 
      "grpc_unsecure"
    ], 
    "headers": [], 
    "language": "c", 
    "name": "h2_full+poll_channel_connectivity_nosec_test", 
    "src": []
  }, 
  {
    "deps": [
      "end2end_fixture_h2_full+poll", 
      "end2end_test_compressed_payload", 
      "gpr", 
      "gpr_test_util", 
      "grpc_test_util_unsecure", 
      "grpc_unsecure"
    ], 
    "headers": [], 
    "language": "c", 
    "name": "h2_full+poll_compressed_payload_nosec_test", 
    "src": []
  }, 
  {
    "deps": [
      "end2end_fixture_h2_full+poll", 
      "end2end_test_default_host", 
      "gpr", 
      "gpr_test_util", 
      "grpc_test_util_unsecure", 
      "grpc_unsecure"
    ], 
    "headers": [], 
    "language": "c", 
    "name": "h2_full+poll_default_host_nosec_test", 
    "src": []
  }, 
  {
    "deps": [
      "end2end_fixture_h2_full+poll", 
      "end2end_test_disappearing_server", 
      "gpr", 
      "gpr_test_util", 
      "grpc_test_util_unsecure", 
      "grpc_unsecure"
    ], 
    "headers": [], 
    "language": "c", 
    "name": "h2_full+poll_disappearing_server_nosec_test", 
    "src": []
  }, 
  {
    "deps": [
      "end2end_fixture_h2_full+poll", 
      "end2end_test_empty_batch", 
      "gpr", 
      "gpr_test_util", 
      "grpc_test_util_unsecure", 
      "grpc_unsecure"
    ], 
    "headers": [], 
    "language": "c", 
    "name": "h2_full+poll_empty_batch_nosec_test", 
    "src": []
  }, 
  {
    "deps": [
      "end2end_fixture_h2_full+poll", 
      "end2end_test_graceful_server_shutdown", 
      "gpr", 
      "gpr_test_util", 
      "grpc_test_util_unsecure", 
      "grpc_unsecure"
    ], 
    "headers": [], 
    "language": "c", 
    "name": "h2_full+poll_graceful_server_shutdown_nosec_test", 
    "src": []
  }, 
  {
    "deps": [
      "end2end_fixture_h2_full+poll", 
      "end2end_test_high_initial_seqno", 
      "gpr", 
      "gpr_test_util", 
      "grpc_test_util_unsecure", 
      "grpc_unsecure"
    ], 
    "headers": [], 
    "language": "c", 
    "name": "h2_full+poll_high_initial_seqno_nosec_test", 
    "src": []
  }, 
  {
    "deps": [
      "end2end_fixture_h2_full+poll", 
      "end2end_test_invoke_large_request", 
      "gpr", 
      "gpr_test_util", 
      "grpc_test_util_unsecure", 
      "grpc_unsecure"
    ], 
    "headers": [], 
    "language": "c", 
    "name": "h2_full+poll_invoke_large_request_nosec_test", 
    "src": []
  }, 
  {
    "deps": [
      "end2end_fixture_h2_full+poll", 
      "end2end_test_large_metadata", 
      "gpr", 
      "gpr_test_util", 
      "grpc_test_util_unsecure", 
      "grpc_unsecure"
    ], 
    "headers": [], 
    "language": "c", 
    "name": "h2_full+poll_large_metadata_nosec_test", 
    "src": []
  }, 
  {
    "deps": [
      "end2end_fixture_h2_full+poll", 
      "end2end_test_max_concurrent_streams", 
      "gpr", 
      "gpr_test_util", 
      "grpc_test_util_unsecure", 
      "grpc_unsecure"
    ], 
    "headers": [], 
    "language": "c", 
    "name": "h2_full+poll_max_concurrent_streams_nosec_test", 
    "src": []
  }, 
  {
    "deps": [
      "end2end_fixture_h2_full+poll", 
      "end2end_test_max_message_length", 
      "gpr", 
      "gpr_test_util", 
      "grpc_test_util_unsecure", 
      "grpc_unsecure"
    ], 
    "headers": [], 
    "language": "c", 
    "name": "h2_full+poll_max_message_length_nosec_test", 
    "src": []
  }, 
  {
    "deps": [
      "end2end_fixture_h2_full+poll", 
      "end2end_test_metadata", 
      "gpr", 
      "gpr_test_util", 
      "grpc_test_util_unsecure", 
      "grpc_unsecure"
    ], 
    "headers": [], 
    "language": "c", 
    "name": "h2_full+poll_metadata_nosec_test", 
    "src": []
  }, 
  {
    "deps": [
      "end2end_fixture_h2_full+poll", 
      "end2end_test_no_op", 
      "gpr", 
      "gpr_test_util", 
      "grpc_test_util_unsecure", 
      "grpc_unsecure"
    ], 
    "headers": [], 
    "language": "c", 
    "name": "h2_full+poll_no_op_nosec_test", 
    "src": []
  }, 
  {
    "deps": [
      "end2end_fixture_h2_full+poll", 
      "end2end_test_payload", 
      "gpr", 
      "gpr_test_util", 
      "grpc_test_util_unsecure", 
      "grpc_unsecure"
    ], 
    "headers": [], 
    "language": "c", 
    "name": "h2_full+poll_payload_nosec_test", 
    "src": []
  }, 
  {
    "deps": [
      "end2end_fixture_h2_full+poll", 
      "end2end_test_ping_pong_streaming", 
      "gpr", 
      "gpr_test_util", 
      "grpc_test_util_unsecure", 
      "grpc_unsecure"
    ], 
    "headers": [], 
    "language": "c", 
    "name": "h2_full+poll_ping_pong_streaming_nosec_test", 
    "src": []
  }, 
  {
    "deps": [
      "end2end_fixture_h2_full+poll", 
      "end2end_test_registered_call", 
      "gpr", 
      "gpr_test_util", 
      "grpc_test_util_unsecure", 
      "grpc_unsecure"
    ], 
    "headers": [], 
    "language": "c", 
    "name": "h2_full+poll_registered_call_nosec_test", 
    "src": []
  }, 
  {
    "deps": [
      "end2end_fixture_h2_full+poll", 
      "end2end_test_request_with_flags", 
      "gpr", 
      "gpr_test_util", 
      "grpc_test_util_unsecure", 
      "grpc_unsecure"
    ], 
    "headers": [], 
    "language": "c", 
    "name": "h2_full+poll_request_with_flags_nosec_test", 
    "src": []
  }, 
  {
    "deps": [
      "end2end_fixture_h2_full+poll", 
      "end2end_test_request_with_payload", 
      "gpr", 
      "gpr_test_util", 
      "grpc_test_util_unsecure", 
      "grpc_unsecure"
    ], 
    "headers": [], 
    "language": "c", 
    "name": "h2_full+poll_request_with_payload_nosec_test", 
    "src": []
  }, 
  {
    "deps": [
      "end2end_fixture_h2_full+poll", 
      "end2end_test_server_finishes_request", 
      "gpr", 
      "gpr_test_util", 
      "grpc_test_util_unsecure", 
      "grpc_unsecure"
    ], 
    "headers": [], 
    "language": "c", 
    "name": "h2_full+poll_server_finishes_request_nosec_test", 
    "src": []
  }, 
  {
    "deps": [
      "end2end_fixture_h2_full+poll", 
      "end2end_test_shutdown_finishes_calls", 
      "gpr", 
      "gpr_test_util", 
      "grpc_test_util_unsecure", 
      "grpc_unsecure"
    ], 
    "headers": [], 
    "language": "c", 
    "name": "h2_full+poll_shutdown_finishes_calls_nosec_test", 
    "src": []
  }, 
  {
    "deps": [
      "end2end_fixture_h2_full+poll", 
      "end2end_test_shutdown_finishes_tags", 
      "gpr", 
      "gpr_test_util", 
      "grpc_test_util_unsecure", 
      "grpc_unsecure"
    ], 
    "headers": [], 
    "language": "c", 
    "name": "h2_full+poll_shutdown_finishes_tags_nosec_test", 
    "src": []
  }, 
  {
    "deps": [
      "end2end_fixture_h2_full+poll", 
      "end2end_test_simple_delayed_request", 
      "gpr", 
      "gpr_test_util", 
      "grpc_test_util_unsecure", 
      "grpc_unsecure"
    ], 
    "headers": [], 
    "language": "c", 
    "name": "h2_full+poll_simple_delayed_request_nosec_test", 
    "src": []
  }, 
  {
    "deps": [
      "end2end_fixture_h2_full+poll", 
      "end2end_test_simple_request", 
      "gpr", 
      "gpr_test_util", 
      "grpc_test_util_unsecure", 
      "grpc_unsecure"
    ], 
    "headers": [], 
    "language": "c", 
    "name": "h2_full+poll_simple_request_nosec_test", 
    "src": []
  }, 
  {
    "deps": [
      "end2end_fixture_h2_full+poll", 
      "end2end_test_trailing_metadata", 
      "gpr", 
      "gpr_test_util", 
      "grpc_test_util_unsecure", 
      "grpc_unsecure"
    ], 
    "headers": [], 
    "language": "c", 
    "name": "h2_full+poll_trailing_metadata_nosec_test", 
    "src": []
  }, 
  {
    "deps": [
      "end2end_fixture_h2_proxy", 
      "end2end_test_bad_hostname", 
      "gpr", 
      "gpr_test_util", 
      "grpc_test_util_unsecure", 
      "grpc_unsecure"
    ], 
    "headers": [], 
    "language": "c", 
    "name": "h2_proxy_bad_hostname_nosec_test", 
    "src": []
  }, 
  {
    "deps": [
      "end2end_fixture_h2_proxy", 
      "end2end_test_binary_metadata", 
      "gpr", 
      "gpr_test_util", 
      "grpc_test_util_unsecure", 
      "grpc_unsecure"
    ], 
    "headers": [], 
    "language": "c", 
    "name": "h2_proxy_binary_metadata_nosec_test", 
    "src": []
  }, 
  {
    "deps": [
      "end2end_fixture_h2_proxy", 
      "end2end_test_cancel_after_accept", 
      "gpr", 
      "gpr_test_util", 
      "grpc_test_util_unsecure", 
      "grpc_unsecure"
    ], 
    "headers": [], 
    "language": "c", 
    "name": "h2_proxy_cancel_after_accept_nosec_test", 
    "src": []
  }, 
  {
    "deps": [
      "end2end_fixture_h2_proxy", 
      "end2end_test_cancel_after_client_done", 
      "gpr", 
      "gpr_test_util", 
      "grpc_test_util_unsecure", 
      "grpc_unsecure"
    ], 
    "headers": [], 
    "language": "c", 
    "name": "h2_proxy_cancel_after_client_done_nosec_test", 
    "src": []
  }, 
  {
    "deps": [
      "end2end_fixture_h2_proxy", 
      "end2end_test_cancel_after_invoke", 
      "gpr", 
      "gpr_test_util", 
      "grpc_test_util_unsecure", 
      "grpc_unsecure"
    ], 
    "headers": [], 
    "language": "c", 
    "name": "h2_proxy_cancel_after_invoke_nosec_test", 
    "src": []
  }, 
  {
    "deps": [
      "end2end_fixture_h2_proxy", 
      "end2end_test_cancel_before_invoke", 
      "gpr", 
      "gpr_test_util", 
      "grpc_test_util_unsecure", 
      "grpc_unsecure"
    ], 
    "headers": [], 
    "language": "c", 
    "name": "h2_proxy_cancel_before_invoke_nosec_test", 
    "src": []
  }, 
  {
    "deps": [
      "end2end_fixture_h2_proxy", 
      "end2end_test_cancel_in_a_vacuum", 
      "gpr", 
      "gpr_test_util", 
      "grpc_test_util_unsecure", 
      "grpc_unsecure"
    ], 
    "headers": [], 
    "language": "c", 
    "name": "h2_proxy_cancel_in_a_vacuum_nosec_test", 
    "src": []
  }, 
  {
    "deps": [
      "end2end_fixture_h2_proxy", 
      "end2end_test_census_simple_request", 
      "gpr", 
      "gpr_test_util", 
      "grpc_test_util_unsecure", 
      "grpc_unsecure"
    ], 
    "headers": [], 
    "language": "c", 
    "name": "h2_proxy_census_simple_request_nosec_test", 
    "src": []
  }, 
  {
    "deps": [
      "end2end_fixture_h2_proxy", 
      "end2end_test_default_host", 
      "gpr", 
      "gpr_test_util", 
      "grpc_test_util_unsecure", 
      "grpc_unsecure"
    ], 
    "headers": [], 
    "language": "c", 
    "name": "h2_proxy_default_host_nosec_test", 
    "src": []
  }, 
  {
    "deps": [
      "end2end_fixture_h2_proxy", 
      "end2end_test_disappearing_server", 
      "gpr", 
      "gpr_test_util", 
      "grpc_test_util_unsecure", 
      "grpc_unsecure"
    ], 
    "headers": [], 
    "language": "c", 
    "name": "h2_proxy_disappearing_server_nosec_test", 
    "src": []
  }, 
  {
    "deps": [
      "end2end_fixture_h2_proxy", 
      "end2end_test_empty_batch", 
      "gpr", 
      "gpr_test_util", 
      "grpc_test_util_unsecure", 
      "grpc_unsecure"
    ], 
    "headers": [], 
    "language": "c", 
    "name": "h2_proxy_empty_batch_nosec_test", 
    "src": []
  }, 
  {
    "deps": [
      "end2end_fixture_h2_proxy", 
      "end2end_test_graceful_server_shutdown", 
      "gpr", 
      "gpr_test_util", 
      "grpc_test_util_unsecure", 
      "grpc_unsecure"
    ], 
    "headers": [], 
    "language": "c", 
    "name": "h2_proxy_graceful_server_shutdown_nosec_test", 
    "src": []
  }, 
  {
    "deps": [
      "end2end_fixture_h2_proxy", 
      "end2end_test_high_initial_seqno", 
      "gpr", 
      "gpr_test_util", 
      "grpc_test_util_unsecure", 
      "grpc_unsecure"
    ], 
    "headers": [], 
    "language": "c", 
    "name": "h2_proxy_high_initial_seqno_nosec_test", 
    "src": []
  }, 
  {
    "deps": [
      "end2end_fixture_h2_proxy", 
      "end2end_test_invoke_large_request", 
      "gpr", 
      "gpr_test_util", 
      "grpc_test_util_unsecure", 
      "grpc_unsecure"
    ], 
    "headers": [], 
    "language": "c", 
    "name": "h2_proxy_invoke_large_request_nosec_test", 
    "src": []
  }, 
  {
    "deps": [
      "end2end_fixture_h2_proxy", 
      "end2end_test_large_metadata", 
      "gpr", 
      "gpr_test_util", 
      "grpc_test_util_unsecure", 
      "grpc_unsecure"
    ], 
    "headers": [], 
    "language": "c", 
    "name": "h2_proxy_large_metadata_nosec_test", 
    "src": []
  }, 
  {
    "deps": [
      "end2end_fixture_h2_proxy", 
      "end2end_test_max_message_length", 
      "gpr", 
      "gpr_test_util", 
      "grpc_test_util_unsecure", 
      "grpc_unsecure"
    ], 
    "headers": [], 
    "language": "c", 
    "name": "h2_proxy_max_message_length_nosec_test", 
    "src": []
  }, 
  {
    "deps": [
      "end2end_fixture_h2_proxy", 
      "end2end_test_metadata", 
      "gpr", 
      "gpr_test_util", 
      "grpc_test_util_unsecure", 
      "grpc_unsecure"
    ], 
    "headers": [], 
    "language": "c", 
    "name": "h2_proxy_metadata_nosec_test", 
    "src": []
  }, 
  {
    "deps": [
      "end2end_fixture_h2_proxy", 
      "end2end_test_no_op", 
      "gpr", 
      "gpr_test_util", 
      "grpc_test_util_unsecure", 
      "grpc_unsecure"
    ], 
    "headers": [], 
    "language": "c", 
    "name": "h2_proxy_no_op_nosec_test", 
    "src": []
  }, 
  {
    "deps": [
      "end2end_fixture_h2_proxy", 
      "end2end_test_payload", 
      "gpr", 
      "gpr_test_util", 
      "grpc_test_util_unsecure", 
      "grpc_unsecure"
    ], 
    "headers": [], 
    "language": "c", 
    "name": "h2_proxy_payload_nosec_test", 
    "src": []
  }, 
  {
    "deps": [
      "end2end_fixture_h2_proxy", 
      "end2end_test_ping_pong_streaming", 
      "gpr", 
      "gpr_test_util", 
      "grpc_test_util_unsecure", 
      "grpc_unsecure"
    ], 
    "headers": [], 
    "language": "c", 
    "name": "h2_proxy_ping_pong_streaming_nosec_test", 
    "src": []
  }, 
  {
    "deps": [
      "end2end_fixture_h2_proxy", 
      "end2end_test_registered_call", 
      "gpr", 
      "gpr_test_util", 
      "grpc_test_util_unsecure", 
      "grpc_unsecure"
    ], 
    "headers": [], 
    "language": "c", 
    "name": "h2_proxy_registered_call_nosec_test", 
    "src": []
  }, 
  {
    "deps": [
      "end2end_fixture_h2_proxy", 
      "end2end_test_request_with_payload", 
      "gpr", 
      "gpr_test_util", 
      "grpc_test_util_unsecure", 
      "grpc_unsecure"
    ], 
    "headers": [], 
    "language": "c", 
    "name": "h2_proxy_request_with_payload_nosec_test", 
    "src": []
  }, 
  {
    "deps": [
      "end2end_fixture_h2_proxy", 
      "end2end_test_server_finishes_request", 
      "gpr", 
      "gpr_test_util", 
      "grpc_test_util_unsecure", 
      "grpc_unsecure"
    ], 
    "headers": [], 
    "language": "c", 
    "name": "h2_proxy_server_finishes_request_nosec_test", 
    "src": []
  }, 
  {
    "deps": [
      "end2end_fixture_h2_proxy", 
      "end2end_test_shutdown_finishes_calls", 
      "gpr", 
      "gpr_test_util", 
      "grpc_test_util_unsecure", 
      "grpc_unsecure"
    ], 
    "headers": [], 
    "language": "c", 
    "name": "h2_proxy_shutdown_finishes_calls_nosec_test", 
    "src": []
  }, 
  {
    "deps": [
      "end2end_fixture_h2_proxy", 
      "end2end_test_shutdown_finishes_tags", 
      "gpr", 
      "gpr_test_util", 
      "grpc_test_util_unsecure", 
      "grpc_unsecure"
    ], 
    "headers": [], 
    "language": "c", 
    "name": "h2_proxy_shutdown_finishes_tags_nosec_test", 
    "src": []
  }, 
  {
    "deps": [
      "end2end_fixture_h2_proxy", 
      "end2end_test_simple_delayed_request", 
      "gpr", 
      "gpr_test_util", 
      "grpc_test_util_unsecure", 
      "grpc_unsecure"
    ], 
    "headers": [], 
    "language": "c", 
    "name": "h2_proxy_simple_delayed_request_nosec_test", 
    "src": []
  }, 
  {
    "deps": [
      "end2end_fixture_h2_proxy", 
      "end2end_test_simple_request", 
      "gpr", 
      "gpr_test_util", 
      "grpc_test_util_unsecure", 
      "grpc_unsecure"
    ], 
    "headers": [], 
    "language": "c", 
    "name": "h2_proxy_simple_request_nosec_test", 
    "src": []
  }, 
  {
    "deps": [
      "end2end_fixture_h2_proxy", 
      "end2end_test_trailing_metadata", 
      "gpr", 
      "gpr_test_util", 
      "grpc_test_util_unsecure", 
      "grpc_unsecure"
    ], 
    "headers": [], 
    "language": "c", 
    "name": "h2_proxy_trailing_metadata_nosec_test", 
    "src": []
  }, 
  {
    "deps": [
      "end2end_fixture_h2_sockpair", 
      "end2end_test_bad_hostname", 
      "gpr", 
      "gpr_test_util", 
      "grpc_test_util_unsecure", 
      "grpc_unsecure"
    ], 
    "headers": [], 
    "language": "c", 
    "name": "h2_sockpair_bad_hostname_nosec_test", 
    "src": []
  }, 
  {
    "deps": [
      "end2end_fixture_h2_sockpair", 
      "end2end_test_binary_metadata", 
      "gpr", 
      "gpr_test_util", 
      "grpc_test_util_unsecure", 
      "grpc_unsecure"
    ], 
    "headers": [], 
    "language": "c", 
    "name": "h2_sockpair_binary_metadata_nosec_test", 
    "src": []
  }, 
  {
    "deps": [
      "end2end_fixture_h2_sockpair", 
      "end2end_test_cancel_after_accept", 
      "gpr", 
      "gpr_test_util", 
      "grpc_test_util_unsecure", 
      "grpc_unsecure"
    ], 
    "headers": [], 
    "language": "c", 
    "name": "h2_sockpair_cancel_after_accept_nosec_test", 
    "src": []
  }, 
  {
    "deps": [
      "end2end_fixture_h2_sockpair", 
      "end2end_test_cancel_after_client_done", 
      "gpr", 
      "gpr_test_util", 
      "grpc_test_util_unsecure", 
      "grpc_unsecure"
    ], 
    "headers": [], 
    "language": "c", 
    "name": "h2_sockpair_cancel_after_client_done_nosec_test", 
    "src": []
  }, 
  {
    "deps": [
      "end2end_fixture_h2_sockpair", 
      "end2end_test_cancel_after_invoke", 
      "gpr", 
      "gpr_test_util", 
      "grpc_test_util_unsecure", 
      "grpc_unsecure"
    ], 
    "headers": [], 
    "language": "c", 
    "name": "h2_sockpair_cancel_after_invoke_nosec_test", 
    "src": []
  }, 
  {
    "deps": [
      "end2end_fixture_h2_sockpair", 
      "end2end_test_cancel_before_invoke", 
      "gpr", 
      "gpr_test_util", 
      "grpc_test_util_unsecure", 
      "grpc_unsecure"
    ], 
    "headers": [], 
    "language": "c", 
    "name": "h2_sockpair_cancel_before_invoke_nosec_test", 
    "src": []
  }, 
  {
    "deps": [
      "end2end_fixture_h2_sockpair", 
      "end2end_test_cancel_in_a_vacuum", 
      "gpr", 
      "gpr_test_util", 
      "grpc_test_util_unsecure", 
      "grpc_unsecure"
    ], 
    "headers": [], 
    "language": "c", 
    "name": "h2_sockpair_cancel_in_a_vacuum_nosec_test", 
    "src": []
  }, 
  {
    "deps": [
      "end2end_fixture_h2_sockpair", 
      "end2end_test_census_simple_request", 
      "gpr", 
      "gpr_test_util", 
      "grpc_test_util_unsecure", 
      "grpc_unsecure"
    ], 
    "headers": [], 
    "language": "c", 
    "name": "h2_sockpair_census_simple_request_nosec_test", 
    "src": []
  }, 
  {
    "deps": [
      "end2end_fixture_h2_sockpair", 
      "end2end_test_compressed_payload", 
      "gpr", 
      "gpr_test_util", 
      "grpc_test_util_unsecure", 
      "grpc_unsecure"
    ], 
    "headers": [], 
    "language": "c", 
    "name": "h2_sockpair_compressed_payload_nosec_test", 
    "src": []
  }, 
  {
    "deps": [
      "end2end_fixture_h2_sockpair", 
      "end2end_test_empty_batch", 
      "gpr", 
      "gpr_test_util", 
      "grpc_test_util_unsecure", 
      "grpc_unsecure"
    ], 
    "headers": [], 
    "language": "c", 
    "name": "h2_sockpair_empty_batch_nosec_test", 
    "src": []
  }, 
  {
    "deps": [
      "end2end_fixture_h2_sockpair", 
      "end2end_test_graceful_server_shutdown", 
      "gpr", 
      "gpr_test_util", 
      "grpc_test_util_unsecure", 
      "grpc_unsecure"
    ], 
    "headers": [], 
    "language": "c", 
    "name": "h2_sockpair_graceful_server_shutdown_nosec_test", 
    "src": []
  }, 
  {
    "deps": [
      "end2end_fixture_h2_sockpair", 
      "end2end_test_high_initial_seqno", 
      "gpr", 
      "gpr_test_util", 
      "grpc_test_util_unsecure", 
      "grpc_unsecure"
    ], 
    "headers": [], 
    "language": "c", 
    "name": "h2_sockpair_high_initial_seqno_nosec_test", 
    "src": []
  }, 
  {
    "deps": [
      "end2end_fixture_h2_sockpair", 
      "end2end_test_invoke_large_request", 
      "gpr", 
      "gpr_test_util", 
      "grpc_test_util_unsecure", 
      "grpc_unsecure"
    ], 
    "headers": [], 
    "language": "c", 
    "name": "h2_sockpair_invoke_large_request_nosec_test", 
    "src": []
  }, 
  {
    "deps": [
      "end2end_fixture_h2_sockpair", 
      "end2end_test_large_metadata", 
      "gpr", 
      "gpr_test_util", 
      "grpc_test_util_unsecure", 
      "grpc_unsecure"
    ], 
    "headers": [], 
    "language": "c", 
    "name": "h2_sockpair_large_metadata_nosec_test", 
    "src": []
  }, 
  {
    "deps": [
      "end2end_fixture_h2_sockpair", 
      "end2end_test_max_concurrent_streams", 
      "gpr", 
      "gpr_test_util", 
      "grpc_test_util_unsecure", 
      "grpc_unsecure"
    ], 
    "headers": [], 
    "language": "c", 
    "name": "h2_sockpair_max_concurrent_streams_nosec_test", 
    "src": []
  }, 
  {
    "deps": [
      "end2end_fixture_h2_sockpair", 
      "end2end_test_max_message_length", 
      "gpr", 
      "gpr_test_util", 
      "grpc_test_util_unsecure", 
      "grpc_unsecure"
    ], 
    "headers": [], 
    "language": "c", 
    "name": "h2_sockpair_max_message_length_nosec_test", 
    "src": []
  }, 
  {
    "deps": [
      "end2end_fixture_h2_sockpair", 
      "end2end_test_metadata", 
      "gpr", 
      "gpr_test_util", 
      "grpc_test_util_unsecure", 
      "grpc_unsecure"
    ], 
    "headers": [], 
    "language": "c", 
    "name": "h2_sockpair_metadata_nosec_test", 
    "src": []
  }, 
  {
    "deps": [
      "end2end_fixture_h2_sockpair", 
      "end2end_test_no_op", 
      "gpr", 
      "gpr_test_util", 
      "grpc_test_util_unsecure", 
      "grpc_unsecure"
    ], 
    "headers": [], 
    "language": "c", 
    "name": "h2_sockpair_no_op_nosec_test", 
    "src": []
  }, 
  {
    "deps": [
      "end2end_fixture_h2_sockpair", 
      "end2end_test_payload", 
      "gpr", 
      "gpr_test_util", 
      "grpc_test_util_unsecure", 
      "grpc_unsecure"
    ], 
    "headers": [], 
    "language": "c", 
    "name": "h2_sockpair_payload_nosec_test", 
    "src": []
  }, 
  {
    "deps": [
      "end2end_fixture_h2_sockpair", 
      "end2end_test_ping_pong_streaming", 
      "gpr", 
      "gpr_test_util", 
      "grpc_test_util_unsecure", 
      "grpc_unsecure"
    ], 
    "headers": [], 
    "language": "c", 
    "name": "h2_sockpair_ping_pong_streaming_nosec_test", 
    "src": []
  }, 
  {
    "deps": [
      "end2end_fixture_h2_sockpair", 
      "end2end_test_registered_call", 
      "gpr", 
      "gpr_test_util", 
      "grpc_test_util_unsecure", 
      "grpc_unsecure"
    ], 
    "headers": [], 
    "language": "c", 
    "name": "h2_sockpair_registered_call_nosec_test", 
    "src": []
  }, 
  {
    "deps": [
      "end2end_fixture_h2_sockpair", 
      "end2end_test_request_with_flags", 
      "gpr", 
      "gpr_test_util", 
      "grpc_test_util_unsecure", 
      "grpc_unsecure"
    ], 
    "headers": [], 
    "language": "c", 
    "name": "h2_sockpair_request_with_flags_nosec_test", 
    "src": []
  }, 
  {
    "deps": [
      "end2end_fixture_h2_sockpair", 
      "end2end_test_request_with_payload", 
      "gpr", 
      "gpr_test_util", 
      "grpc_test_util_unsecure", 
      "grpc_unsecure"
    ], 
    "headers": [], 
    "language": "c", 
    "name": "h2_sockpair_request_with_payload_nosec_test", 
    "src": []
  }, 
  {
    "deps": [
      "end2end_fixture_h2_sockpair", 
      "end2end_test_server_finishes_request", 
      "gpr", 
      "gpr_test_util", 
      "grpc_test_util_unsecure", 
      "grpc_unsecure"
    ], 
    "headers": [], 
    "language": "c", 
    "name": "h2_sockpair_server_finishes_request_nosec_test", 
    "src": []
  }, 
  {
    "deps": [
      "end2end_fixture_h2_sockpair", 
      "end2end_test_shutdown_finishes_calls", 
      "gpr", 
      "gpr_test_util", 
      "grpc_test_util_unsecure", 
      "grpc_unsecure"
    ], 
    "headers": [], 
    "language": "c", 
    "name": "h2_sockpair_shutdown_finishes_calls_nosec_test", 
    "src": []
  }, 
  {
    "deps": [
      "end2end_fixture_h2_sockpair", 
      "end2end_test_shutdown_finishes_tags", 
      "gpr", 
      "gpr_test_util", 
      "grpc_test_util_unsecure", 
      "grpc_unsecure"
    ], 
    "headers": [], 
    "language": "c", 
    "name": "h2_sockpair_shutdown_finishes_tags_nosec_test", 
    "src": []
  }, 
  {
    "deps": [
      "end2end_fixture_h2_sockpair", 
      "end2end_test_simple_request", 
      "gpr", 
      "gpr_test_util", 
      "grpc_test_util_unsecure", 
      "grpc_unsecure"
    ], 
    "headers": [], 
    "language": "c", 
    "name": "h2_sockpair_simple_request_nosec_test", 
    "src": []
  }, 
  {
    "deps": [
      "end2end_fixture_h2_sockpair", 
      "end2end_test_trailing_metadata", 
      "gpr", 
      "gpr_test_util", 
      "grpc_test_util_unsecure", 
      "grpc_unsecure"
    ], 
    "headers": [], 
    "language": "c", 
    "name": "h2_sockpair_trailing_metadata_nosec_test", 
    "src": []
  }, 
  {
    "deps": [
      "end2end_fixture_h2_sockpair+trace", 
      "end2end_test_bad_hostname", 
      "gpr", 
      "gpr_test_util", 
      "grpc_test_util_unsecure", 
      "grpc_unsecure"
    ], 
    "headers": [], 
    "language": "c", 
    "name": "h2_sockpair+trace_bad_hostname_nosec_test", 
    "src": []
  }, 
  {
    "deps": [
      "end2end_fixture_h2_sockpair+trace", 
      "end2end_test_binary_metadata", 
      "gpr", 
      "gpr_test_util", 
      "grpc_test_util_unsecure", 
      "grpc_unsecure"
    ], 
    "headers": [], 
    "language": "c", 
    "name": "h2_sockpair+trace_binary_metadata_nosec_test", 
    "src": []
  }, 
  {
    "deps": [
      "end2end_fixture_h2_sockpair+trace", 
      "end2end_test_cancel_after_accept", 
      "gpr", 
      "gpr_test_util", 
      "grpc_test_util_unsecure", 
      "grpc_unsecure"
    ], 
    "headers": [], 
    "language": "c", 
    "name": "h2_sockpair+trace_cancel_after_accept_nosec_test", 
    "src": []
  }, 
  {
    "deps": [
      "end2end_fixture_h2_sockpair+trace", 
      "end2end_test_cancel_after_client_done", 
      "gpr", 
      "gpr_test_util", 
      "grpc_test_util_unsecure", 
      "grpc_unsecure"
    ], 
    "headers": [], 
    "language": "c", 
    "name": "h2_sockpair+trace_cancel_after_client_done_nosec_test", 
    "src": []
  }, 
  {
    "deps": [
      "end2end_fixture_h2_sockpair+trace", 
      "end2end_test_cancel_after_invoke", 
      "gpr", 
      "gpr_test_util", 
      "grpc_test_util_unsecure", 
      "grpc_unsecure"
    ], 
    "headers": [], 
    "language": "c", 
    "name": "h2_sockpair+trace_cancel_after_invoke_nosec_test", 
    "src": []
  }, 
  {
    "deps": [
      "end2end_fixture_h2_sockpair+trace", 
      "end2end_test_cancel_before_invoke", 
      "gpr", 
      "gpr_test_util", 
      "grpc_test_util_unsecure", 
      "grpc_unsecure"
    ], 
    "headers": [], 
    "language": "c", 
    "name": "h2_sockpair+trace_cancel_before_invoke_nosec_test", 
    "src": []
  }, 
  {
    "deps": [
      "end2end_fixture_h2_sockpair+trace", 
      "end2end_test_cancel_in_a_vacuum", 
      "gpr", 
      "gpr_test_util", 
      "grpc_test_util_unsecure", 
      "grpc_unsecure"
    ], 
    "headers": [], 
    "language": "c", 
    "name": "h2_sockpair+trace_cancel_in_a_vacuum_nosec_test", 
    "src": []
  }, 
  {
    "deps": [
      "end2end_fixture_h2_sockpair+trace", 
      "end2end_test_census_simple_request", 
      "gpr", 
      "gpr_test_util", 
      "grpc_test_util_unsecure", 
      "grpc_unsecure"
    ], 
    "headers": [], 
    "language": "c", 
    "name": "h2_sockpair+trace_census_simple_request_nosec_test", 
    "src": []
  }, 
  {
    "deps": [
      "end2end_fixture_h2_sockpair+trace", 
      "end2end_test_compressed_payload", 
      "gpr", 
      "gpr_test_util", 
      "grpc_test_util_unsecure", 
      "grpc_unsecure"
    ], 
    "headers": [], 
    "language": "c", 
    "name": "h2_sockpair+trace_compressed_payload_nosec_test", 
    "src": []
  }, 
  {
    "deps": [
      "end2end_fixture_h2_sockpair+trace", 
      "end2end_test_empty_batch", 
      "gpr", 
      "gpr_test_util", 
      "grpc_test_util_unsecure", 
      "grpc_unsecure"
    ], 
    "headers": [], 
    "language": "c", 
    "name": "h2_sockpair+trace_empty_batch_nosec_test", 
    "src": []
  }, 
  {
    "deps": [
      "end2end_fixture_h2_sockpair+trace", 
      "end2end_test_graceful_server_shutdown", 
      "gpr", 
      "gpr_test_util", 
      "grpc_test_util_unsecure", 
      "grpc_unsecure"
    ], 
    "headers": [], 
    "language": "c", 
    "name": "h2_sockpair+trace_graceful_server_shutdown_nosec_test", 
    "src": []
  }, 
  {
    "deps": [
      "end2end_fixture_h2_sockpair+trace", 
      "end2end_test_high_initial_seqno", 
      "gpr", 
      "gpr_test_util", 
      "grpc_test_util_unsecure", 
      "grpc_unsecure"
    ], 
    "headers": [], 
    "language": "c", 
    "name": "h2_sockpair+trace_high_initial_seqno_nosec_test", 
    "src": []
  }, 
  {
    "deps": [
      "end2end_fixture_h2_sockpair+trace", 
      "end2end_test_invoke_large_request", 
      "gpr", 
      "gpr_test_util", 
      "grpc_test_util_unsecure", 
      "grpc_unsecure"
    ], 
    "headers": [], 
    "language": "c", 
    "name": "h2_sockpair+trace_invoke_large_request_nosec_test", 
    "src": []
  }, 
  {
    "deps": [
      "end2end_fixture_h2_sockpair+trace", 
      "end2end_test_large_metadata", 
      "gpr", 
      "gpr_test_util", 
      "grpc_test_util_unsecure", 
      "grpc_unsecure"
    ], 
    "headers": [], 
    "language": "c", 
    "name": "h2_sockpair+trace_large_metadata_nosec_test", 
    "src": []
  }, 
  {
    "deps": [
      "end2end_fixture_h2_sockpair+trace", 
      "end2end_test_max_concurrent_streams", 
      "gpr", 
      "gpr_test_util", 
      "grpc_test_util_unsecure", 
      "grpc_unsecure"
    ], 
    "headers": [], 
    "language": "c", 
    "name": "h2_sockpair+trace_max_concurrent_streams_nosec_test", 
    "src": []
  }, 
  {
    "deps": [
      "end2end_fixture_h2_sockpair+trace", 
      "end2end_test_max_message_length", 
      "gpr", 
      "gpr_test_util", 
      "grpc_test_util_unsecure", 
      "grpc_unsecure"
    ], 
    "headers": [], 
    "language": "c", 
    "name": "h2_sockpair+trace_max_message_length_nosec_test", 
    "src": []
  }, 
  {
    "deps": [
      "end2end_fixture_h2_sockpair+trace", 
      "end2end_test_metadata", 
      "gpr", 
      "gpr_test_util", 
      "grpc_test_util_unsecure", 
      "grpc_unsecure"
    ], 
    "headers": [], 
    "language": "c", 
    "name": "h2_sockpair+trace_metadata_nosec_test", 
    "src": []
  }, 
  {
    "deps": [
      "end2end_fixture_h2_sockpair+trace", 
      "end2end_test_no_op", 
      "gpr", 
      "gpr_test_util", 
      "grpc_test_util_unsecure", 
      "grpc_unsecure"
    ], 
    "headers": [], 
    "language": "c", 
    "name": "h2_sockpair+trace_no_op_nosec_test", 
    "src": []
  }, 
  {
    "deps": [
      "end2end_fixture_h2_sockpair+trace", 
      "end2end_test_payload", 
      "gpr", 
      "gpr_test_util", 
      "grpc_test_util_unsecure", 
      "grpc_unsecure"
    ], 
    "headers": [], 
    "language": "c", 
    "name": "h2_sockpair+trace_payload_nosec_test", 
    "src": []
  }, 
  {
    "deps": [
      "end2end_fixture_h2_sockpair+trace", 
      "end2end_test_ping_pong_streaming", 
      "gpr", 
      "gpr_test_util", 
      "grpc_test_util_unsecure", 
      "grpc_unsecure"
    ], 
    "headers": [], 
    "language": "c", 
    "name": "h2_sockpair+trace_ping_pong_streaming_nosec_test", 
    "src": []
  }, 
  {
    "deps": [
      "end2end_fixture_h2_sockpair+trace", 
      "end2end_test_registered_call", 
      "gpr", 
      "gpr_test_util", 
      "grpc_test_util_unsecure", 
      "grpc_unsecure"
    ], 
    "headers": [], 
    "language": "c", 
    "name": "h2_sockpair+trace_registered_call_nosec_test", 
    "src": []
  }, 
  {
    "deps": [
      "end2end_fixture_h2_sockpair+trace", 
      "end2end_test_request_with_flags", 
      "gpr", 
      "gpr_test_util", 
      "grpc_test_util_unsecure", 
      "grpc_unsecure"
    ], 
    "headers": [], 
    "language": "c", 
    "name": "h2_sockpair+trace_request_with_flags_nosec_test", 
    "src": []
  }, 
  {
    "deps": [
      "end2end_fixture_h2_sockpair+trace", 
      "end2end_test_request_with_payload", 
      "gpr", 
      "gpr_test_util", 
      "grpc_test_util_unsecure", 
      "grpc_unsecure"
    ], 
    "headers": [], 
    "language": "c", 
    "name": "h2_sockpair+trace_request_with_payload_nosec_test", 
    "src": []
  }, 
  {
    "deps": [
      "end2end_fixture_h2_sockpair+trace", 
      "end2end_test_server_finishes_request", 
      "gpr", 
      "gpr_test_util", 
      "grpc_test_util_unsecure", 
      "grpc_unsecure"
    ], 
    "headers": [], 
    "language": "c", 
    "name": "h2_sockpair+trace_server_finishes_request_nosec_test", 
    "src": []
  }, 
  {
    "deps": [
      "end2end_fixture_h2_sockpair+trace", 
      "end2end_test_shutdown_finishes_calls", 
      "gpr", 
      "gpr_test_util", 
      "grpc_test_util_unsecure", 
      "grpc_unsecure"
    ], 
    "headers": [], 
    "language": "c", 
    "name": "h2_sockpair+trace_shutdown_finishes_calls_nosec_test", 
    "src": []
  }, 
  {
    "deps": [
      "end2end_fixture_h2_sockpair+trace", 
      "end2end_test_shutdown_finishes_tags", 
      "gpr", 
      "gpr_test_util", 
      "grpc_test_util_unsecure", 
      "grpc_unsecure"
    ], 
    "headers": [], 
    "language": "c", 
    "name": "h2_sockpair+trace_shutdown_finishes_tags_nosec_test", 
    "src": []
  }, 
  {
    "deps": [
      "end2end_fixture_h2_sockpair+trace", 
      "end2end_test_simple_request", 
      "gpr", 
      "gpr_test_util", 
      "grpc_test_util_unsecure", 
      "grpc_unsecure"
    ], 
    "headers": [], 
    "language": "c", 
    "name": "h2_sockpair+trace_simple_request_nosec_test", 
    "src": []
  }, 
  {
    "deps": [
      "end2end_fixture_h2_sockpair+trace", 
      "end2end_test_trailing_metadata", 
      "gpr", 
      "gpr_test_util", 
      "grpc_test_util_unsecure", 
      "grpc_unsecure"
    ], 
    "headers": [], 
    "language": "c", 
    "name": "h2_sockpair+trace_trailing_metadata_nosec_test", 
    "src": []
  }, 
  {
    "deps": [
      "end2end_fixture_h2_sockpair_1byte", 
      "end2end_test_bad_hostname", 
      "gpr", 
      "gpr_test_util", 
      "grpc_test_util_unsecure", 
      "grpc_unsecure"
    ], 
    "headers": [], 
    "language": "c", 
    "name": "h2_sockpair_1byte_bad_hostname_nosec_test", 
    "src": []
  }, 
  {
    "deps": [
      "end2end_fixture_h2_sockpair_1byte", 
      "end2end_test_binary_metadata", 
      "gpr", 
      "gpr_test_util", 
      "grpc_test_util_unsecure", 
      "grpc_unsecure"
    ], 
    "headers": [], 
    "language": "c", 
    "name": "h2_sockpair_1byte_binary_metadata_nosec_test", 
    "src": []
  }, 
  {
    "deps": [
      "end2end_fixture_h2_sockpair_1byte", 
      "end2end_test_cancel_after_accept", 
      "gpr", 
      "gpr_test_util", 
      "grpc_test_util_unsecure", 
      "grpc_unsecure"
    ], 
    "headers": [], 
    "language": "c", 
    "name": "h2_sockpair_1byte_cancel_after_accept_nosec_test", 
    "src": []
  }, 
  {
    "deps": [
      "end2end_fixture_h2_sockpair_1byte", 
      "end2end_test_cancel_after_client_done", 
      "gpr", 
      "gpr_test_util", 
      "grpc_test_util_unsecure", 
      "grpc_unsecure"
    ], 
    "headers": [], 
    "language": "c", 
    "name": "h2_sockpair_1byte_cancel_after_client_done_nosec_test", 
    "src": []
  }, 
  {
    "deps": [
      "end2end_fixture_h2_sockpair_1byte", 
      "end2end_test_cancel_after_invoke", 
      "gpr", 
      "gpr_test_util", 
      "grpc_test_util_unsecure", 
      "grpc_unsecure"
    ], 
    "headers": [], 
    "language": "c", 
    "name": "h2_sockpair_1byte_cancel_after_invoke_nosec_test", 
    "src": []
  }, 
  {
    "deps": [
      "end2end_fixture_h2_sockpair_1byte", 
      "end2end_test_cancel_before_invoke", 
      "gpr", 
      "gpr_test_util", 
      "grpc_test_util_unsecure", 
      "grpc_unsecure"
    ], 
    "headers": [], 
    "language": "c", 
    "name": "h2_sockpair_1byte_cancel_before_invoke_nosec_test", 
    "src": []
  }, 
  {
    "deps": [
      "end2end_fixture_h2_sockpair_1byte", 
      "end2end_test_cancel_in_a_vacuum", 
      "gpr", 
      "gpr_test_util", 
      "grpc_test_util_unsecure", 
      "grpc_unsecure"
    ], 
    "headers": [], 
    "language": "c", 
    "name": "h2_sockpair_1byte_cancel_in_a_vacuum_nosec_test", 
    "src": []
  }, 
  {
    "deps": [
      "end2end_fixture_h2_sockpair_1byte", 
      "end2end_test_census_simple_request", 
      "gpr", 
      "gpr_test_util", 
      "grpc_test_util_unsecure", 
      "grpc_unsecure"
    ], 
    "headers": [], 
    "language": "c", 
    "name": "h2_sockpair_1byte_census_simple_request_nosec_test", 
    "src": []
  }, 
  {
    "deps": [
      "end2end_fixture_h2_sockpair_1byte", 
      "end2end_test_compressed_payload", 
      "gpr", 
      "gpr_test_util", 
      "grpc_test_util_unsecure", 
      "grpc_unsecure"
    ], 
    "headers": [], 
    "language": "c", 
    "name": "h2_sockpair_1byte_compressed_payload_nosec_test", 
    "src": []
  }, 
  {
    "deps": [
      "end2end_fixture_h2_sockpair_1byte", 
      "end2end_test_empty_batch", 
      "gpr", 
      "gpr_test_util", 
      "grpc_test_util_unsecure", 
      "grpc_unsecure"
    ], 
    "headers": [], 
    "language": "c", 
    "name": "h2_sockpair_1byte_empty_batch_nosec_test", 
    "src": []
  }, 
  {
    "deps": [
      "end2end_fixture_h2_sockpair_1byte", 
      "end2end_test_graceful_server_shutdown", 
      "gpr", 
      "gpr_test_util", 
      "grpc_test_util_unsecure", 
      "grpc_unsecure"
    ], 
    "headers": [], 
    "language": "c", 
    "name": "h2_sockpair_1byte_graceful_server_shutdown_nosec_test", 
    "src": []
  }, 
  {
    "deps": [
      "end2end_fixture_h2_sockpair_1byte", 
      "end2end_test_high_initial_seqno", 
      "gpr", 
      "gpr_test_util", 
      "grpc_test_util_unsecure", 
      "grpc_unsecure"
    ], 
    "headers": [], 
    "language": "c", 
    "name": "h2_sockpair_1byte_high_initial_seqno_nosec_test", 
    "src": []
  }, 
  {
    "deps": [
      "end2end_fixture_h2_sockpair_1byte", 
      "end2end_test_invoke_large_request", 
      "gpr", 
      "gpr_test_util", 
      "grpc_test_util_unsecure", 
      "grpc_unsecure"
    ], 
    "headers": [], 
    "language": "c", 
    "name": "h2_sockpair_1byte_invoke_large_request_nosec_test", 
    "src": []
  }, 
  {
    "deps": [
      "end2end_fixture_h2_sockpair_1byte", 
      "end2end_test_large_metadata", 
      "gpr", 
      "gpr_test_util", 
      "grpc_test_util_unsecure", 
      "grpc_unsecure"
    ], 
    "headers": [], 
    "language": "c", 
    "name": "h2_sockpair_1byte_large_metadata_nosec_test", 
    "src": []
  }, 
  {
    "deps": [
      "end2end_fixture_h2_sockpair_1byte", 
      "end2end_test_max_concurrent_streams", 
      "gpr", 
      "gpr_test_util", 
      "grpc_test_util_unsecure", 
      "grpc_unsecure"
    ], 
    "headers": [], 
    "language": "c", 
    "name": "h2_sockpair_1byte_max_concurrent_streams_nosec_test", 
    "src": []
  }, 
  {
    "deps": [
      "end2end_fixture_h2_sockpair_1byte", 
      "end2end_test_max_message_length", 
      "gpr", 
      "gpr_test_util", 
      "grpc_test_util_unsecure", 
      "grpc_unsecure"
    ], 
    "headers": [], 
    "language": "c", 
    "name": "h2_sockpair_1byte_max_message_length_nosec_test", 
    "src": []
  }, 
  {
    "deps": [
      "end2end_fixture_h2_sockpair_1byte", 
      "end2end_test_metadata", 
      "gpr", 
      "gpr_test_util", 
      "grpc_test_util_unsecure", 
      "grpc_unsecure"
    ], 
    "headers": [], 
    "language": "c", 
    "name": "h2_sockpair_1byte_metadata_nosec_test", 
    "src": []
  }, 
  {
    "deps": [
      "end2end_fixture_h2_sockpair_1byte", 
      "end2end_test_no_op", 
      "gpr", 
      "gpr_test_util", 
      "grpc_test_util_unsecure", 
      "grpc_unsecure"
    ], 
    "headers": [], 
    "language": "c", 
    "name": "h2_sockpair_1byte_no_op_nosec_test", 
    "src": []
  }, 
  {
    "deps": [
      "end2end_fixture_h2_sockpair_1byte", 
      "end2end_test_payload", 
      "gpr", 
      "gpr_test_util", 
      "grpc_test_util_unsecure", 
      "grpc_unsecure"
    ], 
    "headers": [], 
    "language": "c", 
    "name": "h2_sockpair_1byte_payload_nosec_test", 
    "src": []
  }, 
  {
    "deps": [
      "end2end_fixture_h2_sockpair_1byte", 
      "end2end_test_ping_pong_streaming", 
      "gpr", 
      "gpr_test_util", 
      "grpc_test_util_unsecure", 
      "grpc_unsecure"
    ], 
    "headers": [], 
    "language": "c", 
    "name": "h2_sockpair_1byte_ping_pong_streaming_nosec_test", 
    "src": []
  }, 
  {
    "deps": [
      "end2end_fixture_h2_sockpair_1byte", 
      "end2end_test_registered_call", 
      "gpr", 
      "gpr_test_util", 
      "grpc_test_util_unsecure", 
      "grpc_unsecure"
    ], 
    "headers": [], 
    "language": "c", 
    "name": "h2_sockpair_1byte_registered_call_nosec_test", 
    "src": []
  }, 
  {
    "deps": [
      "end2end_fixture_h2_sockpair_1byte", 
      "end2end_test_request_with_flags", 
      "gpr", 
      "gpr_test_util", 
      "grpc_test_util_unsecure", 
      "grpc_unsecure"
    ], 
    "headers": [], 
    "language": "c", 
    "name": "h2_sockpair_1byte_request_with_flags_nosec_test", 
    "src": []
  }, 
  {
    "deps": [
      "end2end_fixture_h2_sockpair_1byte", 
      "end2end_test_request_with_payload", 
      "gpr", 
      "gpr_test_util", 
      "grpc_test_util_unsecure", 
      "grpc_unsecure"
    ], 
    "headers": [], 
    "language": "c", 
    "name": "h2_sockpair_1byte_request_with_payload_nosec_test", 
    "src": []
  }, 
  {
    "deps": [
      "end2end_fixture_h2_sockpair_1byte", 
      "end2end_test_server_finishes_request", 
      "gpr", 
      "gpr_test_util", 
      "grpc_test_util_unsecure", 
      "grpc_unsecure"
    ], 
    "headers": [], 
    "language": "c", 
    "name": "h2_sockpair_1byte_server_finishes_request_nosec_test", 
    "src": []
  }, 
  {
    "deps": [
      "end2end_fixture_h2_sockpair_1byte", 
      "end2end_test_shutdown_finishes_calls", 
      "gpr", 
      "gpr_test_util", 
      "grpc_test_util_unsecure", 
      "grpc_unsecure"
    ], 
    "headers": [], 
    "language": "c", 
    "name": "h2_sockpair_1byte_shutdown_finishes_calls_nosec_test", 
    "src": []
  }, 
  {
    "deps": [
      "end2end_fixture_h2_sockpair_1byte", 
      "end2end_test_shutdown_finishes_tags", 
      "gpr", 
      "gpr_test_util", 
      "grpc_test_util_unsecure", 
      "grpc_unsecure"
    ], 
    "headers": [], 
    "language": "c", 
    "name": "h2_sockpair_1byte_shutdown_finishes_tags_nosec_test", 
    "src": []
  }, 
  {
    "deps": [
      "end2end_fixture_h2_sockpair_1byte", 
      "end2end_test_simple_request", 
      "gpr", 
      "gpr_test_util", 
      "grpc_test_util_unsecure", 
      "grpc_unsecure"
    ], 
    "headers": [], 
    "language": "c", 
    "name": "h2_sockpair_1byte_simple_request_nosec_test", 
    "src": []
  }, 
  {
    "deps": [
      "end2end_fixture_h2_sockpair_1byte", 
      "end2end_test_trailing_metadata", 
      "gpr", 
      "gpr_test_util", 
      "grpc_test_util_unsecure", 
      "grpc_unsecure"
    ], 
    "headers": [], 
    "language": "c", 
    "name": "h2_sockpair_1byte_trailing_metadata_nosec_test", 
    "src": []
  }, 
  {
    "deps": [
      "end2end_fixture_h2_uds", 
      "end2end_test_bad_hostname", 
      "gpr", 
      "gpr_test_util", 
      "grpc_test_util_unsecure", 
      "grpc_unsecure"
    ], 
    "headers": [], 
    "language": "c", 
    "name": "h2_uds_bad_hostname_nosec_test", 
    "src": []
  }, 
  {
    "deps": [
      "end2end_fixture_h2_uds", 
      "end2end_test_binary_metadata", 
      "gpr", 
      "gpr_test_util", 
      "grpc_test_util_unsecure", 
      "grpc_unsecure"
    ], 
    "headers": [], 
    "language": "c", 
    "name": "h2_uds_binary_metadata_nosec_test", 
    "src": []
  }, 
  {
    "deps": [
      "end2end_fixture_h2_uds", 
      "end2end_test_cancel_after_accept", 
      "gpr", 
      "gpr_test_util", 
      "grpc_test_util_unsecure", 
      "grpc_unsecure"
    ], 
    "headers": [], 
    "language": "c", 
    "name": "h2_uds_cancel_after_accept_nosec_test", 
    "src": []
  }, 
  {
    "deps": [
      "end2end_fixture_h2_uds", 
      "end2end_test_cancel_after_client_done", 
      "gpr", 
      "gpr_test_util", 
      "grpc_test_util_unsecure", 
      "grpc_unsecure"
    ], 
    "headers": [], 
    "language": "c", 
    "name": "h2_uds_cancel_after_client_done_nosec_test", 
    "src": []
  }, 
  {
    "deps": [
      "end2end_fixture_h2_uds", 
      "end2end_test_cancel_after_invoke", 
      "gpr", 
      "gpr_test_util", 
      "grpc_test_util_unsecure", 
      "grpc_unsecure"
    ], 
    "headers": [], 
    "language": "c", 
    "name": "h2_uds_cancel_after_invoke_nosec_test", 
    "src": []
  }, 
  {
    "deps": [
      "end2end_fixture_h2_uds", 
      "end2end_test_cancel_before_invoke", 
      "gpr", 
      "gpr_test_util", 
      "grpc_test_util_unsecure", 
      "grpc_unsecure"
    ], 
    "headers": [], 
    "language": "c", 
    "name": "h2_uds_cancel_before_invoke_nosec_test", 
    "src": []
  }, 
  {
    "deps": [
      "end2end_fixture_h2_uds", 
      "end2end_test_cancel_in_a_vacuum", 
      "gpr", 
      "gpr_test_util", 
      "grpc_test_util_unsecure", 
      "grpc_unsecure"
    ], 
    "headers": [], 
    "language": "c", 
    "name": "h2_uds_cancel_in_a_vacuum_nosec_test", 
    "src": []
  }, 
  {
    "deps": [
      "end2end_fixture_h2_uds", 
      "end2end_test_census_simple_request", 
      "gpr", 
      "gpr_test_util", 
      "grpc_test_util_unsecure", 
      "grpc_unsecure"
    ], 
    "headers": [], 
    "language": "c", 
    "name": "h2_uds_census_simple_request_nosec_test", 
    "src": []
  }, 
  {
    "deps": [
      "end2end_fixture_h2_uds", 
      "end2end_test_channel_connectivity", 
      "gpr", 
      "gpr_test_util", 
      "grpc_test_util_unsecure", 
      "grpc_unsecure"
    ], 
    "headers": [], 
    "language": "c", 
    "name": "h2_uds_channel_connectivity_nosec_test", 
    "src": []
  }, 
  {
    "deps": [
      "end2end_fixture_h2_uds", 
      "end2end_test_compressed_payload", 
      "gpr", 
      "gpr_test_util", 
      "grpc_test_util_unsecure", 
      "grpc_unsecure"
    ], 
    "headers": [], 
    "language": "c", 
    "name": "h2_uds_compressed_payload_nosec_test", 
    "src": []
  }, 
  {
    "deps": [
      "end2end_fixture_h2_uds", 
      "end2end_test_disappearing_server", 
      "gpr", 
      "gpr_test_util", 
      "grpc_test_util_unsecure", 
      "grpc_unsecure"
    ], 
    "headers": [], 
    "language": "c", 
    "name": "h2_uds_disappearing_server_nosec_test", 
    "src": []
  }, 
  {
    "deps": [
      "end2end_fixture_h2_uds", 
      "end2end_test_empty_batch", 
      "gpr", 
      "gpr_test_util", 
      "grpc_test_util_unsecure", 
      "grpc_unsecure"
    ], 
    "headers": [], 
    "language": "c", 
    "name": "h2_uds_empty_batch_nosec_test", 
    "src": []
  }, 
  {
    "deps": [
      "end2end_fixture_h2_uds", 
      "end2end_test_graceful_server_shutdown", 
      "gpr", 
      "gpr_test_util", 
      "grpc_test_util_unsecure", 
      "grpc_unsecure"
    ], 
    "headers": [], 
    "language": "c", 
    "name": "h2_uds_graceful_server_shutdown_nosec_test", 
    "src": []
  }, 
  {
    "deps": [
      "end2end_fixture_h2_uds", 
      "end2end_test_high_initial_seqno", 
      "gpr", 
      "gpr_test_util", 
      "grpc_test_util_unsecure", 
      "grpc_unsecure"
    ], 
    "headers": [], 
    "language": "c", 
    "name": "h2_uds_high_initial_seqno_nosec_test", 
    "src": []
  }, 
  {
    "deps": [
      "end2end_fixture_h2_uds", 
      "end2end_test_invoke_large_request", 
      "gpr", 
      "gpr_test_util", 
      "grpc_test_util_unsecure", 
      "grpc_unsecure"
    ], 
    "headers": [], 
    "language": "c", 
    "name": "h2_uds_invoke_large_request_nosec_test", 
    "src": []
  }, 
  {
    "deps": [
      "end2end_fixture_h2_uds", 
      "end2end_test_large_metadata", 
      "gpr", 
      "gpr_test_util", 
      "grpc_test_util_unsecure", 
      "grpc_unsecure"
    ], 
    "headers": [], 
    "language": "c", 
    "name": "h2_uds_large_metadata_nosec_test", 
    "src": []
  }, 
  {
    "deps": [
      "end2end_fixture_h2_uds", 
      "end2end_test_max_concurrent_streams", 
      "gpr", 
      "gpr_test_util", 
      "grpc_test_util_unsecure", 
      "grpc_unsecure"
    ], 
    "headers": [], 
    "language": "c", 
    "name": "h2_uds_max_concurrent_streams_nosec_test", 
    "src": []
  }, 
  {
    "deps": [
      "end2end_fixture_h2_uds", 
      "end2end_test_max_message_length", 
      "gpr", 
      "gpr_test_util", 
      "grpc_test_util_unsecure", 
      "grpc_unsecure"
    ], 
    "headers": [], 
    "language": "c", 
    "name": "h2_uds_max_message_length_nosec_test", 
    "src": []
  }, 
  {
    "deps": [
      "end2end_fixture_h2_uds", 
      "end2end_test_metadata", 
      "gpr", 
      "gpr_test_util", 
      "grpc_test_util_unsecure", 
      "grpc_unsecure"
    ], 
    "headers": [], 
    "language": "c", 
    "name": "h2_uds_metadata_nosec_test", 
    "src": []
  }, 
  {
    "deps": [
      "end2end_fixture_h2_uds", 
      "end2end_test_no_op", 
      "gpr", 
      "gpr_test_util", 
      "grpc_test_util_unsecure", 
      "grpc_unsecure"
    ], 
    "headers": [], 
    "language": "c", 
    "name": "h2_uds_no_op_nosec_test", 
    "src": []
  }, 
  {
    "deps": [
      "end2end_fixture_h2_uds", 
      "end2end_test_payload", 
      "gpr", 
      "gpr_test_util", 
      "grpc_test_util_unsecure", 
      "grpc_unsecure"
    ], 
    "headers": [], 
    "language": "c", 
    "name": "h2_uds_payload_nosec_test", 
    "src": []
  }, 
  {
    "deps": [
      "end2end_fixture_h2_uds", 
      "end2end_test_ping_pong_streaming", 
      "gpr", 
      "gpr_test_util", 
      "grpc_test_util_unsecure", 
      "grpc_unsecure"
    ], 
    "headers": [], 
    "language": "c", 
    "name": "h2_uds_ping_pong_streaming_nosec_test", 
    "src": []
  }, 
  {
    "deps": [
      "end2end_fixture_h2_uds", 
      "end2end_test_registered_call", 
      "gpr", 
      "gpr_test_util", 
      "grpc_test_util_unsecure", 
      "grpc_unsecure"
    ], 
    "headers": [], 
    "language": "c", 
    "name": "h2_uds_registered_call_nosec_test", 
    "src": []
  }, 
  {
    "deps": [
      "end2end_fixture_h2_uds", 
      "end2end_test_request_with_flags", 
      "gpr", 
      "gpr_test_util", 
      "grpc_test_util_unsecure", 
      "grpc_unsecure"
    ], 
    "headers": [], 
    "language": "c", 
    "name": "h2_uds_request_with_flags_nosec_test", 
    "src": []
  }, 
  {
    "deps": [
      "end2end_fixture_h2_uds", 
      "end2end_test_request_with_payload", 
      "gpr", 
      "gpr_test_util", 
      "grpc_test_util_unsecure", 
      "grpc_unsecure"
    ], 
    "headers": [], 
    "language": "c", 
    "name": "h2_uds_request_with_payload_nosec_test", 
    "src": []
  }, 
  {
    "deps": [
      "end2end_fixture_h2_uds", 
      "end2end_test_server_finishes_request", 
      "gpr", 
      "gpr_test_util", 
      "grpc_test_util_unsecure", 
      "grpc_unsecure"
    ], 
    "headers": [], 
    "language": "c", 
    "name": "h2_uds_server_finishes_request_nosec_test", 
    "src": []
  }, 
  {
    "deps": [
      "end2end_fixture_h2_uds", 
      "end2end_test_shutdown_finishes_calls", 
      "gpr", 
      "gpr_test_util", 
      "grpc_test_util_unsecure", 
      "grpc_unsecure"
    ], 
    "headers": [], 
    "language": "c", 
    "name": "h2_uds_shutdown_finishes_calls_nosec_test", 
    "src": []
  }, 
  {
    "deps": [
      "end2end_fixture_h2_uds", 
      "end2end_test_shutdown_finishes_tags", 
      "gpr", 
      "gpr_test_util", 
      "grpc_test_util_unsecure", 
      "grpc_unsecure"
    ], 
    "headers": [], 
    "language": "c", 
    "name": "h2_uds_shutdown_finishes_tags_nosec_test", 
    "src": []
  }, 
  {
    "deps": [
      "end2end_fixture_h2_uds", 
      "end2end_test_simple_delayed_request", 
      "gpr", 
      "gpr_test_util", 
      "grpc_test_util_unsecure", 
      "grpc_unsecure"
    ], 
    "headers": [], 
    "language": "c", 
    "name": "h2_uds_simple_delayed_request_nosec_test", 
    "src": []
  }, 
  {
    "deps": [
      "end2end_fixture_h2_uds", 
      "end2end_test_simple_request", 
      "gpr", 
      "gpr_test_util", 
      "grpc_test_util_unsecure", 
      "grpc_unsecure"
    ], 
    "headers": [], 
    "language": "c", 
    "name": "h2_uds_simple_request_nosec_test", 
    "src": []
  }, 
  {
    "deps": [
      "end2end_fixture_h2_uds", 
      "end2end_test_trailing_metadata", 
      "gpr", 
      "gpr_test_util", 
      "grpc_test_util_unsecure", 
      "grpc_unsecure"
    ], 
    "headers": [], 
    "language": "c", 
    "name": "h2_uds_trailing_metadata_nosec_test", 
    "src": []
  }, 
  {
    "deps": [
      "end2end_fixture_h2_uds+poll", 
      "end2end_test_bad_hostname", 
      "gpr", 
      "gpr_test_util", 
      "grpc_test_util_unsecure", 
      "grpc_unsecure"
    ], 
    "headers": [], 
    "language": "c", 
    "name": "h2_uds+poll_bad_hostname_nosec_test", 
    "src": []
  }, 
  {
    "deps": [
      "end2end_fixture_h2_uds+poll", 
      "end2end_test_binary_metadata", 
      "gpr", 
      "gpr_test_util", 
      "grpc_test_util_unsecure", 
      "grpc_unsecure"
    ], 
    "headers": [], 
    "language": "c", 
    "name": "h2_uds+poll_binary_metadata_nosec_test", 
    "src": []
  }, 
  {
    "deps": [
      "end2end_fixture_h2_uds+poll", 
      "end2end_test_cancel_after_accept", 
      "gpr", 
      "gpr_test_util", 
      "grpc_test_util_unsecure", 
      "grpc_unsecure"
    ], 
    "headers": [], 
    "language": "c", 
    "name": "h2_uds+poll_cancel_after_accept_nosec_test", 
    "src": []
  }, 
  {
    "deps": [
      "end2end_fixture_h2_uds+poll", 
      "end2end_test_cancel_after_client_done", 
      "gpr", 
      "gpr_test_util", 
      "grpc_test_util_unsecure", 
      "grpc_unsecure"
    ], 
    "headers": [], 
    "language": "c", 
    "name": "h2_uds+poll_cancel_after_client_done_nosec_test", 
    "src": []
  }, 
  {
    "deps": [
      "end2end_fixture_h2_uds+poll", 
      "end2end_test_cancel_after_invoke", 
      "gpr", 
      "gpr_test_util", 
      "grpc_test_util_unsecure", 
      "grpc_unsecure"
    ], 
    "headers": [], 
    "language": "c", 
    "name": "h2_uds+poll_cancel_after_invoke_nosec_test", 
    "src": []
  }, 
  {
    "deps": [
      "end2end_fixture_h2_uds+poll", 
      "end2end_test_cancel_before_invoke", 
      "gpr", 
      "gpr_test_util", 
      "grpc_test_util_unsecure", 
      "grpc_unsecure"
    ], 
    "headers": [], 
    "language": "c", 
    "name": "h2_uds+poll_cancel_before_invoke_nosec_test", 
    "src": []
  }, 
  {
    "deps": [
      "end2end_fixture_h2_uds+poll", 
      "end2end_test_cancel_in_a_vacuum", 
      "gpr", 
      "gpr_test_util", 
      "grpc_test_util_unsecure", 
      "grpc_unsecure"
    ], 
    "headers": [], 
    "language": "c", 
    "name": "h2_uds+poll_cancel_in_a_vacuum_nosec_test", 
    "src": []
  }, 
  {
    "deps": [
      "end2end_fixture_h2_uds+poll", 
      "end2end_test_census_simple_request", 
      "gpr", 
      "gpr_test_util", 
      "grpc_test_util_unsecure", 
      "grpc_unsecure"
    ], 
    "headers": [], 
    "language": "c", 
    "name": "h2_uds+poll_census_simple_request_nosec_test", 
    "src": []
  }, 
  {
    "deps": [
      "end2end_fixture_h2_uds+poll", 
      "end2end_test_channel_connectivity", 
      "gpr", 
      "gpr_test_util", 
      "grpc_test_util_unsecure", 
      "grpc_unsecure"
    ], 
    "headers": [], 
    "language": "c", 
    "name": "h2_uds+poll_channel_connectivity_nosec_test", 
    "src": []
  }, 
  {
    "deps": [
      "end2end_fixture_h2_uds+poll", 
      "end2end_test_compressed_payload", 
      "gpr", 
      "gpr_test_util", 
      "grpc_test_util_unsecure", 
      "grpc_unsecure"
    ], 
    "headers": [], 
    "language": "c", 
    "name": "h2_uds+poll_compressed_payload_nosec_test", 
    "src": []
  }, 
  {
    "deps": [
      "end2end_fixture_h2_uds+poll", 
      "end2end_test_disappearing_server", 
      "gpr", 
      "gpr_test_util", 
      "grpc_test_util_unsecure", 
      "grpc_unsecure"
    ], 
    "headers": [], 
    "language": "c", 
    "name": "h2_uds+poll_disappearing_server_nosec_test", 
    "src": []
  }, 
  {
    "deps": [
      "end2end_fixture_h2_uds+poll", 
      "end2end_test_empty_batch", 
      "gpr", 
      "gpr_test_util", 
      "grpc_test_util_unsecure", 
      "grpc_unsecure"
    ], 
    "headers": [], 
    "language": "c", 
    "name": "h2_uds+poll_empty_batch_nosec_test", 
    "src": []
  }, 
  {
    "deps": [
      "end2end_fixture_h2_uds+poll", 
      "end2end_test_graceful_server_shutdown", 
      "gpr", 
      "gpr_test_util", 
      "grpc_test_util_unsecure", 
      "grpc_unsecure"
    ], 
    "headers": [], 
    "language": "c", 
    "name": "h2_uds+poll_graceful_server_shutdown_nosec_test", 
    "src": []
  }, 
  {
    "deps": [
      "end2end_fixture_h2_uds+poll", 
      "end2end_test_high_initial_seqno", 
      "gpr", 
      "gpr_test_util", 
      "grpc_test_util_unsecure", 
      "grpc_unsecure"
    ], 
    "headers": [], 
    "language": "c", 
    "name": "h2_uds+poll_high_initial_seqno_nosec_test", 
    "src": []
  }, 
  {
    "deps": [
      "end2end_fixture_h2_uds+poll", 
      "end2end_test_invoke_large_request", 
      "gpr", 
      "gpr_test_util", 
      "grpc_test_util_unsecure", 
      "grpc_unsecure"
    ], 
    "headers": [], 
    "language": "c", 
    "name": "h2_uds+poll_invoke_large_request_nosec_test", 
    "src": []
  }, 
  {
    "deps": [
      "end2end_fixture_h2_uds+poll", 
      "end2end_test_large_metadata", 
      "gpr", 
      "gpr_test_util", 
      "grpc_test_util_unsecure", 
      "grpc_unsecure"
    ], 
    "headers": [], 
    "language": "c", 
    "name": "h2_uds+poll_large_metadata_nosec_test", 
    "src": []
  }, 
  {
    "deps": [
      "end2end_fixture_h2_uds+poll", 
      "end2end_test_max_concurrent_streams", 
      "gpr", 
      "gpr_test_util", 
      "grpc_test_util_unsecure", 
      "grpc_unsecure"
    ], 
    "headers": [], 
    "language": "c", 
    "name": "h2_uds+poll_max_concurrent_streams_nosec_test", 
    "src": []
  }, 
  {
    "deps": [
      "end2end_fixture_h2_uds+poll", 
      "end2end_test_max_message_length", 
      "gpr", 
      "gpr_test_util", 
      "grpc_test_util_unsecure", 
      "grpc_unsecure"
    ], 
    "headers": [], 
    "language": "c", 
    "name": "h2_uds+poll_max_message_length_nosec_test", 
    "src": []
  }, 
  {
    "deps": [
      "end2end_fixture_h2_uds+poll", 
      "end2end_test_metadata", 
      "gpr", 
      "gpr_test_util", 
      "grpc_test_util_unsecure", 
      "grpc_unsecure"
    ], 
    "headers": [], 
    "language": "c", 
    "name": "h2_uds+poll_metadata_nosec_test", 
    "src": []
  }, 
  {
    "deps": [
      "end2end_fixture_h2_uds+poll", 
      "end2end_test_no_op", 
      "gpr", 
      "gpr_test_util", 
      "grpc_test_util_unsecure", 
      "grpc_unsecure"
    ], 
    "headers": [], 
    "language": "c", 
    "name": "h2_uds+poll_no_op_nosec_test", 
    "src": []
  }, 
  {
    "deps": [
      "end2end_fixture_h2_uds+poll", 
      "end2end_test_payload", 
      "gpr", 
      "gpr_test_util", 
      "grpc_test_util_unsecure", 
      "grpc_unsecure"
    ], 
    "headers": [], 
    "language": "c", 
    "name": "h2_uds+poll_payload_nosec_test", 
    "src": []
  }, 
  {
    "deps": [
      "end2end_fixture_h2_uds+poll", 
      "end2end_test_ping_pong_streaming", 
      "gpr", 
      "gpr_test_util", 
      "grpc_test_util_unsecure", 
      "grpc_unsecure"
    ], 
    "headers": [], 
    "language": "c", 
    "name": "h2_uds+poll_ping_pong_streaming_nosec_test", 
    "src": []
  }, 
  {
    "deps": [
      "end2end_fixture_h2_uds+poll", 
      "end2end_test_registered_call", 
      "gpr", 
      "gpr_test_util", 
      "grpc_test_util_unsecure", 
      "grpc_unsecure"
    ], 
    "headers": [], 
    "language": "c", 
    "name": "h2_uds+poll_registered_call_nosec_test", 
    "src": []
  }, 
  {
    "deps": [
      "end2end_fixture_h2_uds+poll", 
      "end2end_test_request_with_flags", 
      "gpr", 
      "gpr_test_util", 
      "grpc_test_util_unsecure", 
      "grpc_unsecure"
    ], 
    "headers": [], 
    "language": "c", 
    "name": "h2_uds+poll_request_with_flags_nosec_test", 
    "src": []
  }, 
  {
    "deps": [
      "end2end_fixture_h2_uds+poll", 
      "end2end_test_request_with_payload", 
      "gpr", 
      "gpr_test_util", 
      "grpc_test_util_unsecure", 
      "grpc_unsecure"
    ], 
    "headers": [], 
    "language": "c", 
    "name": "h2_uds+poll_request_with_payload_nosec_test", 
    "src": []
  }, 
  {
    "deps": [
      "end2end_fixture_h2_uds+poll", 
      "end2end_test_server_finishes_request", 
      "gpr", 
      "gpr_test_util", 
      "grpc_test_util_unsecure", 
      "grpc_unsecure"
    ], 
    "headers": [], 
    "language": "c", 
    "name": "h2_uds+poll_server_finishes_request_nosec_test", 
    "src": []
  }, 
  {
    "deps": [
      "end2end_fixture_h2_uds+poll", 
      "end2end_test_shutdown_finishes_calls", 
      "gpr", 
      "gpr_test_util", 
      "grpc_test_util_unsecure", 
      "grpc_unsecure"
    ], 
    "headers": [], 
    "language": "c", 
    "name": "h2_uds+poll_shutdown_finishes_calls_nosec_test", 
    "src": []
  }, 
  {
    "deps": [
      "end2end_fixture_h2_uds+poll", 
      "end2end_test_shutdown_finishes_tags", 
      "gpr", 
      "gpr_test_util", 
      "grpc_test_util_unsecure", 
      "grpc_unsecure"
    ], 
    "headers": [], 
    "language": "c", 
    "name": "h2_uds+poll_shutdown_finishes_tags_nosec_test", 
    "src": []
  }, 
  {
    "deps": [
      "end2end_fixture_h2_uds+poll", 
      "end2end_test_simple_delayed_request", 
      "gpr", 
      "gpr_test_util", 
      "grpc_test_util_unsecure", 
      "grpc_unsecure"
    ], 
    "headers": [], 
    "language": "c", 
    "name": "h2_uds+poll_simple_delayed_request_nosec_test", 
    "src": []
  }, 
  {
    "deps": [
      "end2end_fixture_h2_uds+poll", 
      "end2end_test_simple_request", 
      "gpr", 
      "gpr_test_util", 
      "grpc_test_util_unsecure", 
      "grpc_unsecure"
    ], 
    "headers": [], 
    "language": "c", 
    "name": "h2_uds+poll_simple_request_nosec_test", 
    "src": []
  }, 
  {
    "deps": [
      "end2end_fixture_h2_uds+poll", 
      "end2end_test_trailing_metadata", 
      "gpr", 
      "gpr_test_util", 
      "grpc_test_util_unsecure", 
      "grpc_unsecure"
    ], 
    "headers": [], 
    "language": "c", 
    "name": "h2_uds+poll_trailing_metadata_nosec_test", 
    "src": []
  }, 
  {
    "deps": [
      "bad_client_test", 
      "gpr", 
      "gpr_test_util", 
      "grpc_test_util_unsecure", 
      "grpc_unsecure"
    ], 
    "headers": [], 
    "language": "c", 
    "name": "connection_prefix_bad_client_test", 
    "src": [
      "test/core/bad_client/tests/connection_prefix.c"
    ]
  }, 
  {
    "deps": [
      "bad_client_test", 
      "gpr", 
      "gpr_test_util", 
      "grpc_test_util_unsecure", 
      "grpc_unsecure"
    ], 
    "headers": [], 
    "language": "c", 
    "name": "initial_settings_frame_bad_client_test", 
    "src": [
      "test/core/bad_client/tests/initial_settings_frame.c"
    ]
  }, 
  {
    "deps": [], 
    "headers": [
      "include/grpc/support/alloc.h", 
      "include/grpc/support/atm.h", 
      "include/grpc/support/atm_gcc_atomic.h", 
      "include/grpc/support/atm_gcc_sync.h", 
      "include/grpc/support/atm_win32.h", 
      "include/grpc/support/cmdline.h", 
      "include/grpc/support/cpu.h", 
      "include/grpc/support/histogram.h", 
      "include/grpc/support/host_port.h", 
      "include/grpc/support/log.h", 
      "include/grpc/support/log_win32.h", 
      "include/grpc/support/port_platform.h", 
      "include/grpc/support/slice.h", 
      "include/grpc/support/slice_buffer.h", 
      "include/grpc/support/string_util.h", 
      "include/grpc/support/subprocess.h", 
      "include/grpc/support/sync.h", 
      "include/grpc/support/sync_generic.h", 
      "include/grpc/support/sync_posix.h", 
      "include/grpc/support/sync_win32.h", 
      "include/grpc/support/thd.h", 
      "include/grpc/support/time.h", 
      "include/grpc/support/tls.h", 
      "include/grpc/support/tls_gcc.h", 
      "include/grpc/support/tls_msvc.h", 
      "include/grpc/support/tls_pthread.h", 
      "include/grpc/support/useful.h", 
      "src/core/support/block_annotate.h", 
      "src/core/support/env.h", 
      "src/core/support/file.h", 
      "src/core/support/murmur_hash.h", 
      "src/core/support/stack_lockfree.h", 
      "src/core/support/string.h", 
      "src/core/support/string_win32.h", 
      "src/core/support/thd_internal.h", 
      "src/core/support/time_precise.h"
    ], 
    "language": "c", 
    "name": "gpr", 
    "src": [
      "include/grpc/support/alloc.h", 
      "include/grpc/support/atm.h", 
      "include/grpc/support/atm_gcc_atomic.h", 
      "include/grpc/support/atm_gcc_sync.h", 
      "include/grpc/support/atm_win32.h", 
      "include/grpc/support/cmdline.h", 
      "include/grpc/support/cpu.h", 
      "include/grpc/support/histogram.h", 
      "include/grpc/support/host_port.h", 
      "include/grpc/support/log.h", 
      "include/grpc/support/log_win32.h", 
      "include/grpc/support/port_platform.h", 
      "include/grpc/support/slice.h", 
      "include/grpc/support/slice_buffer.h", 
      "include/grpc/support/string_util.h", 
      "include/grpc/support/subprocess.h", 
      "include/grpc/support/sync.h", 
      "include/grpc/support/sync_generic.h", 
      "include/grpc/support/sync_posix.h", 
      "include/grpc/support/sync_win32.h", 
      "include/grpc/support/thd.h", 
      "include/grpc/support/time.h", 
      "include/grpc/support/tls.h", 
      "include/grpc/support/tls_gcc.h", 
      "include/grpc/support/tls_msvc.h", 
      "include/grpc/support/tls_pthread.h", 
      "include/grpc/support/useful.h", 
      "src/core/support/alloc.c", 
      "src/core/support/block_annotate.h", 
      "src/core/support/cmdline.c", 
      "src/core/support/cpu_iphone.c", 
      "src/core/support/cpu_linux.c", 
      "src/core/support/cpu_posix.c", 
      "src/core/support/cpu_windows.c", 
      "src/core/support/env.h", 
      "src/core/support/env_linux.c", 
      "src/core/support/env_posix.c", 
      "src/core/support/env_win32.c", 
      "src/core/support/file.c", 
      "src/core/support/file.h", 
      "src/core/support/file_posix.c", 
      "src/core/support/file_win32.c", 
      "src/core/support/histogram.c", 
      "src/core/support/host_port.c", 
      "src/core/support/log.c", 
      "src/core/support/log_android.c", 
      "src/core/support/log_linux.c", 
      "src/core/support/log_posix.c", 
      "src/core/support/log_win32.c", 
      "src/core/support/murmur_hash.c", 
      "src/core/support/murmur_hash.h", 
      "src/core/support/slice.c", 
      "src/core/support/slice_buffer.c", 
      "src/core/support/stack_lockfree.c", 
      "src/core/support/stack_lockfree.h", 
      "src/core/support/string.c", 
      "src/core/support/string.h", 
      "src/core/support/string_posix.c", 
      "src/core/support/string_win32.c", 
      "src/core/support/string_win32.h", 
      "src/core/support/subprocess_posix.c", 
      "src/core/support/sync.c", 
      "src/core/support/sync_posix.c", 
      "src/core/support/sync_win32.c", 
      "src/core/support/thd.c", 
      "src/core/support/thd_internal.h", 
      "src/core/support/thd_posix.c", 
      "src/core/support/thd_win32.c", 
      "src/core/support/time.c", 
      "src/core/support/time_posix.c", 
      "src/core/support/time_precise.h", 
      "src/core/support/time_win32.c", 
      "src/core/support/tls_pthread.c"
    ]
  }, 
  {
    "deps": [
      "gpr"
    ], 
    "headers": [
      "test/core/util/test_config.h"
    ], 
    "language": "c", 
    "name": "gpr_test_util", 
    "src": [
      "test/core/util/test_config.c", 
      "test/core/util/test_config.h"
    ]
  }, 
  {
    "deps": [
      "gpr"
    ], 
    "headers": [
      "include/grpc/byte_buffer.h", 
      "include/grpc/byte_buffer_reader.h", 
      "include/grpc/census.h", 
      "include/grpc/compression.h", 
      "include/grpc/grpc.h", 
      "include/grpc/grpc_security.h", 
      "include/grpc/status.h", 
      "src/core/census/aggregation.h", 
      "src/core/census/context.h", 
      "src/core/census/grpc_filter.h", 
      "src/core/census/rpc_metric_id.h", 
      "src/core/channel/channel_args.h", 
      "src/core/channel/channel_stack.h", 
      "src/core/channel/client_channel.h", 
      "src/core/channel/compress_filter.h", 
      "src/core/channel/connected_channel.h", 
      "src/core/channel/context.h", 
      "src/core/channel/http_client_filter.h", 
      "src/core/channel/http_server_filter.h", 
      "src/core/channel/noop_filter.h", 
      "src/core/client_config/client_config.h", 
      "src/core/client_config/connector.h", 
      "src/core/client_config/lb_policies/pick_first.h", 
      "src/core/client_config/lb_policies/round_robin.h", 
      "src/core/client_config/lb_policy.h", 
      "src/core/client_config/lb_policy_factory.h", 
      "src/core/client_config/lb_policy_registry.h", 
      "src/core/client_config/resolver.h", 
      "src/core/client_config/resolver_factory.h", 
      "src/core/client_config/resolver_registry.h", 
      "src/core/client_config/resolvers/dns_resolver.h", 
      "src/core/client_config/resolvers/sockaddr_resolver.h", 
      "src/core/client_config/subchannel.h", 
      "src/core/client_config/subchannel_factory.h", 
      "src/core/client_config/subchannel_factory_decorators/add_channel_arg.h", 
      "src/core/client_config/subchannel_factory_decorators/merge_channel_args.h", 
      "src/core/client_config/uri_parser.h", 
      "src/core/compression/message_compress.h", 
      "src/core/debug/trace.h", 
      "src/core/httpcli/format_request.h", 
      "src/core/httpcli/httpcli.h", 
      "src/core/httpcli/parser.h", 
      "src/core/iomgr/closure.h", 
      "src/core/iomgr/endpoint.h", 
      "src/core/iomgr/endpoint_pair.h", 
      "src/core/iomgr/exec_ctx.h", 
      "src/core/iomgr/fd_posix.h", 
      "src/core/iomgr/iocp_windows.h", 
      "src/core/iomgr/iomgr.h", 
      "src/core/iomgr/iomgr_internal.h", 
      "src/core/iomgr/iomgr_posix.h", 
      "src/core/iomgr/pollset.h", 
      "src/core/iomgr/pollset_posix.h", 
      "src/core/iomgr/pollset_set.h", 
      "src/core/iomgr/pollset_set_posix.h", 
      "src/core/iomgr/pollset_set_windows.h", 
      "src/core/iomgr/pollset_windows.h", 
      "src/core/iomgr/resolve_address.h", 
      "src/core/iomgr/sockaddr.h", 
      "src/core/iomgr/sockaddr_posix.h", 
      "src/core/iomgr/sockaddr_utils.h", 
      "src/core/iomgr/sockaddr_win32.h", 
      "src/core/iomgr/socket_utils_posix.h", 
      "src/core/iomgr/socket_windows.h", 
      "src/core/iomgr/tcp_client.h", 
      "src/core/iomgr/tcp_posix.h", 
      "src/core/iomgr/tcp_server.h", 
      "src/core/iomgr/tcp_windows.h", 
      "src/core/iomgr/time_averaged_stats.h", 
      "src/core/iomgr/timer.h", 
      "src/core/iomgr/timer_heap.h", 
      "src/core/iomgr/timer_internal.h", 
      "src/core/iomgr/udp_server.h", 
      "src/core/iomgr/wakeup_fd_pipe.h", 
      "src/core/iomgr/wakeup_fd_posix.h", 
      "src/core/iomgr/workqueue.h", 
      "src/core/iomgr/workqueue_posix.h", 
      "src/core/iomgr/workqueue_windows.h", 
      "src/core/json/json.h", 
      "src/core/json/json_common.h", 
      "src/core/json/json_reader.h", 
      "src/core/json/json_writer.h", 
      "src/core/profiling/timers.h", 
      "src/core/security/auth_filters.h", 
      "src/core/security/base64.h", 
      "src/core/security/credentials.h", 
      "src/core/security/handshake.h", 
      "src/core/security/json_token.h", 
      "src/core/security/jwt_verifier.h", 
      "src/core/security/secure_endpoint.h", 
      "src/core/security/security_connector.h", 
      "src/core/security/security_context.h", 
      "src/core/statistics/census_interface.h", 
      "src/core/statistics/census_rpc_stats.h", 
      "src/core/surface/api_trace.h", 
      "src/core/surface/byte_buffer_queue.h", 
      "src/core/surface/call.h", 
      "src/core/surface/channel.h", 
      "src/core/surface/completion_queue.h", 
      "src/core/surface/event_string.h", 
      "src/core/surface/init.h", 
      "src/core/surface/server.h", 
      "src/core/surface/surface_trace.h", 
      "src/core/transport/chttp2/alpn.h", 
      "src/core/transport/chttp2/bin_encoder.h", 
      "src/core/transport/chttp2/frame.h", 
      "src/core/transport/chttp2/frame_data.h", 
      "src/core/transport/chttp2/frame_goaway.h", 
      "src/core/transport/chttp2/frame_ping.h", 
      "src/core/transport/chttp2/frame_rst_stream.h", 
      "src/core/transport/chttp2/frame_settings.h", 
      "src/core/transport/chttp2/frame_window_update.h", 
      "src/core/transport/chttp2/hpack_parser.h", 
      "src/core/transport/chttp2/hpack_table.h", 
      "src/core/transport/chttp2/http2_errors.h", 
      "src/core/transport/chttp2/huffsyms.h", 
      "src/core/transport/chttp2/incoming_metadata.h", 
      "src/core/transport/chttp2/internal.h", 
      "src/core/transport/chttp2/status_conversion.h", 
      "src/core/transport/chttp2/stream_encoder.h", 
      "src/core/transport/chttp2/stream_map.h", 
      "src/core/transport/chttp2/timeout_encoding.h", 
      "src/core/transport/chttp2/varint.h", 
      "src/core/transport/chttp2_transport.h", 
      "src/core/transport/connectivity_state.h", 
      "src/core/transport/metadata.h", 
      "src/core/transport/stream_op.h", 
      "src/core/transport/transport.h", 
      "src/core/transport/transport_impl.h", 
      "src/core/tsi/fake_transport_security.h", 
      "src/core/tsi/ssl_transport_security.h", 
      "src/core/tsi/transport_security.h", 
      "src/core/tsi/transport_security_interface.h"
    ], 
    "language": "c", 
    "name": "grpc", 
    "src": [
      "include/grpc/byte_buffer.h", 
      "include/grpc/byte_buffer_reader.h", 
      "include/grpc/census.h", 
      "include/grpc/compression.h", 
      "include/grpc/grpc.h", 
      "include/grpc/grpc_security.h", 
      "include/grpc/status.h", 
      "src/core/census/aggregation.h", 
      "src/core/census/context.c", 
      "src/core/census/context.h", 
      "src/core/census/grpc_context.c", 
      "src/core/census/grpc_filter.c", 
      "src/core/census/grpc_filter.h", 
      "src/core/census/initialize.c", 
      "src/core/census/operation.c", 
      "src/core/census/rpc_metric_id.h", 
      "src/core/census/tracing.c", 
      "src/core/channel/channel_args.c", 
      "src/core/channel/channel_args.h", 
      "src/core/channel/channel_stack.c", 
      "src/core/channel/channel_stack.h", 
      "src/core/channel/client_channel.c", 
      "src/core/channel/client_channel.h", 
      "src/core/channel/compress_filter.c", 
      "src/core/channel/compress_filter.h", 
      "src/core/channel/connected_channel.c", 
      "src/core/channel/connected_channel.h", 
      "src/core/channel/context.h", 
      "src/core/channel/http_client_filter.c", 
      "src/core/channel/http_client_filter.h", 
      "src/core/channel/http_server_filter.c", 
      "src/core/channel/http_server_filter.h", 
      "src/core/channel/noop_filter.c", 
      "src/core/channel/noop_filter.h", 
      "src/core/client_config/client_config.c", 
      "src/core/client_config/client_config.h", 
      "src/core/client_config/connector.c", 
      "src/core/client_config/connector.h", 
      "src/core/client_config/lb_policies/pick_first.c", 
      "src/core/client_config/lb_policies/pick_first.h", 
      "src/core/client_config/lb_policies/round_robin.c", 
      "src/core/client_config/lb_policies/round_robin.h", 
      "src/core/client_config/lb_policy.c", 
      "src/core/client_config/lb_policy.h", 
      "src/core/client_config/lb_policy_factory.c", 
      "src/core/client_config/lb_policy_factory.h", 
      "src/core/client_config/lb_policy_registry.c", 
      "src/core/client_config/lb_policy_registry.h", 
      "src/core/client_config/resolver.c", 
      "src/core/client_config/resolver.h", 
      "src/core/client_config/resolver_factory.c", 
      "src/core/client_config/resolver_factory.h", 
      "src/core/client_config/resolver_registry.c", 
      "src/core/client_config/resolver_registry.h", 
      "src/core/client_config/resolvers/dns_resolver.c", 
      "src/core/client_config/resolvers/dns_resolver.h", 
      "src/core/client_config/resolvers/sockaddr_resolver.c", 
      "src/core/client_config/resolvers/sockaddr_resolver.h", 
      "src/core/client_config/subchannel.c", 
      "src/core/client_config/subchannel.h", 
      "src/core/client_config/subchannel_factory.c", 
      "src/core/client_config/subchannel_factory.h", 
      "src/core/client_config/subchannel_factory_decorators/add_channel_arg.c", 
      "src/core/client_config/subchannel_factory_decorators/add_channel_arg.h", 
      "src/core/client_config/subchannel_factory_decorators/merge_channel_args.c", 
      "src/core/client_config/subchannel_factory_decorators/merge_channel_args.h", 
      "src/core/client_config/uri_parser.c", 
      "src/core/client_config/uri_parser.h", 
      "src/core/compression/algorithm.c", 
      "src/core/compression/message_compress.c", 
      "src/core/compression/message_compress.h", 
      "src/core/debug/trace.c", 
      "src/core/debug/trace.h", 
      "src/core/httpcli/format_request.c", 
      "src/core/httpcli/format_request.h", 
      "src/core/httpcli/httpcli.c", 
      "src/core/httpcli/httpcli.h", 
      "src/core/httpcli/httpcli_security_connector.c", 
      "src/core/httpcli/parser.c", 
      "src/core/httpcli/parser.h", 
      "src/core/iomgr/closure.c", 
      "src/core/iomgr/closure.h", 
      "src/core/iomgr/endpoint.c", 
      "src/core/iomgr/endpoint.h", 
      "src/core/iomgr/endpoint_pair.h", 
      "src/core/iomgr/endpoint_pair_posix.c", 
      "src/core/iomgr/endpoint_pair_windows.c", 
      "src/core/iomgr/exec_ctx.c", 
      "src/core/iomgr/exec_ctx.h", 
      "src/core/iomgr/fd_posix.c", 
      "src/core/iomgr/fd_posix.h", 
      "src/core/iomgr/iocp_windows.c", 
      "src/core/iomgr/iocp_windows.h", 
      "src/core/iomgr/iomgr.c", 
      "src/core/iomgr/iomgr.h", 
      "src/core/iomgr/iomgr_internal.h", 
      "src/core/iomgr/iomgr_posix.c", 
      "src/core/iomgr/iomgr_posix.h", 
      "src/core/iomgr/iomgr_windows.c", 
      "src/core/iomgr/pollset.h", 
      "src/core/iomgr/pollset_multipoller_with_epoll.c", 
      "src/core/iomgr/pollset_multipoller_with_poll_posix.c", 
      "src/core/iomgr/pollset_posix.c", 
      "src/core/iomgr/pollset_posix.h", 
      "src/core/iomgr/pollset_set.h", 
      "src/core/iomgr/pollset_set_posix.c", 
      "src/core/iomgr/pollset_set_posix.h", 
      "src/core/iomgr/pollset_set_windows.c", 
      "src/core/iomgr/pollset_set_windows.h", 
      "src/core/iomgr/pollset_windows.c", 
      "src/core/iomgr/pollset_windows.h", 
      "src/core/iomgr/resolve_address.h", 
      "src/core/iomgr/resolve_address_posix.c", 
      "src/core/iomgr/resolve_address_windows.c", 
      "src/core/iomgr/sockaddr.h", 
      "src/core/iomgr/sockaddr_posix.h", 
      "src/core/iomgr/sockaddr_utils.c", 
      "src/core/iomgr/sockaddr_utils.h", 
      "src/core/iomgr/sockaddr_win32.h", 
      "src/core/iomgr/socket_utils_common_posix.c", 
      "src/core/iomgr/socket_utils_linux.c", 
      "src/core/iomgr/socket_utils_posix.c", 
      "src/core/iomgr/socket_utils_posix.h", 
      "src/core/iomgr/socket_windows.c", 
      "src/core/iomgr/socket_windows.h", 
      "src/core/iomgr/tcp_client.h", 
      "src/core/iomgr/tcp_client_posix.c", 
      "src/core/iomgr/tcp_client_windows.c", 
      "src/core/iomgr/tcp_posix.c", 
      "src/core/iomgr/tcp_posix.h", 
      "src/core/iomgr/tcp_server.h", 
      "src/core/iomgr/tcp_server_posix.c", 
      "src/core/iomgr/tcp_server_windows.c", 
      "src/core/iomgr/tcp_windows.c", 
      "src/core/iomgr/tcp_windows.h", 
      "src/core/iomgr/time_averaged_stats.c", 
      "src/core/iomgr/time_averaged_stats.h", 
      "src/core/iomgr/timer.c", 
      "src/core/iomgr/timer.h", 
      "src/core/iomgr/timer_heap.c", 
      "src/core/iomgr/timer_heap.h", 
      "src/core/iomgr/timer_internal.h", 
      "src/core/iomgr/udp_server.c", 
      "src/core/iomgr/udp_server.h", 
      "src/core/iomgr/wakeup_fd_eventfd.c", 
      "src/core/iomgr/wakeup_fd_nospecial.c", 
      "src/core/iomgr/wakeup_fd_pipe.c", 
      "src/core/iomgr/wakeup_fd_pipe.h", 
      "src/core/iomgr/wakeup_fd_posix.c", 
      "src/core/iomgr/wakeup_fd_posix.h", 
      "src/core/iomgr/workqueue.h", 
      "src/core/iomgr/workqueue_posix.c", 
      "src/core/iomgr/workqueue_posix.h", 
      "src/core/iomgr/workqueue_windows.c", 
      "src/core/iomgr/workqueue_windows.h", 
      "src/core/json/json.c", 
      "src/core/json/json.h", 
      "src/core/json/json_common.h", 
      "src/core/json/json_reader.c", 
      "src/core/json/json_reader.h", 
      "src/core/json/json_string.c", 
      "src/core/json/json_writer.c", 
      "src/core/json/json_writer.h", 
      "src/core/profiling/basic_timers.c", 
      "src/core/profiling/stap_timers.c", 
      "src/core/profiling/timers.h", 
      "src/core/security/auth_filters.h", 
      "src/core/security/base64.c", 
      "src/core/security/base64.h", 
      "src/core/security/client_auth_filter.c", 
      "src/core/security/credentials.c", 
      "src/core/security/credentials.h", 
      "src/core/security/credentials_metadata.c", 
      "src/core/security/credentials_posix.c", 
      "src/core/security/credentials_win32.c", 
      "src/core/security/google_default_credentials.c", 
      "src/core/security/handshake.c", 
      "src/core/security/handshake.h", 
      "src/core/security/json_token.c", 
      "src/core/security/json_token.h", 
      "src/core/security/jwt_verifier.c", 
      "src/core/security/jwt_verifier.h", 
      "src/core/security/secure_endpoint.c", 
      "src/core/security/secure_endpoint.h", 
      "src/core/security/security_connector.c", 
      "src/core/security/security_connector.h", 
      "src/core/security/security_context.c", 
      "src/core/security/security_context.h", 
      "src/core/security/server_auth_filter.c", 
      "src/core/security/server_secure_chttp2.c", 
      "src/core/statistics/census_interface.h", 
      "src/core/statistics/census_rpc_stats.h", 
<<<<<<< HEAD
      "src/core/surface/alarm.c", 
=======
      "src/core/surface/api_trace.c", 
      "src/core/surface/api_trace.h", 
>>>>>>> d48c5a5b
      "src/core/surface/byte_buffer.c", 
      "src/core/surface/byte_buffer_queue.c", 
      "src/core/surface/byte_buffer_queue.h", 
      "src/core/surface/byte_buffer_reader.c", 
      "src/core/surface/call.c", 
      "src/core/surface/call.h", 
      "src/core/surface/call_details.c", 
      "src/core/surface/call_log_batch.c", 
      "src/core/surface/channel.c", 
      "src/core/surface/channel.h", 
      "src/core/surface/channel_connectivity.c", 
      "src/core/surface/channel_create.c", 
      "src/core/surface/completion_queue.c", 
      "src/core/surface/completion_queue.h", 
      "src/core/surface/event_string.c", 
      "src/core/surface/event_string.h", 
      "src/core/surface/init.c", 
      "src/core/surface/init.h", 
      "src/core/surface/init_secure.c", 
      "src/core/surface/lame_client.c", 
      "src/core/surface/metadata_array.c", 
      "src/core/surface/secure_channel_create.c", 
      "src/core/surface/server.c", 
      "src/core/surface/server.h", 
      "src/core/surface/server_chttp2.c", 
      "src/core/surface/server_create.c", 
      "src/core/surface/surface_trace.h", 
      "src/core/surface/version.c", 
      "src/core/transport/chttp2/alpn.c", 
      "src/core/transport/chttp2/alpn.h", 
      "src/core/transport/chttp2/bin_encoder.c", 
      "src/core/transport/chttp2/bin_encoder.h", 
      "src/core/transport/chttp2/frame.h", 
      "src/core/transport/chttp2/frame_data.c", 
      "src/core/transport/chttp2/frame_data.h", 
      "src/core/transport/chttp2/frame_goaway.c", 
      "src/core/transport/chttp2/frame_goaway.h", 
      "src/core/transport/chttp2/frame_ping.c", 
      "src/core/transport/chttp2/frame_ping.h", 
      "src/core/transport/chttp2/frame_rst_stream.c", 
      "src/core/transport/chttp2/frame_rst_stream.h", 
      "src/core/transport/chttp2/frame_settings.c", 
      "src/core/transport/chttp2/frame_settings.h", 
      "src/core/transport/chttp2/frame_window_update.c", 
      "src/core/transport/chttp2/frame_window_update.h", 
      "src/core/transport/chttp2/hpack_parser.c", 
      "src/core/transport/chttp2/hpack_parser.h", 
      "src/core/transport/chttp2/hpack_table.c", 
      "src/core/transport/chttp2/hpack_table.h", 
      "src/core/transport/chttp2/http2_errors.h", 
      "src/core/transport/chttp2/huffsyms.c", 
      "src/core/transport/chttp2/huffsyms.h", 
      "src/core/transport/chttp2/incoming_metadata.c", 
      "src/core/transport/chttp2/incoming_metadata.h", 
      "src/core/transport/chttp2/internal.h", 
      "src/core/transport/chttp2/parsing.c", 
      "src/core/transport/chttp2/status_conversion.c", 
      "src/core/transport/chttp2/status_conversion.h", 
      "src/core/transport/chttp2/stream_encoder.c", 
      "src/core/transport/chttp2/stream_encoder.h", 
      "src/core/transport/chttp2/stream_lists.c", 
      "src/core/transport/chttp2/stream_map.c", 
      "src/core/transport/chttp2/stream_map.h", 
      "src/core/transport/chttp2/timeout_encoding.c", 
      "src/core/transport/chttp2/timeout_encoding.h", 
      "src/core/transport/chttp2/varint.c", 
      "src/core/transport/chttp2/varint.h", 
      "src/core/transport/chttp2/writing.c", 
      "src/core/transport/chttp2_transport.c", 
      "src/core/transport/chttp2_transport.h", 
      "src/core/transport/connectivity_state.c", 
      "src/core/transport/connectivity_state.h", 
      "src/core/transport/metadata.c", 
      "src/core/transport/metadata.h", 
      "src/core/transport/stream_op.c", 
      "src/core/transport/stream_op.h", 
      "src/core/transport/transport.c", 
      "src/core/transport/transport.h", 
      "src/core/transport/transport_impl.h", 
      "src/core/transport/transport_op_string.c", 
      "src/core/tsi/fake_transport_security.c", 
      "src/core/tsi/fake_transport_security.h", 
      "src/core/tsi/ssl_transport_security.c", 
      "src/core/tsi/ssl_transport_security.h", 
      "src/core/tsi/transport_security.c", 
      "src/core/tsi/transport_security.h", 
      "src/core/tsi/transport_security_interface.h"
    ]
  }, 
  {
    "deps": [
      "gpr", 
      "gpr_test_util", 
      "grpc"
    ], 
    "headers": [
      "test/core/end2end/cq_verifier.h", 
      "test/core/end2end/data/ssl_test_data.h", 
      "test/core/end2end/fixtures/proxy.h", 
      "test/core/iomgr/endpoint_tests.h", 
      "test/core/security/oauth2_utils.h", 
      "test/core/util/grpc_profiler.h", 
      "test/core/util/parse_hexstring.h", 
      "test/core/util/port.h", 
      "test/core/util/slice_splitter.h"
    ], 
    "language": "c", 
    "name": "grpc_test_util", 
    "src": [
      "test/core/end2end/cq_verifier.c", 
      "test/core/end2end/cq_verifier.h", 
      "test/core/end2end/data/server1_cert.c", 
      "test/core/end2end/data/server1_key.c", 
      "test/core/end2end/data/ssl_test_data.h", 
      "test/core/end2end/data/test_root_cert.c", 
      "test/core/end2end/fixtures/proxy.c", 
      "test/core/end2end/fixtures/proxy.h", 
      "test/core/iomgr/endpoint_tests.c", 
      "test/core/iomgr/endpoint_tests.h", 
      "test/core/security/oauth2_utils.c", 
      "test/core/security/oauth2_utils.h", 
      "test/core/util/grpc_profiler.c", 
      "test/core/util/grpc_profiler.h", 
      "test/core/util/parse_hexstring.c", 
      "test/core/util/parse_hexstring.h", 
      "test/core/util/port.h", 
      "test/core/util/port_posix.c", 
      "test/core/util/port_windows.c", 
      "test/core/util/slice_splitter.c", 
      "test/core/util/slice_splitter.h"
    ]
  }, 
  {
    "deps": [
      "gpr", 
      "gpr_test_util", 
      "grpc"
    ], 
    "headers": [
      "test/core/end2end/cq_verifier.h", 
      "test/core/end2end/fixtures/proxy.h", 
      "test/core/iomgr/endpoint_tests.h", 
      "test/core/security/oauth2_utils.h", 
      "test/core/util/grpc_profiler.h", 
      "test/core/util/parse_hexstring.h", 
      "test/core/util/port.h", 
      "test/core/util/slice_splitter.h"
    ], 
    "language": "c", 
    "name": "grpc_test_util_unsecure", 
    "src": [
      "test/core/end2end/cq_verifier.c", 
      "test/core/end2end/cq_verifier.h", 
      "test/core/end2end/fixtures/proxy.c", 
      "test/core/end2end/fixtures/proxy.h", 
      "test/core/iomgr/endpoint_tests.c", 
      "test/core/iomgr/endpoint_tests.h", 
      "test/core/security/oauth2_utils.c", 
      "test/core/security/oauth2_utils.h", 
      "test/core/util/grpc_profiler.c", 
      "test/core/util/grpc_profiler.h", 
      "test/core/util/parse_hexstring.c", 
      "test/core/util/parse_hexstring.h", 
      "test/core/util/port.h", 
      "test/core/util/port_posix.c", 
      "test/core/util/port_windows.c", 
      "test/core/util/slice_splitter.c", 
      "test/core/util/slice_splitter.h"
    ]
  }, 
  {
    "deps": [
      "gpr"
    ], 
    "headers": [
      "include/grpc/byte_buffer.h", 
      "include/grpc/byte_buffer_reader.h", 
      "include/grpc/census.h", 
      "include/grpc/compression.h", 
      "include/grpc/grpc.h", 
      "include/grpc/status.h", 
      "src/core/census/aggregation.h", 
      "src/core/census/context.h", 
      "src/core/census/grpc_filter.h", 
      "src/core/census/rpc_metric_id.h", 
      "src/core/channel/channel_args.h", 
      "src/core/channel/channel_stack.h", 
      "src/core/channel/client_channel.h", 
      "src/core/channel/compress_filter.h", 
      "src/core/channel/connected_channel.h", 
      "src/core/channel/context.h", 
      "src/core/channel/http_client_filter.h", 
      "src/core/channel/http_server_filter.h", 
      "src/core/channel/noop_filter.h", 
      "src/core/client_config/client_config.h", 
      "src/core/client_config/connector.h", 
      "src/core/client_config/lb_policies/pick_first.h", 
      "src/core/client_config/lb_policies/round_robin.h", 
      "src/core/client_config/lb_policy.h", 
      "src/core/client_config/lb_policy_factory.h", 
      "src/core/client_config/lb_policy_registry.h", 
      "src/core/client_config/resolver.h", 
      "src/core/client_config/resolver_factory.h", 
      "src/core/client_config/resolver_registry.h", 
      "src/core/client_config/resolvers/dns_resolver.h", 
      "src/core/client_config/resolvers/sockaddr_resolver.h", 
      "src/core/client_config/subchannel.h", 
      "src/core/client_config/subchannel_factory.h", 
      "src/core/client_config/subchannel_factory_decorators/add_channel_arg.h", 
      "src/core/client_config/subchannel_factory_decorators/merge_channel_args.h", 
      "src/core/client_config/uri_parser.h", 
      "src/core/compression/message_compress.h", 
      "src/core/debug/trace.h", 
      "src/core/httpcli/format_request.h", 
      "src/core/httpcli/httpcli.h", 
      "src/core/httpcli/parser.h", 
      "src/core/iomgr/closure.h", 
      "src/core/iomgr/endpoint.h", 
      "src/core/iomgr/endpoint_pair.h", 
      "src/core/iomgr/exec_ctx.h", 
      "src/core/iomgr/fd_posix.h", 
      "src/core/iomgr/iocp_windows.h", 
      "src/core/iomgr/iomgr.h", 
      "src/core/iomgr/iomgr_internal.h", 
      "src/core/iomgr/iomgr_posix.h", 
      "src/core/iomgr/pollset.h", 
      "src/core/iomgr/pollset_posix.h", 
      "src/core/iomgr/pollset_set.h", 
      "src/core/iomgr/pollset_set_posix.h", 
      "src/core/iomgr/pollset_set_windows.h", 
      "src/core/iomgr/pollset_windows.h", 
      "src/core/iomgr/resolve_address.h", 
      "src/core/iomgr/sockaddr.h", 
      "src/core/iomgr/sockaddr_posix.h", 
      "src/core/iomgr/sockaddr_utils.h", 
      "src/core/iomgr/sockaddr_win32.h", 
      "src/core/iomgr/socket_utils_posix.h", 
      "src/core/iomgr/socket_windows.h", 
      "src/core/iomgr/tcp_client.h", 
      "src/core/iomgr/tcp_posix.h", 
      "src/core/iomgr/tcp_server.h", 
      "src/core/iomgr/tcp_windows.h", 
      "src/core/iomgr/time_averaged_stats.h", 
      "src/core/iomgr/timer.h", 
      "src/core/iomgr/timer_heap.h", 
      "src/core/iomgr/timer_internal.h", 
      "src/core/iomgr/udp_server.h", 
      "src/core/iomgr/wakeup_fd_pipe.h", 
      "src/core/iomgr/wakeup_fd_posix.h", 
      "src/core/iomgr/workqueue.h", 
      "src/core/iomgr/workqueue_posix.h", 
      "src/core/iomgr/workqueue_windows.h", 
      "src/core/json/json.h", 
      "src/core/json/json_common.h", 
      "src/core/json/json_reader.h", 
      "src/core/json/json_writer.h", 
      "src/core/profiling/timers.h", 
      "src/core/statistics/census_interface.h", 
      "src/core/statistics/census_rpc_stats.h", 
      "src/core/surface/api_trace.h", 
      "src/core/surface/byte_buffer_queue.h", 
      "src/core/surface/call.h", 
      "src/core/surface/channel.h", 
      "src/core/surface/completion_queue.h", 
      "src/core/surface/event_string.h", 
      "src/core/surface/init.h", 
      "src/core/surface/server.h", 
      "src/core/surface/surface_trace.h", 
      "src/core/transport/chttp2/alpn.h", 
      "src/core/transport/chttp2/bin_encoder.h", 
      "src/core/transport/chttp2/frame.h", 
      "src/core/transport/chttp2/frame_data.h", 
      "src/core/transport/chttp2/frame_goaway.h", 
      "src/core/transport/chttp2/frame_ping.h", 
      "src/core/transport/chttp2/frame_rst_stream.h", 
      "src/core/transport/chttp2/frame_settings.h", 
      "src/core/transport/chttp2/frame_window_update.h", 
      "src/core/transport/chttp2/hpack_parser.h", 
      "src/core/transport/chttp2/hpack_table.h", 
      "src/core/transport/chttp2/http2_errors.h", 
      "src/core/transport/chttp2/huffsyms.h", 
      "src/core/transport/chttp2/incoming_metadata.h", 
      "src/core/transport/chttp2/internal.h", 
      "src/core/transport/chttp2/status_conversion.h", 
      "src/core/transport/chttp2/stream_encoder.h", 
      "src/core/transport/chttp2/stream_map.h", 
      "src/core/transport/chttp2/timeout_encoding.h", 
      "src/core/transport/chttp2/varint.h", 
      "src/core/transport/chttp2_transport.h", 
      "src/core/transport/connectivity_state.h", 
      "src/core/transport/metadata.h", 
      "src/core/transport/stream_op.h", 
      "src/core/transport/transport.h", 
      "src/core/transport/transport_impl.h"
    ], 
    "language": "c", 
    "name": "grpc_unsecure", 
    "src": [
      "include/grpc/byte_buffer.h", 
      "include/grpc/byte_buffer_reader.h", 
      "include/grpc/census.h", 
      "include/grpc/compression.h", 
      "include/grpc/grpc.h", 
      "include/grpc/status.h", 
      "src/core/census/aggregation.h", 
      "src/core/census/context.c", 
      "src/core/census/context.h", 
      "src/core/census/grpc_context.c", 
      "src/core/census/grpc_filter.c", 
      "src/core/census/grpc_filter.h", 
      "src/core/census/initialize.c", 
      "src/core/census/operation.c", 
      "src/core/census/rpc_metric_id.h", 
      "src/core/census/tracing.c", 
      "src/core/channel/channel_args.c", 
      "src/core/channel/channel_args.h", 
      "src/core/channel/channel_stack.c", 
      "src/core/channel/channel_stack.h", 
      "src/core/channel/client_channel.c", 
      "src/core/channel/client_channel.h", 
      "src/core/channel/compress_filter.c", 
      "src/core/channel/compress_filter.h", 
      "src/core/channel/connected_channel.c", 
      "src/core/channel/connected_channel.h", 
      "src/core/channel/context.h", 
      "src/core/channel/http_client_filter.c", 
      "src/core/channel/http_client_filter.h", 
      "src/core/channel/http_server_filter.c", 
      "src/core/channel/http_server_filter.h", 
      "src/core/channel/noop_filter.c", 
      "src/core/channel/noop_filter.h", 
      "src/core/client_config/client_config.c", 
      "src/core/client_config/client_config.h", 
      "src/core/client_config/connector.c", 
      "src/core/client_config/connector.h", 
      "src/core/client_config/lb_policies/pick_first.c", 
      "src/core/client_config/lb_policies/pick_first.h", 
      "src/core/client_config/lb_policies/round_robin.c", 
      "src/core/client_config/lb_policies/round_robin.h", 
      "src/core/client_config/lb_policy.c", 
      "src/core/client_config/lb_policy.h", 
      "src/core/client_config/lb_policy_factory.c", 
      "src/core/client_config/lb_policy_factory.h", 
      "src/core/client_config/lb_policy_registry.c", 
      "src/core/client_config/lb_policy_registry.h", 
      "src/core/client_config/resolver.c", 
      "src/core/client_config/resolver.h", 
      "src/core/client_config/resolver_factory.c", 
      "src/core/client_config/resolver_factory.h", 
      "src/core/client_config/resolver_registry.c", 
      "src/core/client_config/resolver_registry.h", 
      "src/core/client_config/resolvers/dns_resolver.c", 
      "src/core/client_config/resolvers/dns_resolver.h", 
      "src/core/client_config/resolvers/sockaddr_resolver.c", 
      "src/core/client_config/resolvers/sockaddr_resolver.h", 
      "src/core/client_config/subchannel.c", 
      "src/core/client_config/subchannel.h", 
      "src/core/client_config/subchannel_factory.c", 
      "src/core/client_config/subchannel_factory.h", 
      "src/core/client_config/subchannel_factory_decorators/add_channel_arg.c", 
      "src/core/client_config/subchannel_factory_decorators/add_channel_arg.h", 
      "src/core/client_config/subchannel_factory_decorators/merge_channel_args.c", 
      "src/core/client_config/subchannel_factory_decorators/merge_channel_args.h", 
      "src/core/client_config/uri_parser.c", 
      "src/core/client_config/uri_parser.h", 
      "src/core/compression/algorithm.c", 
      "src/core/compression/message_compress.c", 
      "src/core/compression/message_compress.h", 
      "src/core/debug/trace.c", 
      "src/core/debug/trace.h", 
      "src/core/httpcli/format_request.c", 
      "src/core/httpcli/format_request.h", 
      "src/core/httpcli/httpcli.c", 
      "src/core/httpcli/httpcli.h", 
      "src/core/httpcli/parser.c", 
      "src/core/httpcli/parser.h", 
      "src/core/iomgr/closure.c", 
      "src/core/iomgr/closure.h", 
      "src/core/iomgr/endpoint.c", 
      "src/core/iomgr/endpoint.h", 
      "src/core/iomgr/endpoint_pair.h", 
      "src/core/iomgr/endpoint_pair_posix.c", 
      "src/core/iomgr/endpoint_pair_windows.c", 
      "src/core/iomgr/exec_ctx.c", 
      "src/core/iomgr/exec_ctx.h", 
      "src/core/iomgr/fd_posix.c", 
      "src/core/iomgr/fd_posix.h", 
      "src/core/iomgr/iocp_windows.c", 
      "src/core/iomgr/iocp_windows.h", 
      "src/core/iomgr/iomgr.c", 
      "src/core/iomgr/iomgr.h", 
      "src/core/iomgr/iomgr_internal.h", 
      "src/core/iomgr/iomgr_posix.c", 
      "src/core/iomgr/iomgr_posix.h", 
      "src/core/iomgr/iomgr_windows.c", 
      "src/core/iomgr/pollset.h", 
      "src/core/iomgr/pollset_multipoller_with_epoll.c", 
      "src/core/iomgr/pollset_multipoller_with_poll_posix.c", 
      "src/core/iomgr/pollset_posix.c", 
      "src/core/iomgr/pollset_posix.h", 
      "src/core/iomgr/pollset_set.h", 
      "src/core/iomgr/pollset_set_posix.c", 
      "src/core/iomgr/pollset_set_posix.h", 
      "src/core/iomgr/pollset_set_windows.c", 
      "src/core/iomgr/pollset_set_windows.h", 
      "src/core/iomgr/pollset_windows.c", 
      "src/core/iomgr/pollset_windows.h", 
      "src/core/iomgr/resolve_address.h", 
      "src/core/iomgr/resolve_address_posix.c", 
      "src/core/iomgr/resolve_address_windows.c", 
      "src/core/iomgr/sockaddr.h", 
      "src/core/iomgr/sockaddr_posix.h", 
      "src/core/iomgr/sockaddr_utils.c", 
      "src/core/iomgr/sockaddr_utils.h", 
      "src/core/iomgr/sockaddr_win32.h", 
      "src/core/iomgr/socket_utils_common_posix.c", 
      "src/core/iomgr/socket_utils_linux.c", 
      "src/core/iomgr/socket_utils_posix.c", 
      "src/core/iomgr/socket_utils_posix.h", 
      "src/core/iomgr/socket_windows.c", 
      "src/core/iomgr/socket_windows.h", 
      "src/core/iomgr/tcp_client.h", 
      "src/core/iomgr/tcp_client_posix.c", 
      "src/core/iomgr/tcp_client_windows.c", 
      "src/core/iomgr/tcp_posix.c", 
      "src/core/iomgr/tcp_posix.h", 
      "src/core/iomgr/tcp_server.h", 
      "src/core/iomgr/tcp_server_posix.c", 
      "src/core/iomgr/tcp_server_windows.c", 
      "src/core/iomgr/tcp_windows.c", 
      "src/core/iomgr/tcp_windows.h", 
      "src/core/iomgr/time_averaged_stats.c", 
      "src/core/iomgr/time_averaged_stats.h", 
      "src/core/iomgr/timer.c", 
      "src/core/iomgr/timer.h", 
      "src/core/iomgr/timer_heap.c", 
      "src/core/iomgr/timer_heap.h", 
      "src/core/iomgr/timer_internal.h", 
      "src/core/iomgr/udp_server.c", 
      "src/core/iomgr/udp_server.h", 
      "src/core/iomgr/wakeup_fd_eventfd.c", 
      "src/core/iomgr/wakeup_fd_nospecial.c", 
      "src/core/iomgr/wakeup_fd_pipe.c", 
      "src/core/iomgr/wakeup_fd_pipe.h", 
      "src/core/iomgr/wakeup_fd_posix.c", 
      "src/core/iomgr/wakeup_fd_posix.h", 
      "src/core/iomgr/workqueue.h", 
      "src/core/iomgr/workqueue_posix.c", 
      "src/core/iomgr/workqueue_posix.h", 
      "src/core/iomgr/workqueue_windows.c", 
      "src/core/iomgr/workqueue_windows.h", 
      "src/core/json/json.c", 
      "src/core/json/json.h", 
      "src/core/json/json_common.h", 
      "src/core/json/json_reader.c", 
      "src/core/json/json_reader.h", 
      "src/core/json/json_string.c", 
      "src/core/json/json_writer.c", 
      "src/core/json/json_writer.h", 
      "src/core/profiling/basic_timers.c", 
      "src/core/profiling/stap_timers.c", 
      "src/core/profiling/timers.h", 
      "src/core/statistics/census_interface.h", 
      "src/core/statistics/census_rpc_stats.h", 
<<<<<<< HEAD
      "src/core/surface/alarm.c", 
=======
      "src/core/surface/api_trace.c", 
      "src/core/surface/api_trace.h", 
>>>>>>> d48c5a5b
      "src/core/surface/byte_buffer.c", 
      "src/core/surface/byte_buffer_queue.c", 
      "src/core/surface/byte_buffer_queue.h", 
      "src/core/surface/byte_buffer_reader.c", 
      "src/core/surface/call.c", 
      "src/core/surface/call.h", 
      "src/core/surface/call_details.c", 
      "src/core/surface/call_log_batch.c", 
      "src/core/surface/channel.c", 
      "src/core/surface/channel.h", 
      "src/core/surface/channel_connectivity.c", 
      "src/core/surface/channel_create.c", 
      "src/core/surface/completion_queue.c", 
      "src/core/surface/completion_queue.h", 
      "src/core/surface/event_string.c", 
      "src/core/surface/event_string.h", 
      "src/core/surface/init.c", 
      "src/core/surface/init.h", 
      "src/core/surface/init_unsecure.c", 
      "src/core/surface/lame_client.c", 
      "src/core/surface/metadata_array.c", 
      "src/core/surface/server.c", 
      "src/core/surface/server.h", 
      "src/core/surface/server_chttp2.c", 
      "src/core/surface/server_create.c", 
      "src/core/surface/surface_trace.h", 
      "src/core/surface/version.c", 
      "src/core/transport/chttp2/alpn.c", 
      "src/core/transport/chttp2/alpn.h", 
      "src/core/transport/chttp2/bin_encoder.c", 
      "src/core/transport/chttp2/bin_encoder.h", 
      "src/core/transport/chttp2/frame.h", 
      "src/core/transport/chttp2/frame_data.c", 
      "src/core/transport/chttp2/frame_data.h", 
      "src/core/transport/chttp2/frame_goaway.c", 
      "src/core/transport/chttp2/frame_goaway.h", 
      "src/core/transport/chttp2/frame_ping.c", 
      "src/core/transport/chttp2/frame_ping.h", 
      "src/core/transport/chttp2/frame_rst_stream.c", 
      "src/core/transport/chttp2/frame_rst_stream.h", 
      "src/core/transport/chttp2/frame_settings.c", 
      "src/core/transport/chttp2/frame_settings.h", 
      "src/core/transport/chttp2/frame_window_update.c", 
      "src/core/transport/chttp2/frame_window_update.h", 
      "src/core/transport/chttp2/hpack_parser.c", 
      "src/core/transport/chttp2/hpack_parser.h", 
      "src/core/transport/chttp2/hpack_table.c", 
      "src/core/transport/chttp2/hpack_table.h", 
      "src/core/transport/chttp2/http2_errors.h", 
      "src/core/transport/chttp2/huffsyms.c", 
      "src/core/transport/chttp2/huffsyms.h", 
      "src/core/transport/chttp2/incoming_metadata.c", 
      "src/core/transport/chttp2/incoming_metadata.h", 
      "src/core/transport/chttp2/internal.h", 
      "src/core/transport/chttp2/parsing.c", 
      "src/core/transport/chttp2/status_conversion.c", 
      "src/core/transport/chttp2/status_conversion.h", 
      "src/core/transport/chttp2/stream_encoder.c", 
      "src/core/transport/chttp2/stream_encoder.h", 
      "src/core/transport/chttp2/stream_lists.c", 
      "src/core/transport/chttp2/stream_map.c", 
      "src/core/transport/chttp2/stream_map.h", 
      "src/core/transport/chttp2/timeout_encoding.c", 
      "src/core/transport/chttp2/timeout_encoding.h", 
      "src/core/transport/chttp2/varint.c", 
      "src/core/transport/chttp2/varint.h", 
      "src/core/transport/chttp2/writing.c", 
      "src/core/transport/chttp2_transport.c", 
      "src/core/transport/chttp2_transport.h", 
      "src/core/transport/connectivity_state.c", 
      "src/core/transport/connectivity_state.h", 
      "src/core/transport/metadata.c", 
      "src/core/transport/metadata.h", 
      "src/core/transport/stream_op.c", 
      "src/core/transport/stream_op.h", 
      "src/core/transport/transport.c", 
      "src/core/transport/transport.h", 
      "src/core/transport/transport_impl.h", 
      "src/core/transport/transport_op_string.c"
    ]
  }, 
  {
    "deps": [
      "gpr", 
      "grpc"
    ], 
    "headers": [
      "include/grpc/grpc_zookeeper.h", 
      "src/core/client_config/resolvers/zookeeper_resolver.h"
    ], 
    "language": "c", 
    "name": "grpc_zookeeper", 
    "src": [
      "include/grpc/grpc_zookeeper.h", 
      "src/core/client_config/resolvers/zookeeper_resolver.c", 
      "src/core/client_config/resolvers/zookeeper_resolver.h"
    ]
  }, 
  {
    "deps": [
      "gpr", 
      "gpr_test_util", 
      "grpc", 
      "grpc_test_util"
    ], 
    "headers": [
      "test/core/util/reconnect_server.h"
    ], 
    "language": "c", 
    "name": "reconnect_server", 
    "src": [
      "test/core/util/reconnect_server.c", 
      "test/core/util/reconnect_server.h"
    ]
  }, 
  {
    "deps": [
      "gpr", 
      "grpc"
    ], 
    "headers": [
      "include/grpc++/channel.h", 
      "include/grpc++/client_context.h", 
      "include/grpc++/completion_queue.h", 
      "include/grpc++/create_channel.h", 
      "include/grpc++/generic/async_generic_service.h", 
      "include/grpc++/generic/generic_stub.h", 
      "include/grpc++/grpc++.h", 
      "include/grpc++/impl/call.h", 
      "include/grpc++/impl/client_unary_call.h", 
      "include/grpc++/impl/grpc_library.h", 
      "include/grpc++/impl/proto_utils.h", 
      "include/grpc++/impl/rpc_method.h", 
      "include/grpc++/impl/rpc_service_method.h", 
      "include/grpc++/impl/serialization_traits.h", 
      "include/grpc++/impl/service_type.h", 
      "include/grpc++/impl/sync.h", 
      "include/grpc++/impl/sync_cxx11.h", 
      "include/grpc++/impl/sync_no_cxx11.h", 
      "include/grpc++/impl/thd.h", 
      "include/grpc++/impl/thd_cxx11.h", 
      "include/grpc++/impl/thd_no_cxx11.h", 
      "include/grpc++/security/auth_context.h", 
      "include/grpc++/security/auth_metadata_processor.h", 
      "include/grpc++/security/credentials.h", 
      "include/grpc++/security/server_credentials.h", 
      "include/grpc++/server.h", 
      "include/grpc++/server_builder.h", 
      "include/grpc++/server_context.h", 
      "include/grpc++/support/async_stream.h", 
      "include/grpc++/support/async_unary_call.h", 
      "include/grpc++/support/byte_buffer.h", 
      "include/grpc++/support/channel_arguments.h", 
      "include/grpc++/support/config.h", 
      "include/grpc++/support/config_protobuf.h", 
      "include/grpc++/support/slice.h", 
      "include/grpc++/support/status.h", 
      "include/grpc++/support/status_code_enum.h", 
      "include/grpc++/support/string_ref.h", 
      "include/grpc++/support/stub_options.h", 
      "include/grpc++/support/sync_stream.h", 
      "include/grpc++/support/time.h", 
      "src/cpp/client/create_channel_internal.h", 
      "src/cpp/client/secure_credentials.h", 
      "src/cpp/common/create_auth_context.h", 
      "src/cpp/common/secure_auth_context.h", 
      "src/cpp/server/dynamic_thread_pool.h", 
      "src/cpp/server/fixed_size_thread_pool.h", 
      "src/cpp/server/secure_server_credentials.h", 
      "src/cpp/server/thread_pool_interface.h"
    ], 
    "language": "c++", 
    "name": "grpc++", 
    "src": [
      "include/grpc++/channel.h", 
      "include/grpc++/client_context.h", 
      "include/grpc++/completion_queue.h", 
      "include/grpc++/create_channel.h", 
      "include/grpc++/generic/async_generic_service.h", 
      "include/grpc++/generic/generic_stub.h", 
      "include/grpc++/grpc++.h", 
      "include/grpc++/impl/call.h", 
      "include/grpc++/impl/client_unary_call.h", 
      "include/grpc++/impl/grpc_library.h", 
      "include/grpc++/impl/proto_utils.h", 
      "include/grpc++/impl/rpc_method.h", 
      "include/grpc++/impl/rpc_service_method.h", 
      "include/grpc++/impl/serialization_traits.h", 
      "include/grpc++/impl/service_type.h", 
      "include/grpc++/impl/sync.h", 
      "include/grpc++/impl/sync_cxx11.h", 
      "include/grpc++/impl/sync_no_cxx11.h", 
      "include/grpc++/impl/thd.h", 
      "include/grpc++/impl/thd_cxx11.h", 
      "include/grpc++/impl/thd_no_cxx11.h", 
      "include/grpc++/security/auth_context.h", 
      "include/grpc++/security/auth_metadata_processor.h", 
      "include/grpc++/security/credentials.h", 
      "include/grpc++/security/server_credentials.h", 
      "include/grpc++/server.h", 
      "include/grpc++/server_builder.h", 
      "include/grpc++/server_context.h", 
      "include/grpc++/support/async_stream.h", 
      "include/grpc++/support/async_unary_call.h", 
      "include/grpc++/support/byte_buffer.h", 
      "include/grpc++/support/channel_arguments.h", 
      "include/grpc++/support/config.h", 
      "include/grpc++/support/config_protobuf.h", 
      "include/grpc++/support/slice.h", 
      "include/grpc++/support/status.h", 
      "include/grpc++/support/status_code_enum.h", 
      "include/grpc++/support/string_ref.h", 
      "include/grpc++/support/stub_options.h", 
      "include/grpc++/support/sync_stream.h", 
      "include/grpc++/support/time.h", 
      "src/cpp/client/channel.cc", 
      "src/cpp/client/channel_arguments.cc", 
      "src/cpp/client/client_context.cc", 
      "src/cpp/client/create_channel.cc", 
      "src/cpp/client/create_channel_internal.cc", 
      "src/cpp/client/create_channel_internal.h", 
      "src/cpp/client/credentials.cc", 
      "src/cpp/client/generic_stub.cc", 
      "src/cpp/client/insecure_credentials.cc", 
      "src/cpp/client/secure_channel_arguments.cc", 
      "src/cpp/client/secure_credentials.cc", 
      "src/cpp/client/secure_credentials.h", 
      "src/cpp/common/auth_property_iterator.cc", 
      "src/cpp/common/call.cc", 
      "src/cpp/common/completion_queue.cc", 
      "src/cpp/common/create_auth_context.h", 
      "src/cpp/common/rpc_method.cc", 
      "src/cpp/common/secure_auth_context.cc", 
      "src/cpp/common/secure_auth_context.h", 
      "src/cpp/common/secure_create_auth_context.cc", 
      "src/cpp/proto/proto_utils.cc", 
      "src/cpp/server/async_generic_service.cc", 
      "src/cpp/server/create_default_thread_pool.cc", 
      "src/cpp/server/dynamic_thread_pool.cc", 
      "src/cpp/server/dynamic_thread_pool.h", 
      "src/cpp/server/fixed_size_thread_pool.cc", 
      "src/cpp/server/fixed_size_thread_pool.h", 
      "src/cpp/server/insecure_server_credentials.cc", 
      "src/cpp/server/secure_server_credentials.cc", 
      "src/cpp/server/secure_server_credentials.h", 
      "src/cpp/server/server.cc", 
      "src/cpp/server/server_builder.cc", 
      "src/cpp/server/server_context.cc", 
      "src/cpp/server/server_credentials.cc", 
      "src/cpp/server/thread_pool_interface.h", 
      "src/cpp/util/byte_buffer.cc", 
      "src/cpp/util/slice.cc", 
      "src/cpp/util/status.cc", 
      "src/cpp/util/string_ref.cc", 
      "src/cpp/util/time.cc"
    ]
  }, 
  {
    "deps": [], 
    "headers": [
      "test/cpp/util/test_config.h"
    ], 
    "language": "c++", 
    "name": "grpc++_test_config", 
    "src": [
      "test/cpp/util/test_config.cc", 
      "test/cpp/util/test_config.h"
    ]
  }, 
  {
    "deps": [
      "grpc++", 
      "grpc_test_util"
    ], 
    "headers": [
      "test/cpp/util/cli_call.h", 
      "test/cpp/util/create_test_channel.h", 
      "test/cpp/util/echo.grpc.pb.h", 
      "test/cpp/util/echo.pb.h", 
      "test/cpp/util/echo_duplicate.grpc.pb.h", 
      "test/cpp/util/echo_duplicate.pb.h", 
      "test/cpp/util/messages.grpc.pb.h", 
      "test/cpp/util/messages.pb.h", 
      "test/cpp/util/string_ref_helper.h", 
      "test/cpp/util/subprocess.h"
    ], 
    "language": "c++", 
    "name": "grpc++_test_util", 
    "src": [
      "test/cpp/util/cli_call.cc", 
      "test/cpp/util/cli_call.h", 
      "test/cpp/util/create_test_channel.cc", 
      "test/cpp/util/create_test_channel.h", 
      "test/cpp/util/string_ref_helper.cc", 
      "test/cpp/util/string_ref_helper.h", 
      "test/cpp/util/subprocess.cc", 
      "test/cpp/util/subprocess.h"
    ]
  }, 
  {
    "deps": [
      "gpr", 
      "grpc_unsecure"
    ], 
    "headers": [
      "include/grpc++/channel.h", 
      "include/grpc++/client_context.h", 
      "include/grpc++/completion_queue.h", 
      "include/grpc++/create_channel.h", 
      "include/grpc++/generic/async_generic_service.h", 
      "include/grpc++/generic/generic_stub.h", 
      "include/grpc++/grpc++.h", 
      "include/grpc++/impl/call.h", 
      "include/grpc++/impl/client_unary_call.h", 
      "include/grpc++/impl/grpc_library.h", 
      "include/grpc++/impl/proto_utils.h", 
      "include/grpc++/impl/rpc_method.h", 
      "include/grpc++/impl/rpc_service_method.h", 
      "include/grpc++/impl/serialization_traits.h", 
      "include/grpc++/impl/service_type.h", 
      "include/grpc++/impl/sync.h", 
      "include/grpc++/impl/sync_cxx11.h", 
      "include/grpc++/impl/sync_no_cxx11.h", 
      "include/grpc++/impl/thd.h", 
      "include/grpc++/impl/thd_cxx11.h", 
      "include/grpc++/impl/thd_no_cxx11.h", 
      "include/grpc++/security/auth_context.h", 
      "include/grpc++/security/auth_metadata_processor.h", 
      "include/grpc++/security/credentials.h", 
      "include/grpc++/security/server_credentials.h", 
      "include/grpc++/server.h", 
      "include/grpc++/server_builder.h", 
      "include/grpc++/server_context.h", 
      "include/grpc++/support/async_stream.h", 
      "include/grpc++/support/async_unary_call.h", 
      "include/grpc++/support/byte_buffer.h", 
      "include/grpc++/support/channel_arguments.h", 
      "include/grpc++/support/config.h", 
      "include/grpc++/support/config_protobuf.h", 
      "include/grpc++/support/slice.h", 
      "include/grpc++/support/status.h", 
      "include/grpc++/support/status_code_enum.h", 
      "include/grpc++/support/string_ref.h", 
      "include/grpc++/support/stub_options.h", 
      "include/grpc++/support/sync_stream.h", 
      "include/grpc++/support/time.h", 
      "src/cpp/client/create_channel_internal.h", 
      "src/cpp/common/create_auth_context.h", 
      "src/cpp/server/dynamic_thread_pool.h", 
      "src/cpp/server/fixed_size_thread_pool.h", 
      "src/cpp/server/thread_pool_interface.h"
    ], 
    "language": "c++", 
    "name": "grpc++_unsecure", 
    "src": [
      "include/grpc++/channel.h", 
      "include/grpc++/client_context.h", 
      "include/grpc++/completion_queue.h", 
      "include/grpc++/create_channel.h", 
      "include/grpc++/generic/async_generic_service.h", 
      "include/grpc++/generic/generic_stub.h", 
      "include/grpc++/grpc++.h", 
      "include/grpc++/impl/call.h", 
      "include/grpc++/impl/client_unary_call.h", 
      "include/grpc++/impl/grpc_library.h", 
      "include/grpc++/impl/proto_utils.h", 
      "include/grpc++/impl/rpc_method.h", 
      "include/grpc++/impl/rpc_service_method.h", 
      "include/grpc++/impl/serialization_traits.h", 
      "include/grpc++/impl/service_type.h", 
      "include/grpc++/impl/sync.h", 
      "include/grpc++/impl/sync_cxx11.h", 
      "include/grpc++/impl/sync_no_cxx11.h", 
      "include/grpc++/impl/thd.h", 
      "include/grpc++/impl/thd_cxx11.h", 
      "include/grpc++/impl/thd_no_cxx11.h", 
      "include/grpc++/security/auth_context.h", 
      "include/grpc++/security/auth_metadata_processor.h", 
      "include/grpc++/security/credentials.h", 
      "include/grpc++/security/server_credentials.h", 
      "include/grpc++/server.h", 
      "include/grpc++/server_builder.h", 
      "include/grpc++/server_context.h", 
      "include/grpc++/support/async_stream.h", 
      "include/grpc++/support/async_unary_call.h", 
      "include/grpc++/support/byte_buffer.h", 
      "include/grpc++/support/channel_arguments.h", 
      "include/grpc++/support/config.h", 
      "include/grpc++/support/config_protobuf.h", 
      "include/grpc++/support/slice.h", 
      "include/grpc++/support/status.h", 
      "include/grpc++/support/status_code_enum.h", 
      "include/grpc++/support/string_ref.h", 
      "include/grpc++/support/stub_options.h", 
      "include/grpc++/support/sync_stream.h", 
      "include/grpc++/support/time.h", 
      "src/cpp/client/channel.cc", 
      "src/cpp/client/channel_arguments.cc", 
      "src/cpp/client/client_context.cc", 
      "src/cpp/client/create_channel.cc", 
      "src/cpp/client/create_channel_internal.cc", 
      "src/cpp/client/create_channel_internal.h", 
      "src/cpp/client/credentials.cc", 
      "src/cpp/client/generic_stub.cc", 
      "src/cpp/client/insecure_credentials.cc", 
      "src/cpp/common/call.cc", 
      "src/cpp/common/completion_queue.cc", 
      "src/cpp/common/create_auth_context.h", 
      "src/cpp/common/insecure_create_auth_context.cc", 
      "src/cpp/common/rpc_method.cc", 
      "src/cpp/proto/proto_utils.cc", 
      "src/cpp/server/async_generic_service.cc", 
      "src/cpp/server/create_default_thread_pool.cc", 
      "src/cpp/server/dynamic_thread_pool.cc", 
      "src/cpp/server/dynamic_thread_pool.h", 
      "src/cpp/server/fixed_size_thread_pool.cc", 
      "src/cpp/server/fixed_size_thread_pool.h", 
      "src/cpp/server/insecure_server_credentials.cc", 
      "src/cpp/server/server.cc", 
      "src/cpp/server/server_builder.cc", 
      "src/cpp/server/server_context.cc", 
      "src/cpp/server/server_credentials.cc", 
      "src/cpp/server/thread_pool_interface.h", 
      "src/cpp/util/byte_buffer.cc", 
      "src/cpp/util/slice.cc", 
      "src/cpp/util/status.cc", 
      "src/cpp/util/string_ref.cc", 
      "src/cpp/util/time.cc"
    ]
  }, 
  {
    "deps": [], 
    "headers": [
      "include/grpc++/support/config.h", 
      "include/grpc++/support/config_protobuf.h", 
      "src/compiler/config.h", 
      "src/compiler/cpp_generator.h", 
      "src/compiler/cpp_generator_helpers.h", 
      "src/compiler/csharp_generator.h", 
      "src/compiler/csharp_generator_helpers.h", 
      "src/compiler/generator_helpers.h", 
      "src/compiler/objective_c_generator.h", 
      "src/compiler/objective_c_generator_helpers.h", 
      "src/compiler/python_generator.h", 
      "src/compiler/ruby_generator.h", 
      "src/compiler/ruby_generator_helpers-inl.h", 
      "src/compiler/ruby_generator_map-inl.h", 
      "src/compiler/ruby_generator_string-inl.h"
    ], 
    "language": "c++", 
    "name": "grpc_plugin_support", 
    "src": [
      "include/grpc++/support/config.h", 
      "include/grpc++/support/config_protobuf.h", 
      "src/compiler/config.h", 
      "src/compiler/cpp_generator.cc", 
      "src/compiler/cpp_generator.h", 
      "src/compiler/cpp_generator_helpers.h", 
      "src/compiler/csharp_generator.cc", 
      "src/compiler/csharp_generator.h", 
      "src/compiler/csharp_generator_helpers.h", 
      "src/compiler/generator_helpers.h", 
      "src/compiler/objective_c_generator.cc", 
      "src/compiler/objective_c_generator.h", 
      "src/compiler/objective_c_generator_helpers.h", 
      "src/compiler/python_generator.cc", 
      "src/compiler/python_generator.h", 
      "src/compiler/ruby_generator.cc", 
      "src/compiler/ruby_generator.h", 
      "src/compiler/ruby_generator_helpers-inl.h", 
      "src/compiler/ruby_generator_map-inl.h", 
      "src/compiler/ruby_generator_string-inl.h"
    ]
  }, 
  {
    "deps": [
      "gpr", 
      "grpc", 
      "grpc++", 
      "grpc++_test_util", 
      "grpc_test_util"
    ], 
    "headers": [
      "test/cpp/interop/client_helper.h", 
      "test/proto/messages.grpc.pb.h", 
      "test/proto/messages.pb.h"
    ], 
    "language": "c++", 
    "name": "interop_client_helper", 
    "src": [
      "test/cpp/interop/client_helper.cc", 
      "test/cpp/interop/client_helper.h"
    ]
  }, 
  {
    "deps": [
      "gpr", 
      "gpr_test_util", 
      "grpc", 
      "grpc++", 
      "grpc++_test_config", 
      "grpc++_test_util", 
      "grpc_test_util", 
      "interop_client_helper"
    ], 
    "headers": [
      "test/cpp/interop/interop_client.h", 
      "test/proto/empty.grpc.pb.h", 
      "test/proto/empty.pb.h", 
      "test/proto/messages.grpc.pb.h", 
      "test/proto/messages.pb.h", 
      "test/proto/test.grpc.pb.h", 
      "test/proto/test.pb.h"
    ], 
    "language": "c++", 
    "name": "interop_client_main", 
    "src": [
      "test/cpp/interop/client.cc", 
      "test/cpp/interop/interop_client.cc", 
      "test/cpp/interop/interop_client.h"
    ]
  }, 
  {
    "deps": [
      "gpr", 
      "grpc", 
      "grpc++", 
      "grpc_test_util"
    ], 
    "headers": [
      "test/cpp/interop/server_helper.h"
    ], 
    "language": "c++", 
    "name": "interop_server_helper", 
    "src": [
      "test/cpp/interop/server_helper.cc", 
      "test/cpp/interop/server_helper.h"
    ]
  }, 
  {
    "deps": [
      "gpr", 
      "gpr_test_util", 
      "grpc", 
      "grpc++", 
      "grpc++_test_config", 
      "grpc++_test_util", 
      "grpc_test_util", 
      "interop_server_helper"
    ], 
    "headers": [
      "test/proto/empty.grpc.pb.h", 
      "test/proto/empty.pb.h", 
      "test/proto/messages.grpc.pb.h", 
      "test/proto/messages.pb.h", 
      "test/proto/test.grpc.pb.h", 
      "test/proto/test.pb.h"
    ], 
    "language": "c++", 
    "name": "interop_server_main", 
    "src": [
      "test/cpp/interop/server.cc"
    ]
  }, 
  {
    "deps": [
      "grpc++", 
      "grpc++_test_util", 
      "grpc_test_util"
    ], 
    "headers": [
      "test/cpp/qps/client.h", 
      "test/cpp/qps/driver.h", 
      "test/cpp/qps/histogram.h", 
      "test/cpp/qps/interarrival.h", 
      "test/cpp/qps/perf_db.grpc.pb.h", 
      "test/cpp/qps/perf_db.pb.h", 
      "test/cpp/qps/perf_db_client.h", 
      "test/cpp/qps/qps_worker.h", 
      "test/cpp/qps/qpstest.grpc.pb.h", 
      "test/cpp/qps/qpstest.pb.h", 
      "test/cpp/qps/report.h", 
      "test/cpp/qps/server.h", 
      "test/cpp/qps/stats.h", 
      "test/cpp/qps/timer.h", 
      "test/cpp/util/benchmark_config.h"
    ], 
    "language": "c++", 
    "name": "qps", 
    "src": [
      "test/cpp/qps/client.h", 
      "test/cpp/qps/client_async.cc", 
      "test/cpp/qps/client_sync.cc", 
      "test/cpp/qps/driver.cc", 
      "test/cpp/qps/driver.h", 
      "test/cpp/qps/histogram.h", 
      "test/cpp/qps/interarrival.h", 
      "test/cpp/qps/perf_db_client.cc", 
      "test/cpp/qps/perf_db_client.h", 
      "test/cpp/qps/qps_worker.cc", 
      "test/cpp/qps/qps_worker.h", 
      "test/cpp/qps/report.cc", 
      "test/cpp/qps/report.h", 
      "test/cpp/qps/server.h", 
      "test/cpp/qps/server_async.cc", 
      "test/cpp/qps/server_sync.cc", 
      "test/cpp/qps/stats.h", 
      "test/cpp/qps/timer.cc", 
      "test/cpp/qps/timer.h", 
      "test/cpp/util/benchmark_config.cc", 
      "test/cpp/util/benchmark_config.h"
    ]
  }, 
  {
    "deps": [
      "gpr", 
      "grpc"
    ], 
    "headers": [], 
    "language": "csharp", 
    "name": "grpc_csharp_ext", 
    "src": [
      "src/csharp/ext/grpc_csharp_ext.c"
    ]
  }, 
  {
    "deps": [
      "gpr", 
      "gpr_test_util", 
      "grpc_test_util_unsecure", 
      "grpc_unsecure"
    ], 
    "headers": [
      "test/core/end2end/end2end_tests.h"
    ], 
    "language": "c", 
    "name": "end2end_fixture_h2_compress", 
    "src": [
      "test/core/end2end/end2end_tests.h", 
      "test/core/end2end/fixtures/h2_compress.c"
    ]
  }, 
  {
    "deps": [
      "end2end_certs", 
      "gpr", 
      "gpr_test_util", 
      "grpc", 
      "grpc_test_util"
    ], 
    "headers": [
      "test/core/end2end/end2end_tests.h"
    ], 
    "language": "c", 
    "name": "end2end_fixture_h2_fakesec", 
    "src": [
      "test/core/end2end/end2end_tests.h", 
      "test/core/end2end/fixtures/h2_fakesec.c"
    ]
  }, 
  {
    "deps": [
      "gpr", 
      "gpr_test_util", 
      "grpc_test_util_unsecure", 
      "grpc_unsecure"
    ], 
    "headers": [
      "test/core/end2end/end2end_tests.h"
    ], 
    "language": "c", 
    "name": "end2end_fixture_h2_full", 
    "src": [
      "test/core/end2end/end2end_tests.h", 
      "test/core/end2end/fixtures/h2_full.c"
    ]
  }, 
  {
    "deps": [
      "gpr", 
      "gpr_test_util", 
      "grpc_test_util_unsecure", 
      "grpc_unsecure"
    ], 
    "headers": [
      "test/core/end2end/end2end_tests.h"
    ], 
    "language": "c", 
    "name": "end2end_fixture_h2_full+poll", 
    "src": [
      "test/core/end2end/end2end_tests.h", 
      "test/core/end2end/fixtures/h2_full+poll.c"
    ]
  }, 
  {
    "deps": [
      "end2end_certs", 
      "gpr", 
      "gpr_test_util", 
      "grpc", 
      "grpc_test_util"
    ], 
    "headers": [
      "test/core/end2end/end2end_tests.h"
    ], 
    "language": "c", 
    "name": "end2end_fixture_h2_oauth2", 
    "src": [
      "test/core/end2end/end2end_tests.h", 
      "test/core/end2end/fixtures/h2_oauth2.c"
    ]
  }, 
  {
    "deps": [
      "gpr", 
      "gpr_test_util", 
      "grpc_test_util_unsecure", 
      "grpc_unsecure"
    ], 
    "headers": [
      "test/core/end2end/end2end_tests.h"
    ], 
    "language": "c", 
    "name": "end2end_fixture_h2_proxy", 
    "src": [
      "test/core/end2end/end2end_tests.h", 
      "test/core/end2end/fixtures/h2_proxy.c"
    ]
  }, 
  {
    "deps": [
      "gpr", 
      "gpr_test_util", 
      "grpc_test_util_unsecure", 
      "grpc_unsecure"
    ], 
    "headers": [
      "test/core/end2end/end2end_tests.h"
    ], 
    "language": "c", 
    "name": "end2end_fixture_h2_sockpair", 
    "src": [
      "test/core/end2end/end2end_tests.h", 
      "test/core/end2end/fixtures/h2_sockpair.c"
    ]
  }, 
  {
    "deps": [
      "gpr", 
      "gpr_test_util", 
      "grpc_test_util_unsecure", 
      "grpc_unsecure"
    ], 
    "headers": [
      "test/core/end2end/end2end_tests.h"
    ], 
    "language": "c", 
    "name": "end2end_fixture_h2_sockpair+trace", 
    "src": [
      "test/core/end2end/end2end_tests.h", 
      "test/core/end2end/fixtures/h2_sockpair+trace.c"
    ]
  }, 
  {
    "deps": [
      "gpr", 
      "gpr_test_util", 
      "grpc_test_util_unsecure", 
      "grpc_unsecure"
    ], 
    "headers": [
      "test/core/end2end/end2end_tests.h"
    ], 
    "language": "c", 
    "name": "end2end_fixture_h2_sockpair_1byte", 
    "src": [
      "test/core/end2end/end2end_tests.h", 
      "test/core/end2end/fixtures/h2_sockpair_1byte.c"
    ]
  }, 
  {
    "deps": [
      "end2end_certs", 
      "gpr", 
      "gpr_test_util", 
      "grpc", 
      "grpc_test_util"
    ], 
    "headers": [
      "test/core/end2end/end2end_tests.h"
    ], 
    "language": "c", 
    "name": "end2end_fixture_h2_ssl", 
    "src": [
      "test/core/end2end/end2end_tests.h", 
      "test/core/end2end/fixtures/h2_ssl.c"
    ]
  }, 
  {
    "deps": [
      "end2end_certs", 
      "gpr", 
      "gpr_test_util", 
      "grpc", 
      "grpc_test_util"
    ], 
    "headers": [
      "test/core/end2end/end2end_tests.h"
    ], 
    "language": "c", 
    "name": "end2end_fixture_h2_ssl+poll", 
    "src": [
      "test/core/end2end/end2end_tests.h", 
      "test/core/end2end/fixtures/h2_ssl+poll.c"
    ]
  }, 
  {
    "deps": [
      "end2end_certs", 
      "gpr", 
      "gpr_test_util", 
      "grpc", 
      "grpc_test_util"
    ], 
    "headers": [
      "test/core/end2end/end2end_tests.h"
    ], 
    "language": "c", 
    "name": "end2end_fixture_h2_ssl_proxy", 
    "src": [
      "test/core/end2end/end2end_tests.h", 
      "test/core/end2end/fixtures/h2_ssl_proxy.c"
    ]
  }, 
  {
    "deps": [
      "gpr", 
      "gpr_test_util", 
      "grpc_test_util_unsecure", 
      "grpc_unsecure"
    ], 
    "headers": [
      "test/core/end2end/end2end_tests.h"
    ], 
    "language": "c", 
    "name": "end2end_fixture_h2_uds", 
    "src": [
      "test/core/end2end/end2end_tests.h", 
      "test/core/end2end/fixtures/h2_uds.c"
    ]
  }, 
  {
    "deps": [
      "gpr", 
      "gpr_test_util", 
      "grpc_test_util_unsecure", 
      "grpc_unsecure"
    ], 
    "headers": [
      "test/core/end2end/end2end_tests.h"
    ], 
    "language": "c", 
    "name": "end2end_fixture_h2_uds+poll", 
    "src": [
      "test/core/end2end/end2end_tests.h", 
      "test/core/end2end/fixtures/h2_uds+poll.c"
    ]
  }, 
  {
    "deps": [
      "gpr", 
      "gpr_test_util", 
      "grpc_test_util_unsecure", 
      "grpc_unsecure"
    ], 
    "headers": [
      "test/core/end2end/end2end_tests.h", 
      "test/core/end2end/tests/cancel_test_helpers.h"
    ], 
    "language": "c", 
    "name": "end2end_test_bad_hostname", 
    "src": [
      "test/core/end2end/end2end_tests.h", 
      "test/core/end2end/tests/bad_hostname.c", 
      "test/core/end2end/tests/cancel_test_helpers.h"
    ]
  }, 
  {
    "deps": [
      "gpr", 
      "gpr_test_util", 
      "grpc_test_util_unsecure", 
      "grpc_unsecure"
    ], 
    "headers": [
      "test/core/end2end/end2end_tests.h", 
      "test/core/end2end/tests/cancel_test_helpers.h"
    ], 
    "language": "c", 
    "name": "end2end_test_binary_metadata", 
    "src": [
      "test/core/end2end/end2end_tests.h", 
      "test/core/end2end/tests/binary_metadata.c", 
      "test/core/end2end/tests/cancel_test_helpers.h"
    ]
  }, 
  {
    "deps": [
      "end2end_certs", 
      "gpr", 
      "gpr_test_util", 
      "grpc", 
      "grpc_test_util"
    ], 
    "headers": [
      "test/core/end2end/end2end_tests.h", 
      "test/core/end2end/tests/cancel_test_helpers.h"
    ], 
    "language": "c", 
    "name": "end2end_test_call_creds", 
    "src": [
      "test/core/end2end/end2end_tests.h", 
      "test/core/end2end/tests/call_creds.c", 
      "test/core/end2end/tests/cancel_test_helpers.h"
    ]
  }, 
  {
    "deps": [
      "gpr", 
      "gpr_test_util", 
      "grpc_test_util_unsecure", 
      "grpc_unsecure"
    ], 
    "headers": [
      "test/core/end2end/end2end_tests.h", 
      "test/core/end2end/tests/cancel_test_helpers.h"
    ], 
    "language": "c", 
    "name": "end2end_test_cancel_after_accept", 
    "src": [
      "test/core/end2end/end2end_tests.h", 
      "test/core/end2end/tests/cancel_after_accept.c", 
      "test/core/end2end/tests/cancel_test_helpers.h"
    ]
  }, 
  {
    "deps": [
      "gpr", 
      "gpr_test_util", 
      "grpc_test_util_unsecure", 
      "grpc_unsecure"
    ], 
    "headers": [
      "test/core/end2end/end2end_tests.h", 
      "test/core/end2end/tests/cancel_test_helpers.h"
    ], 
    "language": "c", 
    "name": "end2end_test_cancel_after_client_done", 
    "src": [
      "test/core/end2end/end2end_tests.h", 
      "test/core/end2end/tests/cancel_after_client_done.c", 
      "test/core/end2end/tests/cancel_test_helpers.h"
    ]
  }, 
  {
    "deps": [
      "gpr", 
      "gpr_test_util", 
      "grpc_test_util_unsecure", 
      "grpc_unsecure"
    ], 
    "headers": [
      "test/core/end2end/end2end_tests.h", 
      "test/core/end2end/tests/cancel_test_helpers.h"
    ], 
    "language": "c", 
    "name": "end2end_test_cancel_after_invoke", 
    "src": [
      "test/core/end2end/end2end_tests.h", 
      "test/core/end2end/tests/cancel_after_invoke.c", 
      "test/core/end2end/tests/cancel_test_helpers.h"
    ]
  }, 
  {
    "deps": [
      "gpr", 
      "gpr_test_util", 
      "grpc_test_util_unsecure", 
      "grpc_unsecure"
    ], 
    "headers": [
      "test/core/end2end/end2end_tests.h", 
      "test/core/end2end/tests/cancel_test_helpers.h"
    ], 
    "language": "c", 
    "name": "end2end_test_cancel_before_invoke", 
    "src": [
      "test/core/end2end/end2end_tests.h", 
      "test/core/end2end/tests/cancel_before_invoke.c", 
      "test/core/end2end/tests/cancel_test_helpers.h"
    ]
  }, 
  {
    "deps": [
      "gpr", 
      "gpr_test_util", 
      "grpc_test_util_unsecure", 
      "grpc_unsecure"
    ], 
    "headers": [
      "test/core/end2end/end2end_tests.h", 
      "test/core/end2end/tests/cancel_test_helpers.h"
    ], 
    "language": "c", 
    "name": "end2end_test_cancel_in_a_vacuum", 
    "src": [
      "test/core/end2end/end2end_tests.h", 
      "test/core/end2end/tests/cancel_in_a_vacuum.c", 
      "test/core/end2end/tests/cancel_test_helpers.h"
    ]
  }, 
  {
    "deps": [
      "gpr", 
      "gpr_test_util", 
      "grpc_test_util_unsecure", 
      "grpc_unsecure"
    ], 
    "headers": [
      "test/core/end2end/end2end_tests.h", 
      "test/core/end2end/tests/cancel_test_helpers.h"
    ], 
    "language": "c", 
    "name": "end2end_test_census_simple_request", 
    "src": [
      "test/core/end2end/end2end_tests.h", 
      "test/core/end2end/tests/cancel_test_helpers.h", 
      "test/core/end2end/tests/census_simple_request.c"
    ]
  }, 
  {
    "deps": [
      "gpr", 
      "gpr_test_util", 
      "grpc_test_util_unsecure", 
      "grpc_unsecure"
    ], 
    "headers": [
      "test/core/end2end/end2end_tests.h", 
      "test/core/end2end/tests/cancel_test_helpers.h"
    ], 
    "language": "c", 
    "name": "end2end_test_channel_connectivity", 
    "src": [
      "test/core/end2end/end2end_tests.h", 
      "test/core/end2end/tests/cancel_test_helpers.h", 
      "test/core/end2end/tests/channel_connectivity.c"
    ]
  }, 
  {
    "deps": [
      "gpr", 
      "gpr_test_util", 
      "grpc_test_util_unsecure", 
      "grpc_unsecure"
    ], 
    "headers": [
      "test/core/end2end/end2end_tests.h", 
      "test/core/end2end/tests/cancel_test_helpers.h"
    ], 
    "language": "c", 
    "name": "end2end_test_compressed_payload", 
    "src": [
      "test/core/end2end/end2end_tests.h", 
      "test/core/end2end/tests/cancel_test_helpers.h", 
      "test/core/end2end/tests/compressed_payload.c"
    ]
  }, 
  {
    "deps": [
      "gpr", 
      "gpr_test_util", 
      "grpc_test_util_unsecure", 
      "grpc_unsecure"
    ], 
    "headers": [
      "test/core/end2end/end2end_tests.h", 
      "test/core/end2end/tests/cancel_test_helpers.h"
    ], 
    "language": "c", 
    "name": "end2end_test_default_host", 
    "src": [
      "test/core/end2end/end2end_tests.h", 
      "test/core/end2end/tests/cancel_test_helpers.h", 
      "test/core/end2end/tests/default_host.c"
    ]
  }, 
  {
    "deps": [
      "gpr", 
      "gpr_test_util", 
      "grpc_test_util_unsecure", 
      "grpc_unsecure"
    ], 
    "headers": [
      "test/core/end2end/end2end_tests.h", 
      "test/core/end2end/tests/cancel_test_helpers.h"
    ], 
    "language": "c", 
    "name": "end2end_test_disappearing_server", 
    "src": [
      "test/core/end2end/end2end_tests.h", 
      "test/core/end2end/tests/cancel_test_helpers.h", 
      "test/core/end2end/tests/disappearing_server.c"
    ]
  }, 
  {
    "deps": [
      "gpr", 
      "gpr_test_util", 
      "grpc_test_util_unsecure", 
      "grpc_unsecure"
    ], 
    "headers": [
      "test/core/end2end/end2end_tests.h", 
      "test/core/end2end/tests/cancel_test_helpers.h"
    ], 
    "language": "c", 
    "name": "end2end_test_empty_batch", 
    "src": [
      "test/core/end2end/end2end_tests.h", 
      "test/core/end2end/tests/cancel_test_helpers.h", 
      "test/core/end2end/tests/empty_batch.c"
    ]
  }, 
  {
    "deps": [
      "gpr", 
      "gpr_test_util", 
      "grpc_test_util_unsecure", 
      "grpc_unsecure"
    ], 
    "headers": [
      "test/core/end2end/end2end_tests.h", 
      "test/core/end2end/tests/cancel_test_helpers.h"
    ], 
    "language": "c", 
    "name": "end2end_test_graceful_server_shutdown", 
    "src": [
      "test/core/end2end/end2end_tests.h", 
      "test/core/end2end/tests/cancel_test_helpers.h", 
      "test/core/end2end/tests/graceful_server_shutdown.c"
    ]
  }, 
  {
    "deps": [
      "gpr", 
      "gpr_test_util", 
      "grpc_test_util_unsecure", 
      "grpc_unsecure"
    ], 
    "headers": [
      "test/core/end2end/end2end_tests.h", 
      "test/core/end2end/tests/cancel_test_helpers.h"
    ], 
    "language": "c", 
    "name": "end2end_test_high_initial_seqno", 
    "src": [
      "test/core/end2end/end2end_tests.h", 
      "test/core/end2end/tests/cancel_test_helpers.h", 
      "test/core/end2end/tests/high_initial_seqno.c"
    ]
  }, 
  {
    "deps": [
      "gpr", 
      "gpr_test_util", 
      "grpc_test_util_unsecure", 
      "grpc_unsecure"
    ], 
    "headers": [
      "test/core/end2end/end2end_tests.h", 
      "test/core/end2end/tests/cancel_test_helpers.h"
    ], 
    "language": "c", 
    "name": "end2end_test_invoke_large_request", 
    "src": [
      "test/core/end2end/end2end_tests.h", 
      "test/core/end2end/tests/cancel_test_helpers.h", 
      "test/core/end2end/tests/invoke_large_request.c"
    ]
  }, 
  {
    "deps": [
      "gpr", 
      "gpr_test_util", 
      "grpc_test_util_unsecure", 
      "grpc_unsecure"
    ], 
    "headers": [
      "test/core/end2end/end2end_tests.h", 
      "test/core/end2end/tests/cancel_test_helpers.h"
    ], 
    "language": "c", 
    "name": "end2end_test_large_metadata", 
    "src": [
      "test/core/end2end/end2end_tests.h", 
      "test/core/end2end/tests/cancel_test_helpers.h", 
      "test/core/end2end/tests/large_metadata.c"
    ]
  }, 
  {
    "deps": [
      "gpr", 
      "gpr_test_util", 
      "grpc_test_util_unsecure", 
      "grpc_unsecure"
    ], 
    "headers": [
      "test/core/end2end/end2end_tests.h", 
      "test/core/end2end/tests/cancel_test_helpers.h"
    ], 
    "language": "c", 
    "name": "end2end_test_max_concurrent_streams", 
    "src": [
      "test/core/end2end/end2end_tests.h", 
      "test/core/end2end/tests/cancel_test_helpers.h", 
      "test/core/end2end/tests/max_concurrent_streams.c"
    ]
  }, 
  {
    "deps": [
      "gpr", 
      "gpr_test_util", 
      "grpc_test_util_unsecure", 
      "grpc_unsecure"
    ], 
    "headers": [
      "test/core/end2end/end2end_tests.h", 
      "test/core/end2end/tests/cancel_test_helpers.h"
    ], 
    "language": "c", 
    "name": "end2end_test_max_message_length", 
    "src": [
      "test/core/end2end/end2end_tests.h", 
      "test/core/end2end/tests/cancel_test_helpers.h", 
      "test/core/end2end/tests/max_message_length.c"
    ]
  }, 
  {
    "deps": [
      "gpr", 
      "gpr_test_util", 
      "grpc_test_util_unsecure", 
      "grpc_unsecure"
    ], 
    "headers": [
      "test/core/end2end/end2end_tests.h", 
      "test/core/end2end/tests/cancel_test_helpers.h"
    ], 
    "language": "c", 
    "name": "end2end_test_metadata", 
    "src": [
      "test/core/end2end/end2end_tests.h", 
      "test/core/end2end/tests/cancel_test_helpers.h", 
      "test/core/end2end/tests/metadata.c"
    ]
  }, 
  {
    "deps": [
      "gpr", 
      "gpr_test_util", 
      "grpc_test_util_unsecure", 
      "grpc_unsecure"
    ], 
    "headers": [
      "test/core/end2end/end2end_tests.h", 
      "test/core/end2end/tests/cancel_test_helpers.h"
    ], 
    "language": "c", 
    "name": "end2end_test_no_op", 
    "src": [
      "test/core/end2end/end2end_tests.h", 
      "test/core/end2end/tests/cancel_test_helpers.h", 
      "test/core/end2end/tests/no_op.c"
    ]
  }, 
  {
    "deps": [
      "gpr", 
      "gpr_test_util", 
      "grpc_test_util_unsecure", 
      "grpc_unsecure"
    ], 
    "headers": [
      "test/core/end2end/end2end_tests.h", 
      "test/core/end2end/tests/cancel_test_helpers.h"
    ], 
    "language": "c", 
    "name": "end2end_test_payload", 
    "src": [
      "test/core/end2end/end2end_tests.h", 
      "test/core/end2end/tests/cancel_test_helpers.h", 
      "test/core/end2end/tests/payload.c"
    ]
  }, 
  {
    "deps": [
      "gpr", 
      "gpr_test_util", 
      "grpc_test_util_unsecure", 
      "grpc_unsecure"
    ], 
    "headers": [
      "test/core/end2end/end2end_tests.h", 
      "test/core/end2end/tests/cancel_test_helpers.h"
    ], 
    "language": "c", 
    "name": "end2end_test_ping_pong_streaming", 
    "src": [
      "test/core/end2end/end2end_tests.h", 
      "test/core/end2end/tests/cancel_test_helpers.h", 
      "test/core/end2end/tests/ping_pong_streaming.c"
    ]
  }, 
  {
    "deps": [
      "gpr", 
      "gpr_test_util", 
      "grpc_test_util_unsecure", 
      "grpc_unsecure"
    ], 
    "headers": [
      "test/core/end2end/end2end_tests.h", 
      "test/core/end2end/tests/cancel_test_helpers.h"
    ], 
    "language": "c", 
    "name": "end2end_test_registered_call", 
    "src": [
      "test/core/end2end/end2end_tests.h", 
      "test/core/end2end/tests/cancel_test_helpers.h", 
      "test/core/end2end/tests/registered_call.c"
    ]
  }, 
  {
    "deps": [
      "gpr", 
      "gpr_test_util", 
      "grpc_test_util_unsecure", 
      "grpc_unsecure"
    ], 
    "headers": [
      "test/core/end2end/end2end_tests.h", 
      "test/core/end2end/tests/cancel_test_helpers.h"
    ], 
    "language": "c", 
    "name": "end2end_test_request_with_flags", 
    "src": [
      "test/core/end2end/end2end_tests.h", 
      "test/core/end2end/tests/cancel_test_helpers.h", 
      "test/core/end2end/tests/request_with_flags.c"
    ]
  }, 
  {
    "deps": [
      "gpr", 
      "gpr_test_util", 
      "grpc_test_util_unsecure", 
      "grpc_unsecure"
    ], 
    "headers": [
      "test/core/end2end/end2end_tests.h", 
      "test/core/end2end/tests/cancel_test_helpers.h"
    ], 
    "language": "c", 
    "name": "end2end_test_request_with_payload", 
    "src": [
      "test/core/end2end/end2end_tests.h", 
      "test/core/end2end/tests/cancel_test_helpers.h", 
      "test/core/end2end/tests/request_with_payload.c"
    ]
  }, 
  {
    "deps": [
      "gpr", 
      "gpr_test_util", 
      "grpc_test_util_unsecure", 
      "grpc_unsecure"
    ], 
    "headers": [
      "test/core/end2end/end2end_tests.h", 
      "test/core/end2end/tests/cancel_test_helpers.h"
    ], 
    "language": "c", 
    "name": "end2end_test_server_finishes_request", 
    "src": [
      "test/core/end2end/end2end_tests.h", 
      "test/core/end2end/tests/cancel_test_helpers.h", 
      "test/core/end2end/tests/server_finishes_request.c"
    ]
  }, 
  {
    "deps": [
      "gpr", 
      "gpr_test_util", 
      "grpc_test_util_unsecure", 
      "grpc_unsecure"
    ], 
    "headers": [
      "test/core/end2end/end2end_tests.h", 
      "test/core/end2end/tests/cancel_test_helpers.h"
    ], 
    "language": "c", 
    "name": "end2end_test_shutdown_finishes_calls", 
    "src": [
      "test/core/end2end/end2end_tests.h", 
      "test/core/end2end/tests/cancel_test_helpers.h", 
      "test/core/end2end/tests/shutdown_finishes_calls.c"
    ]
  }, 
  {
    "deps": [
      "gpr", 
      "gpr_test_util", 
      "grpc_test_util_unsecure", 
      "grpc_unsecure"
    ], 
    "headers": [
      "test/core/end2end/end2end_tests.h", 
      "test/core/end2end/tests/cancel_test_helpers.h"
    ], 
    "language": "c", 
    "name": "end2end_test_shutdown_finishes_tags", 
    "src": [
      "test/core/end2end/end2end_tests.h", 
      "test/core/end2end/tests/cancel_test_helpers.h", 
      "test/core/end2end/tests/shutdown_finishes_tags.c"
    ]
  }, 
  {
    "deps": [
      "gpr", 
      "gpr_test_util", 
      "grpc_test_util_unsecure", 
      "grpc_unsecure"
    ], 
    "headers": [
      "test/core/end2end/end2end_tests.h", 
      "test/core/end2end/tests/cancel_test_helpers.h"
    ], 
    "language": "c", 
    "name": "end2end_test_simple_delayed_request", 
    "src": [
      "test/core/end2end/end2end_tests.h", 
      "test/core/end2end/tests/cancel_test_helpers.h", 
      "test/core/end2end/tests/simple_delayed_request.c"
    ]
  }, 
  {
    "deps": [
      "gpr", 
      "gpr_test_util", 
      "grpc_test_util_unsecure", 
      "grpc_unsecure"
    ], 
    "headers": [
      "test/core/end2end/end2end_tests.h", 
      "test/core/end2end/tests/cancel_test_helpers.h"
    ], 
    "language": "c", 
    "name": "end2end_test_simple_request", 
    "src": [
      "test/core/end2end/end2end_tests.h", 
      "test/core/end2end/tests/cancel_test_helpers.h", 
      "test/core/end2end/tests/simple_request.c"
    ]
  }, 
  {
    "deps": [
      "gpr", 
      "gpr_test_util", 
      "grpc_test_util_unsecure", 
      "grpc_unsecure"
    ], 
    "headers": [
      "test/core/end2end/end2end_tests.h", 
      "test/core/end2end/tests/cancel_test_helpers.h"
    ], 
    "language": "c", 
    "name": "end2end_test_trailing_metadata", 
    "src": [
      "test/core/end2end/end2end_tests.h", 
      "test/core/end2end/tests/cancel_test_helpers.h", 
      "test/core/end2end/tests/trailing_metadata.c"
    ]
  }, 
  {
    "deps": [], 
    "headers": [], 
    "language": "c", 
    "name": "end2end_certs", 
    "src": [
      "test/core/end2end/data/server1_cert.c", 
      "test/core/end2end/data/server1_key.c", 
      "test/core/end2end/data/test_root_cert.c"
    ]
  }, 
  {
    "deps": [
      "gpr", 
      "gpr_test_util", 
      "grpc_test_util_unsecure", 
      "grpc_unsecure"
    ], 
    "headers": [
      "test/core/bad_client/bad_client.h"
    ], 
    "language": "c", 
    "name": "bad_client_test", 
    "src": [
      "test/core/bad_client/bad_client.c", 
      "test/core/bad_client/bad_client.h"
    ]
  }
]<|MERGE_RESOLUTION|>--- conflicted
+++ resolved
@@ -12611,12 +12611,9 @@
       "src/core/security/server_secure_chttp2.c", 
       "src/core/statistics/census_interface.h", 
       "src/core/statistics/census_rpc_stats.h", 
-<<<<<<< HEAD
       "src/core/surface/alarm.c", 
-=======
       "src/core/surface/api_trace.c", 
       "src/core/surface/api_trace.h", 
->>>>>>> d48c5a5b
       "src/core/surface/byte_buffer.c", 
       "src/core/surface/byte_buffer_queue.c", 
       "src/core/surface/byte_buffer_queue.h", 
@@ -13081,12 +13078,9 @@
       "src/core/profiling/timers.h", 
       "src/core/statistics/census_interface.h", 
       "src/core/statistics/census_rpc_stats.h", 
-<<<<<<< HEAD
       "src/core/surface/alarm.c", 
-=======
       "src/core/surface/api_trace.c", 
       "src/core/surface/api_trace.h", 
->>>>>>> d48c5a5b
       "src/core/surface/byte_buffer.c", 
       "src/core/surface/byte_buffer_queue.c", 
       "src/core/surface/byte_buffer_queue.h", 
