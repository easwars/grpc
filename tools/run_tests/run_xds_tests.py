--- conflicted
+++ resolved
@@ -1715,16 +1715,12 @@
                 metadata_to_send = '--metadata="EmptyCall:{key}:{value}"'.format(
                     key=_TEST_METADATA_KEY, value=_TEST_METADATA_VALUE)
             else:
-<<<<<<< HEAD
-                metadata_to_send = '--metadata=""'
-=======
                 # Setting the arg explicitly to empty with '--metadata=""'
                 # makes C# client fail
                 # (see https://github.com/commandlineparser/commandline/issues/412),
                 # so instead we just rely on clients using the default when
                 # metadata arg is not specified.
                 metadata_to_send = ''
->>>>>>> 1cdb2324
 
             if test_case in _TESTS_TO_FAIL_ON_RPC_FAILURE:
                 # TODO(ericgribkoff) Unconditional wait is recommended by TD
